--- conflicted
+++ resolved
@@ -91,11 +91,7 @@
     pyenv update
 
 # Install Python
-<<<<<<< HEAD
-ARG PYTHON_VERSIONS="3.10 3.9 3.8 3.7 3.11 2.7 pypy2.7-7.3.11 pypy3.8"
-=======
 ARG PYTHON_VERSIONS="3.10 3.9 3.8 3.7 3.11 2.7 pypy2.7-7.3.12 pypy3.8-7.3.11"
->>>>>>> c0437828
 COPY --chown=1000:1000 --chmod=+x ./install-python.sh /tmp/install-python.sh
 COPY ./requirements.txt /requirements.txt
 RUN /tmp/install-python.sh && \
