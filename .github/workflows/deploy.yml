# Copyright 2010 New Relic, Inc.
#
# Licensed under the Apache License, Version 2.0 (the "License");
# you may not use this file except in compliance with the License.
# You may obtain a copy of the License at
#
#      http://www.apache.org/licenses/LICENSE-2.0
#
# Unless required by applicable law or agreed to in writing, software
# distributed under the License is distributed on an "AS IS" BASIS,
# WITHOUT WARRANTIES OR CONDITIONS OF ANY KIND, either express or implied.
# See the License for the specific language governing permissions and
# limitations under the License.
---
name: Deploy

on:
  release:
    types:
      - published

permissions:
  contents: read

jobs:
<<<<<<< HEAD
  build-wheels-legacy:
    strategy:
      fail-fast: false
      matrix:
        include:
          # Linux glibc
          - wheel: cp37-manylinux
            os: ubuntu-24.04
          # Linux musllibc
          - wheel: cp37-musllinux
            os: ubuntu-24.04

    name: Build wheels for ${{ matrix.wheel }}
    runs-on: ${{ matrix.os }}

    steps:
      - uses: actions/checkout@08c6903cd8c0fde910a37f88322edcfb5dd907a8 # 5.0.0
        with:
          persist-credentials: false
          fetch-depth: 0

      - name: Setup QEMU
        if: runner.os == 'Linux'
        uses: docker/setup-qemu-action@29109295f81e9208d7d86ff1c6c12d2833863392 # 3.6.0
        with:
          platforms: arm64

      - name: Build Wheels
        uses: pypa/cibuildwheel@8d945475ac4b1aac4ae08b2fd27db9917158b6ce # 2.17.0
        env:
          CIBW_PLATFORM: auto
          CIBW_BUILD: "${{ matrix.wheel }}*"
          CIBW_ARCHS_LINUX: x86_64 aarch64
          CIBW_ENVIRONMENT_LINUX: "LD_LIBRARY_PATH=/opt/rh/devtoolset-8/root/usr/lib64:/opt/rh/devtoolset-8/root/usr/lib:/opt/rh/devtoolset-8/root/usr/lib64/dyninst:/opt/rh/devtoolset-8/root/usr/lib/dyninst:/usr/local/lib64:/usr/local/lib"
          CIBW_TEST_REQUIRES: pytest
          CIBW_TEST_COMMAND_LINUX: "export PYTHONPATH={project}/tests; pytest {project}/tests/agent_unittests -vx"

      - name: Upload Artifacts
        uses: actions/upload-artifact@ea165f8d65b6e75b540449e92b4886f43607fa02 # 4.6.2
        with:
          name: ${{ github.job }}-${{ matrix.wheel }}
          path: ./wheelhouse/*.whl
          if-no-files-found: error
          retention-days: 1

  build-wheels:
=======
  build-linux-py3:
    runs-on: ubuntu-24.04
>>>>>>> 7f3461d7
    strategy:
      fail-fast: false
      matrix:
        include:
          # Linux glibc
          - wheel: cp38-manylinux
            os: ubuntu-24.04
          - wheel: cp39-manylinux
            os: ubuntu-24.04
          - wheel: cp310-manylinux
            os: ubuntu-24.04
          - wheel: cp311-manylinux
            os: ubuntu-24.04
          - wheel: cp312-manylinux
            os: ubuntu-24.04
          - wheel: cp313-manylinux
            os: ubuntu-24.04
          # Linux musllibc
          - wheel: cp38-musllinux
            os: ubuntu-24.04
          - wheel: cp39-musllinux
            os: ubuntu-24.04
          - wheel: cp310-musllinux
            os: ubuntu-24.04
          - wheel: cp311-musllinux
            os: ubuntu-24.04
          - wheel: cp312-musllinux
            os: ubuntu-24.04
          - wheel: cp313-musllinux
            os: ubuntu-24.04
          # Windows
          - wheel: cp313-win
            os: windows-2025

    name: Build wheels for ${{ matrix.wheel }}
    runs-on: ${{ matrix.os }}

    steps:
      - uses: actions/checkout@08c6903cd8c0fde910a37f88322edcfb5dd907a8 # 5.0.0
        with:
          persist-credentials: false
          fetch-depth: 0

      - name: Setup QEMU
        if: runner.os == 'Linux'
        uses: docker/setup-qemu-action@29109295f81e9208d7d86ff1c6c12d2833863392 # 3.6.0
        with:
          platforms: arm64

      - name: Build Wheels
        uses: pypa/cibuildwheel@faf86a6ed7efa889faf6996aa23820831055001a # 2.23.3
        env:
          CIBW_PLATFORM: auto
          CIBW_BUILD: "${{ matrix.wheel }}*"
          CIBW_ARCHS_LINUX: x86_64 aarch64
          CIBW_ARCHS_MACOS: native
          CIBW_ARCHS_WINDOWS: AMD64 ARM64
          CIBW_ENVIRONMENT_LINUX: "LD_LIBRARY_PATH=/opt/rh/devtoolset-8/root/usr/lib64:/opt/rh/devtoolset-8/root/usr/lib:/opt/rh/devtoolset-8/root/usr/lib64/dyninst:/opt/rh/devtoolset-8/root/usr/lib/dyninst:/usr/local/lib64:/usr/local/lib"
          CIBW_TEST_REQUIRES: pytest
          CIBW_TEST_COMMAND_LINUX: "export PYTHONPATH={project}/tests; pytest {project}/tests/agent_unittests -vx"
          CIBW_TEST_COMMAND_MACOS: "export PYTHONPATH={project}/tests; pytest {project}/tests/agent_unittests -vx"
          CIBW_TEST_COMMAND_WINDOWS: "set PYTHONPATH={project}/tests; pytest {project}/tests/agent_unittests -vx"
          # Windows ARM64 tests won't run when using cross compilation. Skip unless we can move to a native windows-arm runner.
          CIBW_TEST_SKIP: "*-win_arm64"

      - name: Upload Artifacts
        uses: actions/upload-artifact@ea165f8d65b6e75b540449e92b4886f43607fa02 # 4.6.2
        with:
          name: ${{ github.job }}-${{ matrix.wheel }}
          path: ./wheelhouse/*.whl
          if-no-files-found: error
          retention-days: 1

  build-sdist:
    name: Build sdist
    runs-on: ubuntu-24.04

    steps:
      - uses: actions/checkout@08c6903cd8c0fde910a37f88322edcfb5dd907a8 # 5.0.0
        with:
          persist-credentials: false
          fetch-depth: 0

      - uses: actions/setup-python@e797f83bcb11b83ae66e0230d6156d7c80228e7c # 6.0.0
        with:
          python-version: "3.13"

      - name: Install Dependencies
        run: |
          pip install -U pip
          pip install -U build

      - name: Build Source Package
        run: |
          python -m build --sdist

      - name: Prepare MD5 Hash File
        run: |
          tarball="$(basename ./dist/*.tar.gz)"
          md5_file="${tarball}.md5"
          openssl md5 -binary "dist/${tarball}" | xxd -p | tr -d '\n' > "dist/${md5_file}"

      - name: Upload Artifacts
        uses: actions/upload-artifact@ea165f8d65b6e75b540449e92b4886f43607fa02 # 4.6.2
        with:
          name: ${{ github.job }}-sdist
          path: |
            ./dist/*.tar.gz
            ./dist/*.tar.gz.md5
          if-no-files-found: error
          retention-days: 1

  publish:
    name: Publish
    runs-on: ubuntu-24.04
    permissions:
      contents: read
      id-token: write # IMPORTANT: this permission is mandatory for trusted publishing
      attestations: write
    needs:
<<<<<<< HEAD
      - build-wheels-legacy
      - build-wheels
=======
      - build-linux-py3
>>>>>>> 7f3461d7
      - build-sdist

    strategy:
      matrix:
        pypi-instance:
          - pypi
          # Valid values for deployment are:
          # - "pypi" for production
          # - "testpypi" for testing
          # - "build-only" to skip publishing and only test builds.

    environment: ${{ matrix.pypi-instance }}

    steps:
      - uses: actions/download-artifact@634f93cb2916e3fdff6788551b99b062d0335ce0 # 5.0.0
        with:
          path: ./dist/
          merge-multiple: true

      - name: Upload Package to S3
        if: matrix.pypi-instance == 'pypi'
        run: |
          tarball="$(basename ./dist/*.tar.gz)"
          md5_file="${tarball}.md5"
          aws s3 cp "dist/${md5_file}" "${S3_DST}/${md5_file}"
          aws s3 cp "dist/${tarball}" "${S3_DST}/${tarball}"
          rm "dist/${md5_file}"
        env:
          S3_DST: s3://nr-downloads-main/python_agent/release
          AWS_ACCESS_KEY_ID: ${{ secrets.AWS_ACCESS_KEY_ID }}
          AWS_SECRET_ACCESS_KEY: ${{ secrets.AWS_SECRET_ACCESS_KEY }}
          AWS_DEFAULT_REGION: us-west-2

<<<<<<< HEAD
      - name: Upload Package to PyPI
        if: matrix.pypi-instance == 'pypi'
        uses: pypa/gh-action-pypi-publish@76f52bc884231f62b9a034ebfe128415bbaabdfc # 1.12.4
=======
      - name: Upload Package
        uses: pypa/gh-action-pypi-publish@ed0c53931b1dc9bd32cbe73a98c7f6766f8a527e # 1.13.0
>>>>>>> 7f3461d7

      - name: Upload Package to TestPyPI
        if: matrix.pypi-instance == 'testpypi'
        uses: pypa/gh-action-pypi-publish@76f52bc884231f62b9a034ebfe128415bbaabdfc # 1.12.4
        with:
          repository-url: https://test.pypi.org/legacy/

      - name: Attest
        uses: actions/attest-build-provenance@977bb373ede98d70efdf65b84cb5f73e068dcc2a # 3.0.0
        id: attest
        with:
          subject-path: |
            ./dist/*.whl
            ./dist/*.tar.gz

      - name: Wait for release to be available
        if: matrix.pypi-instance == 'pypi'
        id: wait
        run: |
          sleep 60

      - name: Create release tags for Lambda and K8s Init Containers
        if: matrix.pypi-instance == 'pypi'
        run: |
          RELEASE_TITLE="New Relic Python Agent ${GITHUB_REF_NAME}.0"
          RELEASE_TAG="${GITHUB_REF_NAME}.0_python"
          RELEASE_NOTES="Automated release for [Python Agent ${GITHUB_REF_NAME}](https://github.com/newrelic/newrelic-python-agent/releases/tag/${GITHUB_REF_NAME})"
          gh auth login --with-token <<< "$GH_RELEASE_TOKEN"
          echo "newrelic/newrelic-lambda-layers - Releasing \"${RELEASE_TITLE}\" with tag ${RELEASE_TAG}"
          gh release create "${RELEASE_TAG}" --title="${RELEASE_TITLE}" --repo=newrelic/newrelic-lambda-layers --notes="${RELEASE_NOTES}"
          echo "newrelic/newrelic-agent-init-container - Releasing \"${RELEASE_TITLE}\" with tag ${RELEASE_TAG}"
          gh release create "${RELEASE_TAG}" --title="${RELEASE_TITLE}" --repo=newrelic/newrelic-agent-init-container --notes="${RELEASE_NOTES}"
        env:
          GH_RELEASE_TOKEN: ${{ secrets.GH_RELEASE_TOKEN }}<|MERGE_RESOLUTION|>--- conflicted
+++ resolved
@@ -23,57 +23,7 @@
   contents: read
 
 jobs:
-<<<<<<< HEAD
-  build-wheels-legacy:
-    strategy:
-      fail-fast: false
-      matrix:
-        include:
-          # Linux glibc
-          - wheel: cp37-manylinux
-            os: ubuntu-24.04
-          # Linux musllibc
-          - wheel: cp37-musllinux
-            os: ubuntu-24.04
-
-    name: Build wheels for ${{ matrix.wheel }}
-    runs-on: ${{ matrix.os }}
-
-    steps:
-      - uses: actions/checkout@08c6903cd8c0fde910a37f88322edcfb5dd907a8 # 5.0.0
-        with:
-          persist-credentials: false
-          fetch-depth: 0
-
-      - name: Setup QEMU
-        if: runner.os == 'Linux'
-        uses: docker/setup-qemu-action@29109295f81e9208d7d86ff1c6c12d2833863392 # 3.6.0
-        with:
-          platforms: arm64
-
-      - name: Build Wheels
-        uses: pypa/cibuildwheel@8d945475ac4b1aac4ae08b2fd27db9917158b6ce # 2.17.0
-        env:
-          CIBW_PLATFORM: auto
-          CIBW_BUILD: "${{ matrix.wheel }}*"
-          CIBW_ARCHS_LINUX: x86_64 aarch64
-          CIBW_ENVIRONMENT_LINUX: "LD_LIBRARY_PATH=/opt/rh/devtoolset-8/root/usr/lib64:/opt/rh/devtoolset-8/root/usr/lib:/opt/rh/devtoolset-8/root/usr/lib64/dyninst:/opt/rh/devtoolset-8/root/usr/lib/dyninst:/usr/local/lib64:/usr/local/lib"
-          CIBW_TEST_REQUIRES: pytest
-          CIBW_TEST_COMMAND_LINUX: "export PYTHONPATH={project}/tests; pytest {project}/tests/agent_unittests -vx"
-
-      - name: Upload Artifacts
-        uses: actions/upload-artifact@ea165f8d65b6e75b540449e92b4886f43607fa02 # 4.6.2
-        with:
-          name: ${{ github.job }}-${{ matrix.wheel }}
-          path: ./wheelhouse/*.whl
-          if-no-files-found: error
-          retention-days: 1
-
   build-wheels:
-=======
-  build-linux-py3:
-    runs-on: ubuntu-24.04
->>>>>>> 7f3461d7
     strategy:
       fail-fast: false
       matrix:
@@ -194,12 +144,7 @@
       id-token: write # IMPORTANT: this permission is mandatory for trusted publishing
       attestations: write
     needs:
-<<<<<<< HEAD
-      - build-wheels-legacy
       - build-wheels
-=======
-      - build-linux-py3
->>>>>>> 7f3461d7
       - build-sdist
 
     strategy:
@@ -233,18 +178,13 @@
           AWS_SECRET_ACCESS_KEY: ${{ secrets.AWS_SECRET_ACCESS_KEY }}
           AWS_DEFAULT_REGION: us-west-2
 
-<<<<<<< HEAD
       - name: Upload Package to PyPI
         if: matrix.pypi-instance == 'pypi'
-        uses: pypa/gh-action-pypi-publish@76f52bc884231f62b9a034ebfe128415bbaabdfc # 1.12.4
-=======
-      - name: Upload Package
         uses: pypa/gh-action-pypi-publish@ed0c53931b1dc9bd32cbe73a98c7f6766f8a527e # 1.13.0
->>>>>>> 7f3461d7
 
       - name: Upload Package to TestPyPI
         if: matrix.pypi-instance == 'testpypi'
-        uses: pypa/gh-action-pypi-publish@76f52bc884231f62b9a034ebfe128415bbaabdfc # 1.12.4
+        uses: pypa/gh-action-pypi-publish@ed0c53931b1dc9bd32cbe73a98c7f6766f8a527e # 1.13.0
         with:
           repository-url: https://test.pypi.org/legacy/
 
