# Copyright 2010 New Relic, Inc.
#
# Licensed under the Apache License, Version 2.0 (the "License");
# you may not use this file except in compliance with the License.
# You may obtain a copy of the License at
#
#      http://www.apache.org/licenses/LICENSE-2.0
#
# Unless required by applicable law or agreed to in writing, software
# distributed under the License is distributed on an "AS IS" BASIS,
# WITHOUT WARRANTIES OR CONDITIONS OF ANY KIND, either express or implied.
# See the License for the specific language governing permissions and
# limitations under the License.

name: Tests

on:
  push:
    branches:
      - main
    tags-ignore:
      - "**"
  pull_request:
  schedule:
    - cron: "0 15 * * *"

concurrency:
  group: ${{ github.ref || github.run_id }}-${{ github.workflow }}
  cancel-in-progress: true

jobs:
  # Aggregate job that provides a single check for all tests passing
  tests:
    runs-on: ubuntu-20.04
    needs:
      - python
      - elasticsearchserver07
      - elasticsearchserver08
      - gearman
      - grpc
      - kafka
      - libcurl
      - memcached
      - mongodb
      - mysql
      - postgres
      - rabbitmq
      - redis
      - solr

    steps:
      - name: Success
        run: echo "Success!"

  # Combine and upload coverage data
  coverage:
    if: success() || failure() # Does not run on cancelled workflows
    runs-on: ubuntu-20.04
    needs:
      - tests

    steps:
      - uses: actions/checkout@v3
      - uses: actions/setup-python@v4
        with:
          python-version: "3.10"
          architecture: x64

      - name: Download Coverage Artifacts
        uses: actions/download-artifact@v3
        with:
          path: ./

      - name: Combine Coverage
        run: |
          pip install coverage
          find . -name ".coverage.*" -exec mv {} ./ \;
          coverage combine
          coverage xml

      - name: Upload Coverage to Codecov
        uses: codecov/codecov-action@v3
        with:
          files: coverage.xml
          fail_ci_if_error: true

  # Tests
  python:
    env:
      TOTAL_GROUPS: 20

    strategy:
      fail-fast: false
      matrix:
        group-number:
          [
            1,
            2,
            3,
            4,
            5,
            6,
            7,
            8,
            9,
            10,
            11,
            12,
            13,
            14,
            15,
            16,
            17,
            18,
            19,
            20,
          ]

    runs-on: ubuntu-20.04
    timeout-minutes: 30

    steps:
      - uses: actions/checkout@v3
      - uses: ./.github/actions/setup-python-matrix

      - name: Get Environments
        id: get-envs
        run: |
          echo "::set-output name=envs::$(tox -l | grep "^${{ github.job }}\-" | ./.github/workflows/get-envs.py)"
        env:
          GROUP_NUMBER: ${{ matrix.group-number }}

      - name: Test
        run: |
          tox -vv -e ${{ steps.get-envs.outputs.envs }} -p auto
        env:
          TOX_PARALLEL_NO_SPINNER: 1
          PY_COLORS: 0

      - name: Upload Coverage Artifacts
        uses: actions/upload-artifact@v3
        with:
          name: coverage-${{ github.job }}-${{ strategy.job-index }}
          path: ./**/.coverage.*
          retention-days: 1

  grpc:
    env:
      TOTAL_GROUPS: 1

    strategy:
      fail-fast: false
      matrix:
        group-number: [1]

    runs-on: ubuntu-20.04
    timeout-minutes: 30

    steps:
      - uses: actions/checkout@v3
      - uses: ./.github/actions/setup-python-matrix

      - name: Get Environments
        id: get-envs
        run: |
          echo "::set-output name=envs::$(tox -l | grep "^${{ github.job }}\-" | ./.github/workflows/get-envs.py)"
        env:
          GROUP_NUMBER: ${{ matrix.group-number }}

      - name: Test
        run: |
          tox -vv -e ${{ steps.get-envs.outputs.envs }}
        env:
          TOX_PARALLEL_NO_SPINNER: 1
          PY_COLORS: 0

      - name: Upload Coverage Artifacts
        uses: actions/upload-artifact@v3
        with:
          name: coverage-${{ github.job }}-${{ strategy.job-index }}
          path: ./**/.coverage.*
          retention-days: 1

  libcurl:
    env:
      TOTAL_GROUPS: 1

    strategy:
      fail-fast: false
      matrix:
        group-number: [1]

    runs-on: ubuntu-20.04
    timeout-minutes: 30

    steps:
      - uses: actions/checkout@v3
      - uses: ./.github/actions/setup-python-matrix

      # Special case packages
      - name: Install libcurl-dev
        run: |
          sudo apt-get update
          sudo apt-get install libcurl4-openssl-dev

      - name: Get Environments
        id: get-envs
        run: |
          echo "::set-output name=envs::$(tox -l | grep "^${{ github.job }}\-" | ./.github/workflows/get-envs.py)"
        env:
          GROUP_NUMBER: ${{ matrix.group-number }}

      - name: Test
        run: |
          tox -vv -e ${{ steps.get-envs.outputs.envs }} -p auto
        env:
          TOX_PARALLEL_NO_SPINNER: 1
          PY_COLORS: 0

      - name: Upload Coverage Artifacts
        uses: actions/upload-artifact@v3
        with:
          name: coverage-${{ github.job }}-${{ strategy.job-index }}
          path: ./**/.coverage.*
          retention-days: 1

  postgres:
    env:
      TOTAL_GROUPS: 2

    strategy:
      fail-fast: false
      matrix:
        group-number: [1, 2]

    runs-on: ubuntu-20.04
    timeout-minutes: 30

    services:
      postgres:
        image: postgres:9
        env:
          POSTGRES_PASSWORD: postgres
        ports:
          - 8080:5432
          - 8081:5432
        # Set health checks to wait until postgres has started
        options: >-
          --health-cmd pg_isready
          --health-interval 10s
          --health-timeout 5s
          --health-retries 5

    steps:
      - uses: actions/checkout@v3
      - uses: ./.github/actions/setup-python-matrix

      - name: Get Environments
        id: get-envs
        run: |
          echo "::set-output name=envs::$(tox -l | grep "^${{ github.job }}\-" | ./.github/workflows/get-envs.py)"
        env:
          GROUP_NUMBER: ${{ matrix.group-number }}

      - name: Test
        run: |
          tox -vv -e ${{ steps.get-envs.outputs.envs }} -p auto
        env:
          TOX_PARALLEL_NO_SPINNER: 1
          PY_COLORS: 0

      - name: Upload Coverage Artifacts
        uses: actions/upload-artifact@v3
        with:
          name: coverage-${{ github.job }}-${{ strategy.job-index }}
          path: ./**/.coverage.*
          retention-days: 1

  mysql:
    env:
      TOTAL_GROUPS: 2

    strategy:
      fail-fast: false
      matrix:
        group-number: [1, 2]

    runs-on: ubuntu-20.04
    timeout-minutes: 30

    services:
      mysql:
        image: mysql:5.6
        env:
          MYSQL_RANDOM_ROOT_PASSWORD: "true"
          MYSQL_DATABASE: python_agent
          MYSQL_USER: python_agent
          MYSQL_PASSWORD: python_agent
        ports:
          - 8080:3306
          - 8081:3306
        # Set health checks to wait until mysql has started
        options: >-
          --health-cmd "mysqladmin ping -h localhost"
          --health-interval 10s
          --health-timeout 5s
          --health-retries 5

    steps:
      - uses: actions/checkout@v3
      - uses: ./.github/actions/setup-python-matrix

      - name: Get Environments
        id: get-envs
        run: |
          echo "::set-output name=envs::$(tox -l | grep "^${{ github.job }}\-" | ./.github/workflows/get-envs.py)"
        env:
          GROUP_NUMBER: ${{ matrix.group-number }}

      - name: Test
        run: |
          tox -vv -e ${{ steps.get-envs.outputs.envs }} -p auto
        env:
          TOX_PARALLEL_NO_SPINNER: 1
          PY_COLORS: 0

      - name: Upload Coverage Artifacts
        uses: actions/upload-artifact@v3
        with:
          name: coverage-${{ github.job }}-${{ strategy.job-index }}
          path: ./**/.coverage.*
          retention-days: 1

  redis:
    env:
      TOTAL_GROUPS: 2

    strategy:
      fail-fast: false
      matrix:
        group-number: [1, 2]

    runs-on: ubuntu-20.04
    timeout-minutes: 30

    services:
      redis:
        image: redis
        ports:
          - 8080:6379
          - 8081:6379
        # Set health checks to wait until redis has started
        options: >-
          --health-cmd "redis-cli ping"
          --health-interval 10s
          --health-timeout 5s
          --health-retries 5

    steps:
      - uses: actions/checkout@v3
      - uses: ./.github/actions/setup-python-matrix

      - name: Get Environments
        id: get-envs
        run: |
          echo "::set-output name=envs::$(tox -l | grep "^${{ github.job }}\-" | ./.github/workflows/get-envs.py)"
        env:
          GROUP_NUMBER: ${{ matrix.group-number }}

      - name: Test
        run: |
          tox -vv -e ${{ steps.get-envs.outputs.envs }} -p auto
        env:
          TOX_PARALLEL_NO_SPINNER: 1
          PY_COLORS: 0

      - name: Upload Coverage Artifacts
        uses: actions/upload-artifact@v3
        with:
          name: coverage-${{ github.job }}-${{ strategy.job-index }}
          path: ./**/.coverage.*
          retention-days: 1

  solr:
    env:
      TOTAL_GROUPS: 1

    strategy:
      fail-fast: false
      matrix:
        group-number: [1]

    runs-on: ubuntu-20.04
    timeout-minutes: 30

    services:
      solr:
        image: bitnami/solr:8.8.2
        env:
          SOLR_CORE: collection
        ports:
          - 8080:8983
          - 8081:8983
        # Set health checks to wait until solr has started
        options: >-
          --health-cmd "curl localhost:8983/solr/collection/admin/ping | grep OK"
          --health-interval 10s
          --health-timeout 5s
          --health-retries 5

    steps:
      - uses: actions/checkout@v3
      - uses: ./.github/actions/setup-python-matrix

      - name: Get Environments
        id: get-envs
        run: |
          echo "::set-output name=envs::$(tox -l | grep "^${{ github.job }}\-" | ./.github/workflows/get-envs.py)"
        env:
          GROUP_NUMBER: ${{ matrix.group-number }}

      - name: Test
        run: |
          tox -vv -e ${{ steps.get-envs.outputs.envs }} -p auto
        env:
          TOX_PARALLEL_NO_SPINNER: 1
          PY_COLORS: 0

      - name: Upload Coverage Artifacts
        uses: actions/upload-artifact@v3
        with:
          name: coverage-${{ github.job }}-${{ strategy.job-index }}
          path: ./**/.coverage.*
          retention-days: 1

  memcached:
    env:
      TOTAL_GROUPS: 2

    strategy:
      fail-fast: false
      matrix:
        group-number: [1, 2]

    runs-on: ubuntu-20.04
    timeout-minutes: 30

    services:
      memcached:
        image: memcached
        ports:
          - 8080:11211
          - 8081:11211
        # Set health checks to wait until memcached has started
        options: >-
          --health-cmd "timeout 5 bash -c 'cat < /dev/null > /dev/udp/127.0.0.1/11211'"
          --health-interval 10s
          --health-timeout 5s
          --health-retries 5

    steps:
      - uses: actions/checkout@v3
      - uses: ./.github/actions/setup-python-matrix

      - name: Get Environments
        id: get-envs
        run: |
          echo "::set-output name=envs::$(tox -l | grep "^${{ github.job }}\-" | ./.github/workflows/get-envs.py)"
        env:
          GROUP_NUMBER: ${{ matrix.group-number }}

      - name: Test
        run: |
          tox -vv -e ${{ steps.get-envs.outputs.envs }} -p auto
        env:
          TOX_PARALLEL_NO_SPINNER: 1
          PY_COLORS: 0

      - name: Upload Coverage Artifacts
        uses: actions/upload-artifact@v3
        with:
          name: coverage-${{ github.job }}-${{ strategy.job-index }}
          path: ./**/.coverage.*
          retention-days: 1

  rabbitmq:
    env:
      TOTAL_GROUPS: 1

    strategy:
      fail-fast: false
      matrix:
        group-number: [1]

    runs-on: ubuntu-20.04
    timeout-minutes: 30

    services:
      rabbitmq:
        image: rabbitmq
        env:
          RABBITMQ_PASSWORD: rabbitmq
        ports:
          - 5672:5672
        # Set health checks to wait until rabbitmq has started
        options: >-
          --health-cmd "rabbitmq-diagnostics status"
          --health-interval 10s
          --health-timeout 5s
          --health-retries 5

    steps:
      - uses: actions/checkout@v3
      - uses: ./.github/actions/setup-python-matrix

      - name: Get Environments
        id: get-envs
        run: |
          echo "::set-output name=envs::$(tox -l | grep "^${{ github.job }}\-" | ./.github/workflows/get-envs.py)"
        env:
          GROUP_NUMBER: ${{ matrix.group-number }}

      - name: Test
        run: |
          tox -vv -e ${{ steps.get-envs.outputs.envs }} -p auto
        env:
          TOX_PARALLEL_NO_SPINNER: 1
          PY_COLORS: 0

      - name: Upload Coverage Artifacts
        uses: actions/upload-artifact@v3
        with:
          name: coverage-${{ github.job }}-${{ strategy.job-index }}
          path: ./**/.coverage.*
          retention-days: 1

  kafka:
    env:
      TOTAL_GROUPS: 4

    strategy:
      fail-fast: false
      matrix:
        group-number: [1, 2, 3, 4]

    runs-on: ubuntu-20.04
    timeout-minutes: 30

    services:
      zookeeper:
        image: bitnami/zookeeper:3.7
        env:
          ALLOW_ANONYMOUS_LOGIN: yes

        ports:
          - 2181:2181

      kafka:
        image: bitnami/kafka:3.2
        ports:
          - 8080:8080
          - 8081:8081
        env:
          ALLOW_PLAINTEXT_LISTENER: yes
          KAFKA_ZOOKEEPER_CONNECT: zookeeper:2181
          KAFKA_CFG_AUTO_CREATE_TOPICS_ENABLE: true
          KAFKA_CFG_LISTENERS: L1://:8080,L2://:8081
          KAFKA_CFG_ADVERTISED_LISTENERS: L1://127.0.0.1:8080,L2://kafka:8081,
          KAFKA_CFG_LISTENER_SECURITY_PROTOCOL_MAP: L1:PLAINTEXT,L2:PLAINTEXT
          KAFKA_CFG_INTER_BROKER_LISTENER_NAME: L2

    steps:
      - uses: actions/checkout@v3
      - uses: ./.github/actions/setup-python-matrix

      # Special case packages
      - name: Install librdkafka-dev
        run: |
          # Use lsb-release to find the codename of Ubuntu to use to install the correct library name
          sudo apt-get update
          sudo ln -fs /usr/share/zoneinfo/America/Los_Angeles /etc/localtime
          sudo apt-get install -y wget gnupg2 software-properties-common
          sudo wget -qO - https://packages.confluent.io/deb/7.2/archive.key | sudo apt-key add -
          sudo add-apt-repository "deb https://packages.confluent.io/clients/deb $(lsb_release -cs) main"
          sudo apt-get update
          sudo apt-get install -y librdkafka-dev/$(lsb_release -c | cut -f 2)

      - name: Get Environments
        id: get-envs
        run: |
          echo "::set-output name=envs::$(tox -l | grep "^${{ github.job }}\-" | ./.github/workflows/get-envs.py)"
        env:
          GROUP_NUMBER: ${{ matrix.group-number }}

      - name: Test
        run: |
          tox -vv -e ${{ steps.get-envs.outputs.envs }}
        env:
          TOX_PARALLEL_NO_SPINNER: 1
          PY_COLORS: 0

      - name: Upload Coverage Artifacts
        uses: actions/upload-artifact@v3
        with:
          name: coverage-${{ github.job }}-${{ strategy.job-index }}
          path: ./**/.coverage.*
          retention-days: 1

  mongodb:
    env:
      TOTAL_GROUPS: 1

    strategy:
      fail-fast: false
      matrix:
        group-number: [1]

    runs-on: ubuntu-20.04
    timeout-minutes: 30

    services:
      mongodb:
        image: mongo:3.6.4
        ports:
          - 8080:27017
          - 8081:27017
        # Set health checks to wait until mongodb has started
        options: >-
          --health-cmd "echo 'db.runCommand(\"ping\").ok' | mongo localhost:27017/test --quiet || exit 1"
          --health-interval 10s
          --health-timeout 5s
          --health-retries 5

    steps:
      - uses: actions/checkout@v3
      - uses: ./.github/actions/setup-python-matrix

      - name: Get Environments
        id: get-envs
        run: |
          echo "::set-output name=envs::$(tox -l | grep "^${{ github.job }}\-" | ./.github/workflows/get-envs.py)"
        env:
          GROUP_NUMBER: ${{ matrix.group-number }}

      - name: Test
        run: |
          tox -vv -e ${{ steps.get-envs.outputs.envs }} -p auto
        env:
          TOX_PARALLEL_NO_SPINNER: 1
          PY_COLORS: 0

<<<<<<< HEAD
  elasticsearchserver07:
=======
      - name: Upload Coverage Artifacts
        uses: actions/upload-artifact@v3
        with:
          name: coverage-${{ github.job }}-${{ strategy.job-index }}
          path: ./**/.coverage.*
          retention-days: 1

  elasticsearchserver01:
>>>>>>> 0608ca47
    env:
      TOTAL_GROUPS: 1

    strategy:
      fail-fast: false
      matrix:
        group-number: [1]

    runs-on: ubuntu-20.04
    timeout-minutes: 30

    services:
      es07:
        image: elasticsearch:7.17.8
        env:
          "discovery.type": "single-node"
        ports:
          - 8080:9200
          - 8081:9200
        # Set health checks to wait until elasticsearch has started
        options: >-
          --health-cmd "curl --silent --fail localhost:9200/_cluster/health || exit 1"
          --health-interval 10s
          --health-timeout 5s
          --health-retries 5

    steps:
      - uses: actions/checkout@v3
      - uses: ./.github/actions/setup-python-matrix

      - name: Get Environments
        id: get-envs
        run: |
          echo "::set-output name=envs::$(tox -l | grep "^${{ github.job }}\-" | ./.github/workflows/get-envs.py)"
        env:
          GROUP_NUMBER: ${{ matrix.group-number }}

      - name: Test
        run: |
          tox -vv -e ${{ steps.get-envs.outputs.envs }} -p auto
        env:
          TOX_PARALLEL_NO_SPINNER: 1
          PY_COLORS: 0

<<<<<<< HEAD
  elasticsearchserver08:
=======
      - name: Upload Coverage Artifacts
        uses: actions/upload-artifact@v3
        with:
          name: coverage-${{ github.job }}-${{ strategy.job-index }}
          path: ./**/.coverage.*
          retention-days: 1

  elasticsearchserver07:
>>>>>>> 0608ca47
    env:
      TOTAL_GROUPS: 1

    strategy:
      fail-fast: false
      matrix:
        group-number: [1]

    runs-on: ubuntu-20.04
    timeout-minutes: 30

    services:
      es08:
        image: elasticsearch:8.6.0
        env:
          "xpack.security.enabled": "false"
          "discovery.type": "single-node"
        ports:
          - 8080:9200
          - 8081:9200
        # Set health checks to wait until elasticsearch has started
        options: >-
          --health-cmd "curl --silent --fail localhost:9200/_cluster/health || exit 1"
          --health-interval 10s
          --health-timeout 5s
          --health-retries 5

    steps:
      - uses: actions/checkout@v3
      - uses: ./.github/actions/setup-python-matrix

      - name: Get Environments
        id: get-envs
        run: |
          echo "::set-output name=envs::$(tox -l | grep "^${{ github.job }}\-" | ./.github/workflows/get-envs.py)"
        env:
          GROUP_NUMBER: ${{ matrix.group-number }}

      - name: Test
        run: |
          tox -vv -e ${{ steps.get-envs.outputs.envs }} -p auto
        env:
          TOX_PARALLEL_NO_SPINNER: 1
          PY_COLORS: 0

      - name: Upload Coverage Artifacts
        uses: actions/upload-artifact@v3
        with:
          name: coverage-${{ github.job }}-${{ strategy.job-index }}
          path: ./**/.coverage.*
          retention-days: 1

  gearman:
    env:
      TOTAL_GROUPS: 1

    strategy:
      fail-fast: false
      matrix:
        group-number: [1]

    runs-on: ubuntu-20.04
    timeout-minutes: 30

    services:
      gearman:
        image: artefactual/gearmand
        ports:
          - 4730:4730
        # Set health checks to wait until gearman has started
        options: >-
          --health-cmd "(echo status ; sleep 0.1) | nc 127.0.0.1 4730 -w 1"
          --health-interval 10s
          --health-timeout 5s
          --health-retries 5

    steps:
      - uses: actions/checkout@v3
      - uses: ./.github/actions/setup-python-matrix

      - name: Get Environments
        id: get-envs
        run: |
          echo "::set-output name=envs::$(tox -l | grep "^${{ github.job }}\-" | ./.github/workflows/get-envs.py)"
        env:
          GROUP_NUMBER: ${{ matrix.group-number }}

      - name: Test
        run: |
          tox -vv -e ${{ steps.get-envs.outputs.envs }} -p auto
        env:
          TOX_PARALLEL_NO_SPINNER: 1
          PY_COLORS: 0

      - name: Upload Coverage Artifacts
        uses: actions/upload-artifact@v3
        with:
          name: coverage-${{ github.job }}-${{ strategy.job-index }}
          path: ./**/.coverage.*
          retention-days: 1<|MERGE_RESOLUTION|>--- conflicted
+++ resolved
@@ -649,18 +649,14 @@
           TOX_PARALLEL_NO_SPINNER: 1
           PY_COLORS: 0
 
-<<<<<<< HEAD
+      - name: Upload Coverage Artifacts
+        uses: actions/upload-artifact@v3
+        with:
+          name: coverage-${{ github.job }}-${{ strategy.job-index }}
+          path: ./**/.coverage.*
+          retention-days: 1
+
   elasticsearchserver07:
-=======
-      - name: Upload Coverage Artifacts
-        uses: actions/upload-artifact@v3
-        with:
-          name: coverage-${{ github.job }}-${{ strategy.job-index }}
-          path: ./**/.coverage.*
-          retention-days: 1
-
-  elasticsearchserver01:
->>>>>>> 0608ca47
     env:
       TOTAL_GROUPS: 1
 
@@ -705,18 +701,14 @@
           TOX_PARALLEL_NO_SPINNER: 1
           PY_COLORS: 0
 
-<<<<<<< HEAD
+      - name: Upload Coverage Artifacts
+        uses: actions/upload-artifact@v3
+        with:
+          name: coverage-${{ github.job }}-${{ strategy.job-index }}
+          path: ./**/.coverage.*
+          retention-days: 1
+
   elasticsearchserver08:
-=======
-      - name: Upload Coverage Artifacts
-        uses: actions/upload-artifact@v3
-        with:
-          name: coverage-${{ github.job }}-${{ strategy.job-index }}
-          path: ./**/.coverage.*
-          retention-days: 1
-
-  elasticsearchserver07:
->>>>>>> 0608ca47
     env:
       TOTAL_GROUPS: 1
 
