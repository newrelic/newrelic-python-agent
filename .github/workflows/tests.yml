# Copyright 2010 New Relic, Inc.
#
# Licensed under the Apache License, Version 2.0 (the "License");
# you may not use this file except in compliance with the License.
# You may obtain a copy of the License at
#
#      http://www.apache.org/licenses/LICENSE-2.0
#
# Unless required by applicable law or agreed to in writing, software
# distributed under the License is distributed on an "AS IS" BASIS,
# WITHOUT WARRANTIES OR CONDITIONS OF ANY KIND, either express or implied.
# See the License for the specific language governing permissions and
# limitations under the License.

name: Tests

on:
  push:
    branches:
      - main
    tags-ignore:
      - '**'
  pull_request:
    branches:
      - main

jobs:
  python:

    strategy:
      matrix:
        test-directory: 
          - adapter_cheroot
          - adapter_uvicorn
          - agent_features
          - agent_streaming
          - agent_unittests
<<<<<<< HEAD
          - framework_django
=======
          - application_celery
          - framework_bottle
          - framework_falcon
>>>>>>> 80333a0d
          - framework_fastapi
          - framework_flask
          - framework_sanic
          - framework_starlette

    runs-on: ubuntu-latest

    steps:
    - uses: actions/checkout@v2

    - name: Get Date
      id: get-date
      run: |
        echo "::set-output name=date::$(/bin/date -u "+%Y-%m-%d")"
      shell: bash

    - name: Cache Tox and Pip (Linux)
      if: startsWith(runner.os, 'Linux')
      uses: actions/cache@v2
      with:
        path: |
          ~/.cache/pip
        key: ${{ runner.os }}-${{ matrix.test-directory }}-${{ hashFiles('tests/${{ matrix.test-directory }}/tox.ini', 'tests/base_requirements.txt') }}-${{ steps.get-date.outputs.date }}
        restore-keys: |
          ${{ runner.os }}-${{ matrix.test-directory }}-${{ hashFiles('tests/${{ matrix.test-directory }}/tox.ini', 'tests/base_requirements.txt') }}-
          ${{ runner.os }}-${{ matrix.test-directory }}-

    # Set up all versions of python
    - uses: actions/setup-python@v2
      with:
        python-version: 2.7
        architecture: x64

    - uses: actions/setup-python@v2
      with:
        python-version: 3.5
        architecture: x64

    - uses: actions/setup-python@v2
      with:
        python-version: 3.6
        architecture: x64

    - uses: actions/setup-python@v2
      with:
        python-version: 3.7
        architecture: x64

    - uses: actions/setup-python@v2
      with:
        python-version: 3.8
        architecture: x64

    - uses: actions/setup-python@v2
      with:
        python-version: 3.9
        architecture: x64

    - uses: actions/setup-python@v2
      with:
        python-version: pypy3
        architecture: x64

    # Setup pypy2 after pypy3 to ensure pypy isn't aliased to pypy3
    - uses: actions/setup-python@v2
      with:
        python-version: pypy2
        architecture: x64

    - name: Install Dependencies
      run: |
        pip install -U pip
        pip install -U wheel setuptools tox virtualenv!=20.0.24

    - name: Test
      run: |
        tox -vv -p auto -c tests/${{ matrix.test-directory }}/tox.ini
      env:
        TOX_PARALLEL_NO_SPINNER: 1
        PY_COLORS: 0

  postgres:

    strategy:
      matrix:
        test-directory: [datastore_asyncpg]

    runs-on: ubuntu-latest

    services:
      postgres:
        image: postgres
        env:
          POSTGRES_PASSWORD: postgres
        ports:
          - 8080:5432
          - 8081:5432
        # Set health checks to wait until postgres has started
        options: >-
          --health-cmd pg_isready
          --health-interval 10s
          --health-timeout 5s
          --health-retries 5

    steps:
    - uses: actions/checkout@v2

    - name: Get Date
      id: get-date
      run: |
        echo "::set-output name=date::$(/bin/date -u "+%Y-%m-%d")"
      shell: bash

    - name: Cache Tox and Pip (Linux)
      if: startsWith(runner.os, 'Linux')
      uses: actions/cache@v2
      with:
        path: |
          ~/.cache/pip
        key: ${{ runner.os }}-${{ matrix.test-directory }}-${{ hashFiles('tests/${{ matrix.test-directory }}/tox.ini', 'tests/base_requirements.txt') }}-${{ steps.get-date.outputs.date }}
        restore-keys: |
          ${{ runner.os }}-${{ matrix.test-directory }}-${{ hashFiles('tests/${{ matrix.test-directory }}/tox.ini', 'tests/base_requirements.txt') }}-
          ${{ runner.os }}-${{ matrix.test-directory }}-

    # Set up all versions of python
    - uses: actions/setup-python@v2
      with:
        python-version: 2.7
        architecture: x64

    - uses: actions/setup-python@v2
      with:
        python-version: 3.5
        architecture: x64

    - uses: actions/setup-python@v2
      with:
        python-version: 3.6
        architecture: x64

    - uses: actions/setup-python@v2
      with:
        python-version: 3.7
        architecture: x64

    - uses: actions/setup-python@v2
      with:
        python-version: 3.8
        architecture: x64

    - uses: actions/setup-python@v2
      with:
        python-version: 3.9
        architecture: x64

    - uses: actions/setup-python@v2
      with:
        python-version: pypy3
        architecture: x64

    - uses: actions/setup-python@v2
      with:
        python-version: pypy2
        architecture: x64

    - name: Install Dependencies
      run: |
        pip install -U pip
        pip install -U wheel setuptools tox virtualenv!=20.0.24

    - name: Test
      run: |
        tox -vv -p auto -c tests/${{ matrix.test-directory }}/tox.ini
      env:
        TOX_PARALLEL_NO_SPINNER: 1
        PY_COLORS: 0

  redis:

    strategy:
      matrix:
        test-directory: [datastore_redis]

    runs-on: ubuntu-latest

    services:
      postgres:
        image: redis
        env:
          POSTGRES_PASSWORD: redis
        ports:
          - 8080:6379
          - 8081:6379
        # Set health checks to wait until redis has started
        options: >-
          --health-cmd "redis-cli ping"
          --health-interval 10s
          --health-timeout 5s
          --health-retries 5

    steps:
    - uses: actions/checkout@v2

    - name: Get Date
      id: get-date
      run: |
        echo "::set-output name=date::$(/bin/date -u "+%Y-%m-%d")"
      shell: bash

    - name: Cache Tox and Pip (Linux)
      if: startsWith(runner.os, 'Linux')
      uses: actions/cache@v2
      with:
        path: |
          ~/.cache/pip
        key: ${{ runner.os }}-${{ matrix.test-directory }}-${{ hashFiles('tests/${{ matrix.test-directory }}/tox.ini', 'tests/base_requirements.txt') }}-${{ steps.get-date.outputs.date }}
        restore-keys: |
          ${{ runner.os }}-${{ matrix.test-directory }}-${{ hashFiles('tests/${{ matrix.test-directory }}/tox.ini', 'tests/base_requirements.txt') }}-
          ${{ runner.os }}-${{ matrix.test-directory }}-

    # Set up all versions of python
    - uses: actions/setup-python@v2
      with:
        python-version: 2.7
        architecture: x64

    - uses: actions/setup-python@v2
      with:
        python-version: 3.5
        architecture: x64

    - uses: actions/setup-python@v2
      with:
        python-version: 3.6
        architecture: x64

    - uses: actions/setup-python@v2
      with:
        python-version: 3.7
        architecture: x64

    - uses: actions/setup-python@v2
      with:
        python-version: 3.8
        architecture: x64

    - uses: actions/setup-python@v2
      with:
        python-version: 3.9
        architecture: x64

    - uses: actions/setup-python@v2
      with:
        python-version: pypy3
        architecture: x64

    - uses: actions/setup-python@v2
      with:
        python-version: pypy2
        architecture: x64

    - name: Install Dependencies
      run: |
        pip install -U pip
        pip install -U wheel setuptools tox virtualenv!=20.0.24

    - name: Test
      run: |
        tox -vv -p auto -c tests/${{ matrix.test-directory }}/tox.ini
      env:
        TOX_PARALLEL_NO_SPINNER: 1
        PY_COLORS: 0<|MERGE_RESOLUTION|>--- conflicted
+++ resolved
@@ -35,13 +35,10 @@
           - agent_features
           - agent_streaming
           - agent_unittests
-<<<<<<< HEAD
-          - framework_django
-=======
           - application_celery
           - framework_bottle
+          - framework_django
           - framework_falcon
->>>>>>> 80333a0d
           - framework_fastapi
           - framework_flask
           - framework_sanic
