--- conflicted
+++ resolved
@@ -80,64 +80,8 @@
     timeout-minutes: 30
 
     steps:
-<<<<<<< HEAD
-      - uses: actions/checkout@v2
-      - uses: ./.github/actions/setup-python-matrix
-=======
-      - uses: actions/checkout@v3
-
-      # Set up all versions of python
-      # Setup PyPy2 and Python 2.7 after Python 3 to prevent overwriting aliases
-      - uses: actions/setup-python@v3
-        with:
-          python-version: "pypy-3.6"
-          architecture: x64
-
-      - uses: actions/setup-python@v3
-        with:
-          python-version: "pypy-3.7"
-          architecture: x64
-
-      - uses: actions/setup-python@v3
-        with:
-          python-version: "pypy-2.7"
-          architecture: x64
-
-      - uses: actions/setup-python@v3
-        with:
-          python-version: "3.6"
-          architecture: x64
-
-      - uses: actions/setup-python@v3
-        with:
-          python-version: "3.7"
-          architecture: x64
-
-      - uses: actions/setup-python@v3
-        with:
-          python-version: "3.8"
-          architecture: x64
-
-      - uses: actions/setup-python@v3
-        with:
-          python-version: "3.9"
-          architecture: x64
-
-      - uses: actions/setup-python@v3
-        with:
-          python-version: "3.10"
-          architecture: x64
-
-      - uses: actions/setup-python@v3
-        with:
-          python-version: "2.7"
-          architecture: x64
-
-      - name: Install Dependencies
-        run: |
-          python3.10 -m pip install -U pip
-          python3.10 -m pip install -U wheel setuptools tox virtualenv!=20.0.24
->>>>>>> 601efc37
+      - uses: actions/checkout@v3
+      - uses: ./.github/actions/setup-python-matrix
 
       - name: Get Environments
         id: get-envs
@@ -165,64 +109,8 @@
     timeout-minutes: 30
 
     steps:
-<<<<<<< HEAD
-      - uses: actions/checkout@v2
-      - uses: ./.github/actions/setup-python-matrix
-=======
-      - uses: actions/checkout@v3
-
-      # Set up all versions of python
-      # Setup PyPy2 and Python 2.7 after Python 3 to prevent overwriting aliases
-      - uses: actions/setup-python@v3
-        with:
-          python-version: "pypy-3.6"
-          architecture: x64
-
-      - uses: actions/setup-python@v3
-        with:
-          python-version: "pypy-3.7"
-          architecture: x64
-
-      - uses: actions/setup-python@v3
-        with:
-          python-version: "pypy-2.7"
-          architecture: x64
-
-      - uses: actions/setup-python@v3
-        with:
-          python-version: "3.6"
-          architecture: x64
-
-      - uses: actions/setup-python@v3
-        with:
-          python-version: "3.7"
-          architecture: x64
-
-      - uses: actions/setup-python@v3
-        with:
-          python-version: "3.8"
-          architecture: x64
-
-      - uses: actions/setup-python@v3
-        with:
-          python-version: "3.9"
-          architecture: x64
-
-      - uses: actions/setup-python@v3
-        with:
-          python-version: "3.10"
-          architecture: x64
-
-      - uses: actions/setup-python@v3
-        with:
-          python-version: "2.7"
-          architecture: x64
-
-      - name: Install Dependencies
-        run: |
-          python3.10 -m pip install -U pip
-          python3.10 -m pip install -U wheel setuptools tox virtualenv!=20.0.24
->>>>>>> 601efc37
+      - uses: actions/checkout@v3
+      - uses: ./.github/actions/setup-python-matrix
 
       - name: Get Environments
         id: get-envs
@@ -250,64 +138,8 @@
     timeout-minutes: 30
 
     steps:
-<<<<<<< HEAD
-      - uses: actions/checkout@v2
-      - uses: ./.github/actions/setup-python-matrix
-=======
-      - uses: actions/checkout@v3
-
-      # Set up all versions of python
-      # Setup PyPy2 and Python 2.7 after Python 3 to prevent overwriting aliases
-      - uses: actions/setup-python@v3
-        with:
-          python-version: "pypy-3.6"
-          architecture: x64
-
-      - uses: actions/setup-python@v3
-        with:
-          python-version: "pypy-3.7"
-          architecture: x64
-
-      - uses: actions/setup-python@v3
-        with:
-          python-version: "pypy-2.7"
-          architecture: x64
-
-      - uses: actions/setup-python@v3
-        with:
-          python-version: "3.6"
-          architecture: x64
-
-      - uses: actions/setup-python@v3
-        with:
-          python-version: "3.7"
-          architecture: x64
-
-      - uses: actions/setup-python@v3
-        with:
-          python-version: "3.8"
-          architecture: x64
-
-      - uses: actions/setup-python@v3
-        with:
-          python-version: "3.9"
-          architecture: x64
-
-      - uses: actions/setup-python@v3
-        with:
-          python-version: "3.10"
-          architecture: x64
-
-      - uses: actions/setup-python@v3
-        with:
-          python-version: "2.7"
-          architecture: x64
-
-      - name: Install Dependencies
-        run: |
-          python3.10 -m pip install -U pip
-          python3.10 -m pip install -U wheel setuptools tox virtualenv!=20.0.24
->>>>>>> 601efc37
+      - uses: actions/checkout@v3
+      - uses: ./.github/actions/setup-python-matrix
 
       # Special case packages
       - name: Install libcurl-dev
@@ -356,64 +188,8 @@
           --health-retries 5
 
     steps:
-<<<<<<< HEAD
-      - uses: actions/checkout@v2
-      - uses: ./.github/actions/setup-python-matrix
-=======
-      - uses: actions/checkout@v3
-
-      # Set up all versions of python
-      # Setup PyPy2 and Python 2.7 after Python 3 to prevent overwriting aliases
-      - uses: actions/setup-python@v3
-        with:
-          python-version: "pypy-3.6"
-          architecture: x64
-
-      - uses: actions/setup-python@v3
-        with:
-          python-version: "pypy-3.7"
-          architecture: x64
-
-      - uses: actions/setup-python@v3
-        with:
-          python-version: "pypy-2.7"
-          architecture: x64
-
-      - uses: actions/setup-python@v3
-        with:
-          python-version: "3.6"
-          architecture: x64
-
-      - uses: actions/setup-python@v3
-        with:
-          python-version: "3.7"
-          architecture: x64
-
-      - uses: actions/setup-python@v3
-        with:
-          python-version: "3.8"
-          architecture: x64
-
-      - uses: actions/setup-python@v3
-        with:
-          python-version: "3.9"
-          architecture: x64
-
-      - uses: actions/setup-python@v3
-        with:
-          python-version: "3.10"
-          architecture: x64
-
-      - uses: actions/setup-python@v3
-        with:
-          python-version: "2.7"
-          architecture: x64
-
-      - name: Install Dependencies
-        run: |
-          python3.10 -m pip install -U pip
-          python3.10 -m pip install -U wheel setuptools tox virtualenv!=20.0.24
->>>>>>> 601efc37
+      - uses: actions/checkout@v3
+      - uses: ./.github/actions/setup-python-matrix
 
       - name: Get Environments
         id: get-envs
@@ -459,64 +235,8 @@
           --health-retries 5
 
     steps:
-<<<<<<< HEAD
-      - uses: actions/checkout@v2
-      - uses: ./.github/actions/setup-python-matrix
-=======
-      - uses: actions/checkout@v3
-
-      # Set up all versions of python
-      # Setup PyPy2 and Python 2.7 after Python 3 to prevent overwriting aliases
-      - uses: actions/setup-python@v3
-        with:
-          python-version: "pypy-3.6"
-          architecture: x64
-
-      - uses: actions/setup-python@v3
-        with:
-          python-version: "pypy-3.7"
-          architecture: x64
-
-      - uses: actions/setup-python@v3
-        with:
-          python-version: "pypy-2.7"
-          architecture: x64
-
-      - uses: actions/setup-python@v3
-        with:
-          python-version: "3.6"
-          architecture: x64
-
-      - uses: actions/setup-python@v3
-        with:
-          python-version: "3.7"
-          architecture: x64
-
-      - uses: actions/setup-python@v3
-        with:
-          python-version: "3.8"
-          architecture: x64
-
-      - uses: actions/setup-python@v3
-        with:
-          python-version: "3.9"
-          architecture: x64
-
-      - uses: actions/setup-python@v3
-        with:
-          python-version: "3.10"
-          architecture: x64
-
-      - uses: actions/setup-python@v3
-        with:
-          python-version: "2.7"
-          architecture: x64
-
-      - name: Install Dependencies
-        run: |
-          python3.10 -m pip install -U pip
-          python3.10 -m pip install -U wheel setuptools tox virtualenv!=20.0.24
->>>>>>> 601efc37
+      - uses: actions/checkout@v3
+      - uses: ./.github/actions/setup-python-matrix
 
       - name: Get Environments
         id: get-envs
@@ -557,64 +277,8 @@
           --health-retries 5
 
     steps:
-<<<<<<< HEAD
-      - uses: actions/checkout@v2
-      - uses: ./.github/actions/setup-python-matrix
-=======
-      - uses: actions/checkout@v3
-
-      # Set up all versions of python
-      # Setup PyPy2 and Python 2.7 after Python 3 to prevent overwriting aliases
-      - uses: actions/setup-python@v3
-        with:
-          python-version: "pypy-3.6"
-          architecture: x64
-
-      - uses: actions/setup-python@v3
-        with:
-          python-version: "pypy-3.7"
-          architecture: x64
-
-      - uses: actions/setup-python@v3
-        with:
-          python-version: "pypy-2.7"
-          architecture: x64
-
-      - uses: actions/setup-python@v3
-        with:
-          python-version: "3.6"
-          architecture: x64
-
-      - uses: actions/setup-python@v3
-        with:
-          python-version: "3.7"
-          architecture: x64
-
-      - uses: actions/setup-python@v3
-        with:
-          python-version: "3.8"
-          architecture: x64
-
-      - uses: actions/setup-python@v3
-        with:
-          python-version: "3.9"
-          architecture: x64
-
-      - uses: actions/setup-python@v3
-        with:
-          python-version: "3.10"
-          architecture: x64
-
-      - uses: actions/setup-python@v3
-        with:
-          python-version: "2.7"
-          architecture: x64
-
-      - name: Install Dependencies
-        run: |
-          python3.10 -m pip install -U pip
-          python3.10 -m pip install -U wheel setuptools tox virtualenv!=20.0.24
->>>>>>> 601efc37
+      - uses: actions/checkout@v3
+      - uses: ./.github/actions/setup-python-matrix
 
       - name: Get Environments
         id: get-envs
@@ -657,64 +321,8 @@
           --health-retries 5
 
     steps:
-<<<<<<< HEAD
-      - uses: actions/checkout@v2
-      - uses: ./.github/actions/setup-python-matrix
-=======
-      - uses: actions/checkout@v3
-
-      # Set up all versions of python
-      # Setup PyPy2 and Python 2.7 after Python 3 to prevent overwriting aliases
-      - uses: actions/setup-python@v3
-        with:
-          python-version: "pypy-3.6"
-          architecture: x64
-
-      - uses: actions/setup-python@v3
-        with:
-          python-version: "pypy-3.7"
-          architecture: x64
-
-      - uses: actions/setup-python@v3
-        with:
-          python-version: "pypy-2.7"
-          architecture: x64
-
-      - uses: actions/setup-python@v3
-        with:
-          python-version: "3.6"
-          architecture: x64
-
-      - uses: actions/setup-python@v3
-        with:
-          python-version: "3.7"
-          architecture: x64
-
-      - uses: actions/setup-python@v3
-        with:
-          python-version: "3.8"
-          architecture: x64
-
-      - uses: actions/setup-python@v3
-        with:
-          python-version: "3.9"
-          architecture: x64
-
-      - uses: actions/setup-python@v3
-        with:
-          python-version: "3.10"
-          architecture: x64
-
-      - uses: actions/setup-python@v3
-        with:
-          python-version: "2.7"
-          architecture: x64
-
-      - name: Install Dependencies
-        run: |
-          python3.10 -m pip install -U pip
-          python3.10 -m pip install -U wheel setuptools tox virtualenv!=20.0.24
->>>>>>> 601efc37
+      - uses: actions/checkout@v3
+      - uses: ./.github/actions/setup-python-matrix
 
       - name: Get Environments
         id: get-envs
@@ -755,64 +363,8 @@
           --health-retries 5
 
     steps:
-<<<<<<< HEAD
-      - uses: actions/checkout@v2
-      - uses: ./.github/actions/setup-python-matrix
-=======
-      - uses: actions/checkout@v3
-
-      # Set up all versions of python
-      # Setup PyPy2 and Python 2.7 after Python 3 to prevent overwriting aliases
-      - uses: actions/setup-python@v3
-        with:
-          python-version: "pypy-3.6"
-          architecture: x64
-
-      - uses: actions/setup-python@v3
-        with:
-          python-version: "pypy-3.7"
-          architecture: x64
-
-      - uses: actions/setup-python@v3
-        with:
-          python-version: "pypy-2.7"
-          architecture: x64
-
-      - uses: actions/setup-python@v3
-        with:
-          python-version: "3.6"
-          architecture: x64
-
-      - uses: actions/setup-python@v3
-        with:
-          python-version: "3.7"
-          architecture: x64
-
-      - uses: actions/setup-python@v3
-        with:
-          python-version: "3.8"
-          architecture: x64
-
-      - uses: actions/setup-python@v3
-        with:
-          python-version: "3.9"
-          architecture: x64
-
-      - uses: actions/setup-python@v3
-        with:
-          python-version: "3.10"
-          architecture: x64
-
-      - uses: actions/setup-python@v3
-        with:
-          python-version: "2.7"
-          architecture: x64
-
-      - name: Install Dependencies
-        run: |
-          python3.10 -m pip install -U pip
-          python3.10 -m pip install -U wheel setuptools tox virtualenv!=20.0.24
->>>>>>> 601efc37
+      - uses: actions/checkout@v3
+      - uses: ./.github/actions/setup-python-matrix
 
       - name: Get Environments
         id: get-envs
@@ -854,64 +406,8 @@
           --health-retries 5
 
     steps:
-<<<<<<< HEAD
-      - uses: actions/checkout@v2
-      - uses: ./.github/actions/setup-python-matrix
-=======
-      - uses: actions/checkout@v3
-
-      # Set up all versions of python
-      # Setup PyPy2 and Python 2.7 after Python 3 to prevent overwriting aliases
-      - uses: actions/setup-python@v3
-        with:
-          python-version: "pypy-3.6"
-          architecture: x64
-
-      - uses: actions/setup-python@v3
-        with:
-          python-version: "pypy-3.7"
-          architecture: x64
-
-      - uses: actions/setup-python@v3
-        with:
-          python-version: "pypy-2.7"
-          architecture: x64
-
-      - uses: actions/setup-python@v3
-        with:
-          python-version: "3.6"
-          architecture: x64
-
-      - uses: actions/setup-python@v3
-        with:
-          python-version: "3.7"
-          architecture: x64
-
-      - uses: actions/setup-python@v3
-        with:
-          python-version: "3.8"
-          architecture: x64
-
-      - uses: actions/setup-python@v3
-        with:
-          python-version: "3.9"
-          architecture: x64
-
-      - uses: actions/setup-python@v3
-        with:
-          python-version: "3.10"
-          architecture: x64
-
-      - uses: actions/setup-python@v3
-        with:
-          python-version: "2.7"
-          architecture: x64
-
-      - name: Install Dependencies
-        run: |
-          python3.10 -m pip install -U pip
-          python3.10 -m pip install -U wheel setuptools tox virtualenv!=20.0.24
->>>>>>> 601efc37
+      - uses: actions/checkout@v3
+      - uses: ./.github/actions/setup-python-matrix
 
       - name: Get Environments
         id: get-envs
@@ -952,64 +448,8 @@
           --health-retries 5
 
     steps:
-<<<<<<< HEAD
-      - uses: actions/checkout@v2
-      - uses: ./.github/actions/setup-python-matrix
-=======
-      - uses: actions/checkout@v3
-
-      # Set up all versions of python
-      # Setup PyPy2 and Python 2.7 after Python 3 to prevent overwriting aliases
-      - uses: actions/setup-python@v3
-        with:
-          python-version: "pypy-3.6"
-          architecture: x64
-
-      - uses: actions/setup-python@v3
-        with:
-          python-version: "pypy-3.7"
-          architecture: x64
-
-      - uses: actions/setup-python@v3
-        with:
-          python-version: "pypy-2.7"
-          architecture: x64
-
-      - uses: actions/setup-python@v3
-        with:
-          python-version: "3.6"
-          architecture: x64
-
-      - uses: actions/setup-python@v3
-        with:
-          python-version: "3.7"
-          architecture: x64
-
-      - uses: actions/setup-python@v3
-        with:
-          python-version: "3.8"
-          architecture: x64
-
-      - uses: actions/setup-python@v3
-        with:
-          python-version: "3.9"
-          architecture: x64
-
-      - uses: actions/setup-python@v3
-        with:
-          python-version: "3.10"
-          architecture: x64
-
-      - uses: actions/setup-python@v3
-        with:
-          python-version: "2.7"
-          architecture: x64
-
-      - name: Install Dependencies
-        run: |
-          python3.10 -m pip install -U pip
-          python3.10 -m pip install -U wheel setuptools tox virtualenv!=20.0.24
->>>>>>> 601efc37
+      - uses: actions/checkout@v3
+      - uses: ./.github/actions/setup-python-matrix
 
       - name: Get Environments
         id: get-envs
@@ -1052,64 +492,8 @@
           --health-retries 5
 
     steps:
-<<<<<<< HEAD
-      - uses: actions/checkout@v2
-      - uses: ./.github/actions/setup-python-matrix
-=======
-      - uses: actions/checkout@v3
-
-      # Set up all versions of python
-      # Setup PyPy2 and Python 2.7 after Python 3 to prevent overwriting aliases
-      - uses: actions/setup-python@v3
-        with:
-          python-version: "pypy-3.6"
-          architecture: x64
-
-      - uses: actions/setup-python@v3
-        with:
-          python-version: "pypy-3.7"
-          architecture: x64
-
-      - uses: actions/setup-python@v3
-        with:
-          python-version: "pypy-2.7"
-          architecture: x64
-
-      - uses: actions/setup-python@v3
-        with:
-          python-version: "3.6"
-          architecture: x64
-
-      - uses: actions/setup-python@v3
-        with:
-          python-version: "3.7"
-          architecture: x64
-
-      - uses: actions/setup-python@v3
-        with:
-          python-version: "3.8"
-          architecture: x64
-
-      - uses: actions/setup-python@v3
-        with:
-          python-version: "3.9"
-          architecture: x64
-
-      - uses: actions/setup-python@v3
-        with:
-          python-version: "3.10"
-          architecture: x64
-
-      - uses: actions/setup-python@v3
-        with:
-          python-version: "2.7"
-          architecture: x64
-
-      - name: Install Dependencies
-        run: |
-          python3.10 -m pip install -U pip
-          python3.10 -m pip install -U wheel setuptools tox virtualenv!=20.0.24
->>>>>>> 601efc37
+      - uses: actions/checkout@v3
+      - uses: ./.github/actions/setup-python-matrix
 
       - name: Get Environments
         id: get-envs
@@ -1152,64 +536,8 @@
           --health-retries 5
 
     steps:
-<<<<<<< HEAD
-      - uses: actions/checkout@v2
-      - uses: ./.github/actions/setup-python-matrix
-=======
-      - uses: actions/checkout@v3
-
-      # Set up all versions of python
-      # Setup PyPy2 and Python 2.7 after Python 3 to prevent overwriting aliases
-      - uses: actions/setup-python@v3
-        with:
-          python-version: "pypy-3.6"
-          architecture: x64
-
-      - uses: actions/setup-python@v3
-        with:
-          python-version: "pypy-3.7"
-          architecture: x64
-
-      - uses: actions/setup-python@v3
-        with:
-          python-version: "pypy-2.7"
-          architecture: x64
-
-      - uses: actions/setup-python@v3
-        with:
-          python-version: "3.6"
-          architecture: x64
-
-      - uses: actions/setup-python@v3
-        with:
-          python-version: "3.7"
-          architecture: x64
-
-      - uses: actions/setup-python@v3
-        with:
-          python-version: "3.8"
-          architecture: x64
-
-      - uses: actions/setup-python@v3
-        with:
-          python-version: "3.9"
-          architecture: x64
-
-      - uses: actions/setup-python@v3
-        with:
-          python-version: "3.10"
-          architecture: x64
-
-      - uses: actions/setup-python@v3
-        with:
-          python-version: "2.7"
-          architecture: x64
-
-      - name: Install Dependencies
-        run: |
-          python3.10 -m pip install -U pip
-          python3.10 -m pip install -U wheel setuptools tox virtualenv!=20.0.24
->>>>>>> 601efc37
+      - uses: actions/checkout@v3
+      - uses: ./.github/actions/setup-python-matrix
 
       - name: Get Environments
         id: get-envs
@@ -1249,64 +577,8 @@
           --health-retries 5
 
     steps:
-<<<<<<< HEAD
-      - uses: actions/checkout@v2
-      - uses: ./.github/actions/setup-python-matrix
-=======
-      - uses: actions/checkout@v3
-
-      # Set up all versions of python
-      # Setup PyPy2 and Python 2.7 after Python 3 to prevent overwriting aliases
-      - uses: actions/setup-python@v3
-        with:
-          python-version: "pypy-3.6"
-          architecture: x64
-
-      - uses: actions/setup-python@v3
-        with:
-          python-version: "pypy-3.7"
-          architecture: x64
-
-      - uses: actions/setup-python@v3
-        with:
-          python-version: "pypy-2.7"
-          architecture: x64
-
-      - uses: actions/setup-python@v3
-        with:
-          python-version: "3.6"
-          architecture: x64
-
-      - uses: actions/setup-python@v3
-        with:
-          python-version: "3.7"
-          architecture: x64
-
-      - uses: actions/setup-python@v3
-        with:
-          python-version: "3.8"
-          architecture: x64
-
-      - uses: actions/setup-python@v3
-        with:
-          python-version: "3.9"
-          architecture: x64
-
-      - uses: actions/setup-python@v3
-        with:
-          python-version: "3.10"
-          architecture: x64
-
-      - uses: actions/setup-python@v3
-        with:
-          python-version: "2.7"
-          architecture: x64
-
-      - name: Install Dependencies
-        run: |
-          python3.10 -m pip install -U pip
-          python3.10 -m pip install -U wheel setuptools tox virtualenv!=20.0.24
->>>>>>> 601efc37
+      - uses: actions/checkout@v3
+      - uses: ./.github/actions/setup-python-matrix
 
       - name: Get Environments
         id: get-envs
