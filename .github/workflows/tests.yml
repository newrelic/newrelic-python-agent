# Copyright 2010 New Relic, Inc.
#
# Licensed under the Apache License, Version 2.0 (the "License");
# you may not use this file except in compliance with the License.
# You may obtain a copy of the License at
#
#      http://www.apache.org/licenses/LICENSE-2.0
#
# Unless required by applicable law or agreed to in writing, software
# distributed under the License is distributed on an "AS IS" BASIS,
# WITHOUT WARRANTIES OR CONDITIONS OF ANY KIND, either express or implied.
# See the License for the specific language governing permissions and
# limitations under the License.

name: Tests

on:
  push:
    branches:
      - main
    tags-ignore:
      - '**'
  pull_request:
    branches:
      - main

jobs:
  python:

    strategy:
      matrix:
        test-directory: 
          - adapter_cheroot
          - adapter_gevent
          - adapter_gunicorn
          - adapter_uvicorn
          - agent_features
          - agent_streaming
          - agent_unittests
          - application_celery
          - component_flask_rest
          - cross_agent
          - datastore_sqlite
          - external_boto3
          - external_botocore
          - external_feedparser
<<<<<<< HEAD
          - external_httplib
=======
          - external_http
>>>>>>> 8e150e57
          - external_httplib2
          - external_requests
          - framework_aiohttp
          - framework_bottle
          - framework_cherrypy
          - framework_django
          - framework_falcon
          - framework_fastapi
          - framework_flask
          - framework_pyramid
          - framework_sanic
          - framework_starlette
          - framework_tornado
          - template_mako

    runs-on: ubuntu-latest

    steps:
    - uses: actions/checkout@v2

    - name: Get Date
      id: get-date
      run: |
        echo "::set-output name=date::$(/bin/date -u "+%Y-%m-%d")"
      shell: bash

    - name: Cache Tox and Pip (Linux)
      if: startsWith(runner.os, 'Linux')
      uses: actions/cache@v2
      with:
        path: |
          ~/.cache/pip
        key: ${{ runner.os }}-${{ matrix.test-directory }}-${{ hashFiles('tests/${{ matrix.test-directory }}/tox.ini', 'tests/base_requirements.txt') }}-${{ steps.get-date.outputs.date }}
        restore-keys: |
          ${{ runner.os }}-${{ matrix.test-directory }}-${{ hashFiles('tests/${{ matrix.test-directory }}/tox.ini', 'tests/base_requirements.txt') }}-
          ${{ runner.os }}-${{ matrix.test-directory }}-

    # Special case packages
    - name: Install libcurl-dev
      if: ${{ matrix.test-directory == 'framework_tornado' }}
      run: |
        sudo apt-get update
        sudo apt-get install libcurl4-openssl-dev

    # Set up all versions of python
    - uses: actions/setup-python@3b3f2de1b1f7c1270fc5b9c37a904fa785e9ae94
      with:
        python-version: 2.7
        architecture: x64

    - uses: actions/setup-python@3b3f2de1b1f7c1270fc5b9c37a904fa785e9ae94
      with:
        python-version: 3.5
        architecture: x64

    - uses: actions/setup-python@3b3f2de1b1f7c1270fc5b9c37a904fa785e9ae94
      with:
        python-version: 3.6
        architecture: x64

    - uses: actions/setup-python@3b3f2de1b1f7c1270fc5b9c37a904fa785e9ae94
      with:
        python-version: 3.7
        architecture: x64

    - uses: actions/setup-python@3b3f2de1b1f7c1270fc5b9c37a904fa785e9ae94
      with:
        python-version: 3.8
        architecture: x64

    - uses: actions/setup-python@3b3f2de1b1f7c1270fc5b9c37a904fa785e9ae94
      with:
        python-version: 3.9
        architecture: x64

    - uses: actions/setup-python@3b3f2de1b1f7c1270fc5b9c37a904fa785e9ae94
      with:
        python-version: pypy3
        architecture: x64

    # Setup pypy2 after pypy3 to ensure pypy isn't aliased to pypy3
    - uses: actions/setup-python@3b3f2de1b1f7c1270fc5b9c37a904fa785e9ae94
      with:
        python-version: pypy2
        architecture: x64

    - name: Install Dependencies
      run: |
        pip install -U pip
        pip install -U wheel setuptools tox virtualenv!=20.0.24

    - name: Test
      run: |
        tox -vv -p auto -c tests/${{ matrix.test-directory }}/tox.ini
      env:
        TOX_PARALLEL_NO_SPINNER: 1
        PY_COLORS: 0

  postgres:

    strategy:
      matrix:
        test-directory: 
          - datastore_asyncpg
          - datastore_postgresql
          - datastore_psycopg2
          - datastore_psycopg2cffi

    runs-on: ubuntu-latest

    services:
      postgres:
        image: postgres:9
        env:
          POSTGRES_PASSWORD: postgres
        ports:
          - 8080:5432
          - 8081:5432
        # Set health checks to wait until postgres has started
        options: >-
          --health-cmd pg_isready
          --health-interval 10s
          --health-timeout 5s
          --health-retries 5

    steps:
    - uses: actions/checkout@v2

    - name: Get Date
      id: get-date
      run: |
        echo "::set-output name=date::$(/bin/date -u "+%Y-%m-%d")"
      shell: bash

    - name: Cache Tox and Pip (Linux)
      if: startsWith(runner.os, 'Linux')
      uses: actions/cache@v2
      with:
        path: |
          ~/.cache/pip
        key: ${{ runner.os }}-${{ matrix.test-directory }}-${{ hashFiles('tests/${{ matrix.test-directory }}/tox.ini', 'tests/base_requirements.txt') }}-${{ steps.get-date.outputs.date }}
        restore-keys: |
          ${{ runner.os }}-${{ matrix.test-directory }}-${{ hashFiles('tests/${{ matrix.test-directory }}/tox.ini', 'tests/base_requirements.txt') }}-
          ${{ runner.os }}-${{ matrix.test-directory }}-

    # Set up all versions of python
    - uses: actions/setup-python@3b3f2de1b1f7c1270fc5b9c37a904fa785e9ae94
      with:
        python-version: 2.7
        architecture: x64

    - uses: actions/setup-python@3b3f2de1b1f7c1270fc5b9c37a904fa785e9ae94
      with:
        python-version: 3.5
        architecture: x64

    - uses: actions/setup-python@3b3f2de1b1f7c1270fc5b9c37a904fa785e9ae94
      with:
        python-version: 3.6
        architecture: x64

    - uses: actions/setup-python@3b3f2de1b1f7c1270fc5b9c37a904fa785e9ae94
      with:
        python-version: 3.7
        architecture: x64

    - uses: actions/setup-python@3b3f2de1b1f7c1270fc5b9c37a904fa785e9ae94
      with:
        python-version: 3.8
        architecture: x64

    - uses: actions/setup-python@3b3f2de1b1f7c1270fc5b9c37a904fa785e9ae94
      with:
        python-version: 3.9
        architecture: x64

    - uses: actions/setup-python@3b3f2de1b1f7c1270fc5b9c37a904fa785e9ae94
      with:
        python-version: pypy3
        architecture: x64

    - uses: actions/setup-python@3b3f2de1b1f7c1270fc5b9c37a904fa785e9ae94
      with:
        python-version: pypy2
        architecture: x64

    - name: Install Dependencies
      run: |
        pip install -U pip
        pip install -U wheel setuptools tox virtualenv!=20.0.24

    - name: Test
      run: |
        tox -vv -p auto -c tests/${{ matrix.test-directory }}/tox.ini
      env:
        TOX_PARALLEL_NO_SPINNER: 1
        PY_COLORS: 0

  mysql:

    strategy:
      matrix:
        test-directory:
          - datastore_mysql
          - datastore_mysqldb
          - datastore_pymysql

    runs-on: ubuntu-latest

    services:
      mysql:
        image: mysql:5.6
        env:
          MYSQL_RANDOM_ROOT_PASSWORD: "true"
          MYSQL_DATABASE: python_agent
          MYSQL_USER: python_agent
          MYSQL_PASSWORD: python_agent
        ports:
          - 8080:3306
          - 8081:3306
        # Set health checks to wait until mysql has started
        options: >-
          --health-cmd "mysqladmin ping -h localhost"
          --health-interval 10s
          --health-timeout 5s
          --health-retries 5

    steps:
    - uses: actions/checkout@v2

    - name: Get Date
      id: get-date
      run: |
        echo "::set-output name=date::$(/bin/date -u "+%Y-%m-%d")"
      shell: bash

    - name: Cache Tox and Pip (Linux)
      if: startsWith(runner.os, 'Linux')
      uses: actions/cache@v2
      with:
        path: |
          ~/.cache/pip
        key: ${{ runner.os }}-${{ matrix.test-directory }}-${{ hashFiles('tests/${{ matrix.test-directory }}/tox.ini', 'tests/base_requirements.txt') }}-${{ steps.get-date.outputs.date }}
        restore-keys: |
          ${{ runner.os }}-${{ matrix.test-directory }}-${{ hashFiles('tests/${{ matrix.test-directory }}/tox.ini', 'tests/base_requirements.txt') }}-
          ${{ runner.os }}-${{ matrix.test-directory }}-

    # Set up all versions of python
    - uses: actions/setup-python@3b3f2de1b1f7c1270fc5b9c37a904fa785e9ae94
      with:
        python-version: 2.7
        architecture: x64

    - uses: actions/setup-python@3b3f2de1b1f7c1270fc5b9c37a904fa785e9ae94
      with:
        python-version: 3.5
        architecture: x64

    - uses: actions/setup-python@3b3f2de1b1f7c1270fc5b9c37a904fa785e9ae94
      with:
        python-version: 3.6
        architecture: x64

    - uses: actions/setup-python@3b3f2de1b1f7c1270fc5b9c37a904fa785e9ae94
      with:
        python-version: 3.7
        architecture: x64

    - uses: actions/setup-python@3b3f2de1b1f7c1270fc5b9c37a904fa785e9ae94
      with:
        python-version: 3.8
        architecture: x64

    - uses: actions/setup-python@3b3f2de1b1f7c1270fc5b9c37a904fa785e9ae94
      with:
        python-version: 3.9
        architecture: x64

    - uses: actions/setup-python@3b3f2de1b1f7c1270fc5b9c37a904fa785e9ae94
      with:
        python-version: pypy3
        architecture: x64

    - uses: actions/setup-python@3b3f2de1b1f7c1270fc5b9c37a904fa785e9ae94
      with:
        python-version: pypy2
        architecture: x64

    - name: Install Dependencies
      run: |
        pip install -U pip
        pip install -U wheel setuptools tox virtualenv!=20.0.24

    - name: Test
      run: |
        tox -vv -p auto -c tests/${{ matrix.test-directory }}/tox.ini
      env:
        TOX_PARALLEL_NO_SPINNER: 1
        PY_COLORS: 0

  redis:

    strategy:
      matrix:
        test-directory: [datastore_redis]

    runs-on: ubuntu-latest

    services:
      redis:
        image: redis
        ports:
          - 8080:6379
          - 8081:6379
        # Set health checks to wait until redis has started
        options: >-
          --health-cmd "redis-cli ping"
          --health-interval 10s
          --health-timeout 5s
          --health-retries 5

    steps:
    - uses: actions/checkout@v2

    - name: Get Date
      id: get-date
      run: |
        echo "::set-output name=date::$(/bin/date -u "+%Y-%m-%d")"
      shell: bash

    - name: Cache Tox and Pip (Linux)
      if: startsWith(runner.os, 'Linux')
      uses: actions/cache@v2
      with:
        path: |
          ~/.cache/pip
        key: ${{ runner.os }}-${{ matrix.test-directory }}-${{ hashFiles('tests/${{ matrix.test-directory }}/tox.ini', 'tests/base_requirements.txt') }}-${{ steps.get-date.outputs.date }}
        restore-keys: |
          ${{ runner.os }}-${{ matrix.test-directory }}-${{ hashFiles('tests/${{ matrix.test-directory }}/tox.ini', 'tests/base_requirements.txt') }}-
          ${{ runner.os }}-${{ matrix.test-directory }}-

    # Set up all versions of python
    - uses: actions/setup-python@3b3f2de1b1f7c1270fc5b9c37a904fa785e9ae94
      with:
        python-version: 2.7
        architecture: x64

    - uses: actions/setup-python@3b3f2de1b1f7c1270fc5b9c37a904fa785e9ae94
      with:
        python-version: 3.5
        architecture: x64

    - uses: actions/setup-python@3b3f2de1b1f7c1270fc5b9c37a904fa785e9ae94
      with:
        python-version: 3.6
        architecture: x64

    - uses: actions/setup-python@3b3f2de1b1f7c1270fc5b9c37a904fa785e9ae94
      with:
        python-version: 3.7
        architecture: x64

    - uses: actions/setup-python@3b3f2de1b1f7c1270fc5b9c37a904fa785e9ae94
      with:
        python-version: 3.8
        architecture: x64

    - uses: actions/setup-python@3b3f2de1b1f7c1270fc5b9c37a904fa785e9ae94
      with:
        python-version: 3.9
        architecture: x64

    - uses: actions/setup-python@3b3f2de1b1f7c1270fc5b9c37a904fa785e9ae94
      with:
        python-version: pypy3
        architecture: x64

    - uses: actions/setup-python@3b3f2de1b1f7c1270fc5b9c37a904fa785e9ae94
      with:
        python-version: pypy2
        architecture: x64

    - name: Install Dependencies
      run: |
        pip install -U pip
        pip install -U wheel setuptools tox virtualenv!=20.0.24

    - name: Test
      run: |
        tox -vv -p auto -c tests/${{ matrix.test-directory }}/tox.ini
      env:
        TOX_PARALLEL_NO_SPINNER: 1
        PY_COLORS: 0

  solr:

    strategy:
      matrix:
        test-directory: 
          - datastore_pysolr
          - datastore_solrpy

    runs-on: ubuntu-latest

    services:
      solr:
        image: bitnami/solr:8
        env:
          SOLR_CORE: collection
        ports:
          - 8080:8983
          - 8081:8983
        # Set health checks to wait until solr has started
        options: >-
          --health-cmd "curl localhost:8983/solr/collection/admin/ping | grep OK"
          --health-interval 10s
          --health-timeout 5s
          --health-retries 5

    steps:
    - uses: actions/checkout@v2

    - name: Get Date
      id: get-date
      run: |
        echo "::set-output name=date::$(/bin/date -u "+%Y-%m-%d")"
      shell: bash

    - name: Cache Tox and Pip (Linux)
      if: startsWith(runner.os, 'Linux')
      uses: actions/cache@v2
      with:
        path: |
          ~/.cache/pip
        key: ${{ runner.os }}-${{ matrix.test-directory }}-${{ hashFiles('tests/${{ matrix.test-directory }}/tox.ini', 'tests/base_requirements.txt') }}-${{ steps.get-date.outputs.date }}
        restore-keys: |
          ${{ runner.os }}-${{ matrix.test-directory }}-${{ hashFiles('tests/${{ matrix.test-directory }}/tox.ini', 'tests/base_requirements.txt') }}-
          ${{ runner.os }}-${{ matrix.test-directory }}-

    # Set up all versions of python
    - uses: actions/setup-python@3b3f2de1b1f7c1270fc5b9c37a904fa785e9ae94
      with:
        python-version: 2.7
        architecture: x64

    - uses: actions/setup-python@3b3f2de1b1f7c1270fc5b9c37a904fa785e9ae94
      with:
        python-version: 3.5
        architecture: x64

    - uses: actions/setup-python@3b3f2de1b1f7c1270fc5b9c37a904fa785e9ae94
      with:
        python-version: 3.6
        architecture: x64

    - uses: actions/setup-python@3b3f2de1b1f7c1270fc5b9c37a904fa785e9ae94
      with:
        python-version: 3.7
        architecture: x64

    - uses: actions/setup-python@3b3f2de1b1f7c1270fc5b9c37a904fa785e9ae94
      with:
        python-version: 3.8
        architecture: x64

    - uses: actions/setup-python@3b3f2de1b1f7c1270fc5b9c37a904fa785e9ae94
      with:
        python-version: 3.9
        architecture: x64

    - uses: actions/setup-python@3b3f2de1b1f7c1270fc5b9c37a904fa785e9ae94
      with:
        python-version: pypy3
        architecture: x64

    - uses: actions/setup-python@3b3f2de1b1f7c1270fc5b9c37a904fa785e9ae94
      with:
        python-version: pypy2
        architecture: x64

    - name: Install Dependencies
      run: |
        pip install -U pip
        pip install -U wheel setuptools tox virtualenv!=20.0.24

    - name: Test
      run: |
        tox -vv -p auto -c tests/${{ matrix.test-directory }}/tox.ini
      env:
        TOX_PARALLEL_NO_SPINNER: 1
        PY_COLORS: 0

  memcached:

    strategy:
      matrix:
        test-directory:
          - datastore_bmemcached
          - datastore_memcache
          - datastore_pylibmc
          - datastore_pymemcache
          - datastore_umemcache

    runs-on: ubuntu-latest

    services:
      memcached:
        image: memcached
        ports:
          - 8080:11211
          - 8081:11211
        # Set health checks to wait until memcached has started
        options: >-
          --health-cmd "timeout 5 bash -c 'cat < /dev/null > /dev/udp/127.0.0.1/11211'"
          --health-interval 10s
          --health-timeout 5s
          --health-retries 5

    steps:
    - uses: actions/checkout@v2

    - name: Get Date
      id: get-date
      run: |
        echo "::set-output name=date::$(/bin/date -u "+%Y-%m-%d")"
      shell: bash

    - name: Cache Tox and Pip (Linux)
      if: startsWith(runner.os, 'Linux')
      uses: actions/cache@v2
      with:
        path: |
          ~/.cache/pip
        key: ${{ runner.os }}-${{ matrix.test-directory }}-${{ hashFiles('tests/${{ matrix.test-directory }}/tox.ini', 'tests/base_requirements.txt') }}-${{ steps.get-date.outputs.date }}
        restore-keys: |
          ${{ runner.os }}-${{ matrix.test-directory }}-${{ hashFiles('tests/${{ matrix.test-directory }}/tox.ini', 'tests/base_requirements.txt') }}-
          ${{ runner.os }}-${{ matrix.test-directory }}-

    # Set up all versions of python
    - uses: actions/setup-python@3b3f2de1b1f7c1270fc5b9c37a904fa785e9ae94
      with:
        python-version: 2.7
        architecture: x64

    - uses: actions/setup-python@3b3f2de1b1f7c1270fc5b9c37a904fa785e9ae94
      with:
        python-version: 3.5
        architecture: x64

    - uses: actions/setup-python@3b3f2de1b1f7c1270fc5b9c37a904fa785e9ae94
      with:
        python-version: 3.6
        architecture: x64

    - uses: actions/setup-python@3b3f2de1b1f7c1270fc5b9c37a904fa785e9ae94
      with:
        python-version: 3.7
        architecture: x64

    - uses: actions/setup-python@3b3f2de1b1f7c1270fc5b9c37a904fa785e9ae94
      with:
        python-version: 3.8
        architecture: x64

    - uses: actions/setup-python@3b3f2de1b1f7c1270fc5b9c37a904fa785e9ae94
      with:
        python-version: 3.9
        architecture: x64

    - uses: actions/setup-python@3b3f2de1b1f7c1270fc5b9c37a904fa785e9ae94
      with:
        python-version: pypy3
        architecture: x64

    - uses: actions/setup-python@3b3f2de1b1f7c1270fc5b9c37a904fa785e9ae94
      with:
        python-version: pypy2
        architecture: x64

    - name: Install Dependencies
      run: |
        pip install -U pip
        pip install -U wheel setuptools tox virtualenv!=20.0.24
    - name: Test
      run: |
        tox -vv -p auto -c tests/${{ matrix.test-directory }}/tox.ini
      env:
        TOX_PARALLEL_NO_SPINNER: 1
        PY_COLORS: 0

  rabbitmq:

    strategy:
      matrix:
        test-directory:
          - messagebroker_pika

    runs-on: ubuntu-latest

    services:
      rabbitmq:
        image: rabbitmq
        env:
          RABBITMQ_PASSWORD: rabbitmq
        ports:
          - 5672:5672
        # Set health checks to wait until rabbitmq has started
        options: >-
          --health-cmd "rabbitmq-diagnostics status"
          --health-interval 10s
          --health-timeout 5s
          --health-retries 5

    steps:
    - uses: actions/checkout@v2

    - name: Get Date
      id: get-date
      run: |
        echo "::set-output name=date::$(/bin/date -u "+%Y-%m-%d")"
      shell: bash

    - name: Cache Tox and Pip (Linux)
      if: startsWith(runner.os, 'Linux')
      uses: actions/cache@v2
      with:
        path: |
          ~/.cache/pip
        key: ${{ runner.os }}-${{ matrix.test-directory }}-${{ hashFiles('tests/${{ matrix.test-directory }}/tox.ini', 'tests/base_requirements.txt') }}-${{ steps.get-date.outputs.date }}
        restore-keys: |
          ${{ runner.os }}-${{ matrix.test-directory }}-${{ hashFiles('tests/${{ matrix.test-directory }}/tox.ini', 'tests/base_requirements.txt') }}-
          ${{ runner.os }}-${{ matrix.test-directory }}-

    # Set up all versions of python
    - uses: actions/setup-python@3b3f2de1b1f7c1270fc5b9c37a904fa785e9ae94
      with:
        python-version: 2.7
        architecture: x64

    - uses: actions/setup-python@3b3f2de1b1f7c1270fc5b9c37a904fa785e9ae94
      with:
        python-version: 3.5
        architecture: x64

    - uses: actions/setup-python@3b3f2de1b1f7c1270fc5b9c37a904fa785e9ae94
      with:
        python-version: 3.6
        architecture: x64

    - uses: actions/setup-python@3b3f2de1b1f7c1270fc5b9c37a904fa785e9ae94
      with:
        python-version: 3.7
        architecture: x64

    - uses: actions/setup-python@3b3f2de1b1f7c1270fc5b9c37a904fa785e9ae94
      with:
        python-version: 3.8
        architecture: x64

    - uses: actions/setup-python@3b3f2de1b1f7c1270fc5b9c37a904fa785e9ae94
      with:
        python-version: 3.9
        architecture: x64

    - uses: actions/setup-python@3b3f2de1b1f7c1270fc5b9c37a904fa785e9ae94
      with:
        python-version: pypy3
        architecture: x64

    - uses: actions/setup-python@3b3f2de1b1f7c1270fc5b9c37a904fa785e9ae94
      with:
        python-version: pypy2
        architecture: x64

    - name: Install Dependencies
      run: |
        pip install -U pip
        pip install -U wheel setuptools tox virtualenv!=20.0.24
    - name: Test
      run: |
        tox -vv -p auto -c tests/${{ matrix.test-directory }}/tox.ini
      env:
        TOX_PARALLEL_NO_SPINNER: 1
        PY_COLORS: 0

  mongodb:

    strategy:
      matrix:
        test-directory:
          - datastore_pymongo

    runs-on: ubuntu-latest

    services:
      mongodb:
        image: mongo:3.6.4
        ports:
          - 8080:27017
          - 8081:27017
        # Set health checks to wait until mongodb has started
        options: >-
          --health-cmd "echo 'db.runCommand(\"ping\").ok' | mongo localhost:27017/test --quiet || exit 1"
          --health-interval 10s
          --health-timeout 5s
          --health-retries 5

    steps:
    - uses: actions/checkout@v2

    - name: Get Date
      id: get-date
      run: |
        echo "::set-output name=date::$(/bin/date -u "+%Y-%m-%d")"
      shell: bash

    - name: Cache Tox and Pip (Linux)
      if: startsWith(runner.os, 'Linux')
      uses: actions/cache@v2
      with:
        path: |
          ~/.cache/pip
        key: ${{ runner.os }}-${{ matrix.test-directory }}-${{ hashFiles('tests/${{ matrix.test-directory }}/tox.ini', 'tests/base_requirements.txt') }}-${{ steps.get-date.outputs.date }}
        restore-keys: |
          ${{ runner.os }}-${{ matrix.test-directory }}-${{ hashFiles('tests/${{ matrix.test-directory }}/tox.ini', 'tests/base_requirements.txt') }}-
          ${{ runner.os }}-${{ matrix.test-directory }}-

    # Set up all versions of python
    - uses: actions/setup-python@3b3f2de1b1f7c1270fc5b9c37a904fa785e9ae94
      with:
        python-version: 2.7
        architecture: x64

    - uses: actions/setup-python@3b3f2de1b1f7c1270fc5b9c37a904fa785e9ae94
      with:
        python-version: 3.5
        architecture: x64

    - uses: actions/setup-python@3b3f2de1b1f7c1270fc5b9c37a904fa785e9ae94
      with:
        python-version: 3.6
        architecture: x64

    - uses: actions/setup-python@3b3f2de1b1f7c1270fc5b9c37a904fa785e9ae94
      with:
        python-version: 3.7
        architecture: x64

    - uses: actions/setup-python@3b3f2de1b1f7c1270fc5b9c37a904fa785e9ae94
      with:
        python-version: 3.8
        architecture: x64

    - uses: actions/setup-python@3b3f2de1b1f7c1270fc5b9c37a904fa785e9ae94
      with:
        python-version: 3.9
        architecture: x64

    - uses: actions/setup-python@3b3f2de1b1f7c1270fc5b9c37a904fa785e9ae94
      with:
        python-version: pypy3
        architecture: x64

    - uses: actions/setup-python@3b3f2de1b1f7c1270fc5b9c37a904fa785e9ae94
      with:
        python-version: pypy2
        architecture: x64

    - name: Install Dependencies
      run: |
        pip install -U pip
        pip install -U wheel setuptools tox virtualenv!=20.0.24

    - name: Test
      run: |
        tox -vv -p auto -c tests/${{ matrix.test-directory }}/tox.ini
      env:
        TOX_PARALLEL_NO_SPINNER: 1
        PY_COLORS: 0

  elasticsearch:

    strategy:
      matrix:
        test-directory: 
          - datastore_elasticsearch
          - datastore_pyelasticsearch

    runs-on: ubuntu-latest

    services:
      es01:
        image: elasticsearch:1.4.4
        env:
          "discovery.type": "single-node"
        ports:
          - 8080:9200
          - 8081:9200
        # Set health checks to wait until elasticsearch has started
        options: >-
          --health-cmd "curl --silent --fail localhost:9200/_cluster/health || exit 1"
          --health-interval 10s
          --health-timeout 5s
          --health-retries 5

    steps:
    - uses: actions/checkout@v2

    - name: Get Date
      id: get-date
      run: |
        echo "::set-output name=date::$(/bin/date -u "+%Y-%m-%d")"
      shell: bash

    - name: Cache Tox and Pip (Linux)
      if: startsWith(runner.os, 'Linux')
      uses: actions/cache@v2
      with:
        path: |
          ~/.cache/pip
        key: ${{ runner.os }}-${{ matrix.test-directory }}-${{ hashFiles('tests/${{ matrix.test-directory }}/tox.ini', 'tests/base_requirements.txt') }}-${{ steps.get-date.outputs.date }}
        restore-keys: |
          ${{ runner.os }}-${{ matrix.test-directory }}-${{ hashFiles('tests/${{ matrix.test-directory }}/tox.ini', 'tests/base_requirements.txt') }}-
          ${{ runner.os }}-${{ matrix.test-directory }}-

    # Set up all versions of python
    - uses: actions/setup-python@3b3f2de1b1f7c1270fc5b9c37a904fa785e9ae94
      with:
        python-version: 2.7
        architecture: x64

    - uses: actions/setup-python@3b3f2de1b1f7c1270fc5b9c37a904fa785e9ae94
      with:
        python-version: 3.5
        architecture: x64

    - uses: actions/setup-python@3b3f2de1b1f7c1270fc5b9c37a904fa785e9ae94
      with:
        python-version: 3.6
        architecture: x64

    - uses: actions/setup-python@3b3f2de1b1f7c1270fc5b9c37a904fa785e9ae94
      with:
        python-version: 3.7
        architecture: x64

    - uses: actions/setup-python@3b3f2de1b1f7c1270fc5b9c37a904fa785e9ae94
      with:
        python-version: 3.8
        architecture: x64

    - uses: actions/setup-python@3b3f2de1b1f7c1270fc5b9c37a904fa785e9ae94
      with:
        python-version: 3.9
        architecture: x64

    - uses: actions/setup-python@3b3f2de1b1f7c1270fc5b9c37a904fa785e9ae94
      with:
        python-version: pypy3
        architecture: x64

    - uses: actions/setup-python@3b3f2de1b1f7c1270fc5b9c37a904fa785e9ae94
      with:
        python-version: pypy2
        architecture: x64

    - name: Install Dependencies
      run: |
        pip install -U pip
        pip install -U wheel setuptools tox virtualenv!=20.0.24

    - name: Test
      run: |
        tox -vv -p auto -c tests/${{ matrix.test-directory }}/tox.ini
      env:
        TOX_PARALLEL_NO_SPINNER: 1
        PY_COLORS: 0<|MERGE_RESOLUTION|>--- conflicted
+++ resolved
@@ -44,11 +44,8 @@
           - external_boto3
           - external_botocore
           - external_feedparser
-<<<<<<< HEAD
+          - external_http
           - external_httplib
-=======
-          - external_http
->>>>>>> 8e150e57
           - external_httplib2
           - external_requests
           - framework_aiohttp
