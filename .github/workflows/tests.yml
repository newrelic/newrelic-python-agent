--- conflicted
+++ resolved
@@ -119,7 +119,7 @@
 
     runs-on: ubuntu-20.04
     container:
-      image: ghcr.io/newrelic/newrelic-python-agent-ci:sha-b0ffe8bdbb28ba0579377076ad680054da8fbc28
+      image: ghcr.io/newrelic/newrelic-python-agent-ci:latest
       options: >-
         --add-host=host.docker.internal:host-gateway
     timeout-minutes: 30
@@ -164,7 +164,7 @@
 
     runs-on: ubuntu-20.04
     container:
-      image: ghcr.io/newrelic/newrelic-python-agent-ci:sha-b0ffe8bdbb28ba0579377076ad680054da8fbc28
+      image: ghcr.io/newrelic/newrelic-python-agent-ci:latest
       options: >-
         --add-host=host.docker.internal:host-gateway
     timeout-minutes: 30
@@ -209,7 +209,7 @@
 
     runs-on: ubuntu-20.04
     container:
-      image: ghcr.io/newrelic/newrelic-python-agent-ci:sha-b0ffe8bdbb28ba0579377076ad680054da8fbc28
+      image: ghcr.io/newrelic/newrelic-python-agent-ci:latest
       options: >-
         --add-host=host.docker.internal:host-gateway
     timeout-minutes: 30
@@ -269,7 +269,7 @@
 
     runs-on: ubuntu-20.04
     container:
-      image: ghcr.io/newrelic/newrelic-python-agent-ci:sha-b0ffe8bdbb28ba0579377076ad680054da8fbc28
+      image: ghcr.io/newrelic/newrelic-python-agent-ci:latest
       options: >-
         --add-host=host.docker.internal:host-gateway
     timeout-minutes: 30
@@ -332,7 +332,7 @@
 
     runs-on: ubuntu-20.04
     container:
-      image: ghcr.io/newrelic/newrelic-python-agent-ci:sha-b0ffe8bdbb28ba0579377076ad680054da8fbc28
+      image: ghcr.io/newrelic/newrelic-python-agent-ci:latest
       options: >-
         --add-host=host.docker.internal:host-gateway
     timeout-minutes: 30
@@ -395,7 +395,7 @@
 
     runs-on: ubuntu-20.04
     container:
-      image: ghcr.io/newrelic/newrelic-python-agent-ci:sha-b0ffe8bdbb28ba0579377076ad680054da8fbc28
+      image: ghcr.io/newrelic/newrelic-python-agent-ci:latest
       options: >-
         --add-host=host.docker.internal:host-gateway
     timeout-minutes: 30
@@ -453,7 +453,7 @@
 
     runs-on: ubuntu-20.04
     container:
-      image: ghcr.io/newrelic/newrelic-python-agent-ci:sha-b0ffe8bdbb28ba0579377076ad680054da8fbc28
+      image: ghcr.io/newrelic/newrelic-python-agent-ci:latest
       options: >-
         --add-host=host.docker.internal:host-gateway
     timeout-minutes: 30
@@ -513,7 +513,7 @@
 
     runs-on: ubuntu-20.04
     container:
-      image: ghcr.io/newrelic/newrelic-python-agent-ci:sha-b0ffe8bdbb28ba0579377076ad680054da8fbc28
+      image: ghcr.io/newrelic/newrelic-python-agent-ci:latest
       options: >-
         --add-host=host.docker.internal:host-gateway
     timeout-minutes: 30
@@ -571,7 +571,7 @@
 
     runs-on: ubuntu-20.04
     container:
-      image: ghcr.io/newrelic/newrelic-python-agent-ci:sha-b0ffe8bdbb28ba0579377076ad680054da8fbc28
+      image: ghcr.io/newrelic/newrelic-python-agent-ci:latest
       options: >-
         --add-host=host.docker.internal:host-gateway
     timeout-minutes: 30
@@ -619,87 +619,6 @@
           path: ./**/.coverage.*
           retention-days: 1
 
-<<<<<<< HEAD
-  # kafka:
-  #   env:
-  #     TOTAL_GROUPS: 4
-
-  #   strategy:
-  #     fail-fast: false
-  #     matrix:
-  #       group-number: [1, 2, 3, 4]
-
-  #   runs-on: ubuntu-20.04
-  #   container:
-  #     image: ghcr.io/newrelic/newrelic-python-agent-ci:sha-b0ffe8bdbb28ba0579377076ad680054da8fbc28
-  #     options: >-
-  #       --add-host=host.docker.internal:host-gateway
-  #   timeout-minutes: 30
-
-  #   services:
-  #     zookeeper:
-  #       image: bitnami/zookeeper:3.7
-  #       env:
-  #         ALLOW_ANONYMOUS_LOGIN: yes
-
-  #       ports:
-  #         - 2181:2181
-
-  #     kafka:
-  #       image: bitnami/kafka:3.2
-  #       ports:
-  #         - 8080:8080
-  #         - 8081:8081
-  #       env:
-  #         ALLOW_PLAINTEXT_LISTENER: yes
-  #         KAFKA_ZOOKEEPER_CONNECT: zookeeper:2181
-  #         KAFKA_CFG_AUTO_CREATE_TOPICS_ENABLE: true
-  #         KAFKA_CFG_LISTENERS: L1://:8080,L2://:8081
-  #         KAFKA_CFG_ADVERTISED_LISTENERS: L1://127.0.0.1:8080,L2://kafka:8081,
-  #         KAFKA_CFG_LISTENER_SECURITY_PROTOCOL_MAP: L1:PLAINTEXT,L2:PLAINTEXT
-  #         KAFKA_CFG_INTER_BROKER_LISTENER_NAME: L2
-
-  #   steps:
-  #     - uses: actions/checkout@v3
-
-  #     - name: Fetch git tags
-  #       run: |
-  #         git config --global --add safe.directory "$GITHUB_WORKSPACE"
-  #         git fetch --tags origin
-
-  #     # Special case packages
-  #     - name: Install librdkafka-dev
-  #       run: |
-  #         # Use lsb-release to find the codename of Ubuntu to use to install the correct library name
-  #         sudo apt-get update
-  #         sudo ln -fs /usr/share/zoneinfo/America/Los_Angeles /etc/localtime
-  #         sudo apt-get install -y wget gnupg2 software-properties-common
-  #         sudo wget -qO - https://packages.confluent.io/deb/7.2/archive.key | sudo apt-key add -
-  #         sudo add-apt-repository "deb https://packages.confluent.io/clients/deb $(lsb_release -cs) main"
-  #         sudo apt-get update
-  #         sudo apt-get install -y librdkafka-dev/$(lsb_release -c | cut -f 2)
-
-  #     - name: Get Environments
-  #       id: get-envs
-  #       run: |
-  #         echo "envs=$(tox -l | grep '^${{ github.job }}\-' | ./.github/workflows/get-envs.py)" >> $GITHUB_OUTPUT
-  #       env:
-  #         GROUP_NUMBER: ${{ matrix.group-number }}
-
-  #     - name: Test
-  #       run: |
-  #         tox -vv -e ${{ steps.get-envs.outputs.envs }}
-  #       env:
-  #         TOX_PARALLEL_NO_SPINNER: 1
-  #         PY_COLORS: 0
-
-  #     - name: Upload Coverage Artifacts
-  #       uses: actions/upload-artifact@v3
-  #       with:
-  #         name: coverage-${{ github.job }}-${{ strategy.job-index }}
-  #         path: ./**/.coverage.*
-  #         retention-days: 1
-=======
   kafka:
     env:
       TOTAL_GROUPS: 4
@@ -769,7 +688,6 @@
           name: coverage-${{ github.job }}-${{ strategy.job-index }}
           path: ./**/.coverage.*
           retention-days: 1
->>>>>>> c0437828
 
   mongodb:
     env:
@@ -782,7 +700,7 @@
 
     runs-on: ubuntu-20.04
     container:
-      image: ghcr.io/newrelic/newrelic-python-agent-ci:sha-b0ffe8bdbb28ba0579377076ad680054da8fbc28
+      image: ghcr.io/newrelic/newrelic-python-agent-ci:latest
       options: >-
         --add-host=host.docker.internal:host-gateway
     timeout-minutes: 30
@@ -840,7 +758,7 @@
 
     runs-on: ubuntu-20.04
     container:
-      image: ghcr.io/newrelic/newrelic-python-agent-ci:sha-b0ffe8bdbb28ba0579377076ad680054da8fbc28
+      image: ghcr.io/newrelic/newrelic-python-agent-ci:latest
       options: >-
         --add-host=host.docker.internal:host-gateway
     timeout-minutes: 30
@@ -900,7 +818,7 @@
 
     runs-on: ubuntu-20.04
     container:
-      image: ghcr.io/newrelic/newrelic-python-agent-ci:sha-b0ffe8bdbb28ba0579377076ad680054da8fbc28
+      image: ghcr.io/newrelic/newrelic-python-agent-ci:latest
       options: >-
         --add-host=host.docker.internal:host-gateway
     timeout-minutes: 30
@@ -961,7 +879,7 @@
 
     runs-on: ubuntu-20.04
     container:
-      image: ghcr.io/newrelic/newrelic-python-agent-ci:sha-b0ffe8bdbb28ba0579377076ad680054da8fbc28
+      image: ghcr.io/newrelic/newrelic-python-agent-ci:latest
       options: >-
         --add-host=host.docker.internal:host-gateway
     timeout-minutes: 30
