--- conflicted
+++ resolved
@@ -457,58 +457,35 @@
       kafka:
         image: bitnami/kafka:latest
         ports:
-<<<<<<< HEAD
-          - 9092:9092
-          - 9093:9093
-=======
           - 8080:8080
           - 8081:8081
->>>>>>> c531e1dd
         env:
           ALLOW_PLAINTEXT_LISTENER: yes
           KAFKA_ZOOKEEPER_CONNECT: zookeeper:2181
           KAFKA_CFG_AUTO_CREATE_TOPICS_ENABLE: true
-<<<<<<< HEAD
-          KAFKA_CFG_LISTENERS: ClIENT_1://:9092,CLIENT_2://:9093
-          KAFKA_CFG_ADVERTISED_LISTENERS: CLIENT_1://127.0.0.1:9092,CLIENT_2://kafka:9093,
-          KAFKA_CFG_LISTENER_SECURITY_PROTOCOL_MAP: CLIENT_1:PLAINTEXT,CLIENT_2:PLAINTEXT
-          KAFKA_CFG_INTER_BROKER_LISTENER_NAME: CLIENT_2
-
-        # Set health checks to wait until rabbitmq has started
-        options: >-
-          --health-cmd "nc -z localhost 9092"
-          --health-interval 10s
-          --health-timeout 5s
-          --health-retries 5
-=======
           KAFKA_CFG_LISTENERS: L1://:8080,L2://:8081
           KAFKA_CFG_ADVERTISED_LISTENERS: L1://127.0.0.1:8080,L2://kafka:8081,
           KAFKA_CFG_LISTENER_SECURITY_PROTOCOL_MAP: L1:PLAINTEXT,L2:PLAINTEXT
           KAFKA_CFG_INTER_BROKER_LISTENER_NAME: L2
->>>>>>> c531e1dd
-
-    steps:
-      - uses: actions/checkout@v3
-      - uses: ./.github/actions/setup-python-matrix
-
-      - name: Get Environments
-        id: get-envs
-        run: |
-          echo "::set-output name=envs::$(tox -l | grep "^${{ github.job }}\-" | ./.github/workflows/get-envs.py)"
-        env:
-          GROUP_NUMBER: ${{ matrix.group-number }}
-
-      - name: Test
-        run: |
-          tox -vv -e ${{ steps.get-envs.outputs.envs }} -p auto
-        env:
-          TOX_PARALLEL_NO_SPINNER: 1
-          PY_COLORS: 0
-
-<<<<<<< HEAD
-
-=======
->>>>>>> c531e1dd
+
+    steps:
+      - uses: actions/checkout@v3
+      - uses: ./.github/actions/setup-python-matrix
+
+      - name: Get Environments
+        id: get-envs
+        run: |
+          echo "::set-output name=envs::$(tox -l | grep "^${{ github.job }}\-" | ./.github/workflows/get-envs.py)"
+        env:
+          GROUP_NUMBER: ${{ matrix.group-number }}
+
+      - name: Test
+        run: |
+          tox -vv -e ${{ steps.get-envs.outputs.envs }} -p auto
+        env:
+          TOX_PARALLEL_NO_SPINNER: 1
+          PY_COLORS: 0
+
   mongodb:
     env:
       TOTAL_GROUPS: 1
