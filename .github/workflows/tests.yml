# Copyright 2010 New Relic, Inc.
#
# Licensed under the Apache License, Version 2.0 (the "License");
# you may not use this file except in compliance with the License.
# You may obtain a copy of the License at
#
#      http://www.apache.org/licenses/LICENSE-2.0
#
# Unless required by applicable law or agreed to in writing, software
# distributed under the License is distributed on an "AS IS" BASIS,
# WITHOUT WARRANTIES OR CONDITIONS OF ANY KIND, either express or implied.
# See the License for the specific language governing permissions and
# limitations under the License.

name: Tests

on:
  push:
    branches:
      - main
    tags-ignore:
      - '**'
  pull_request:
    branches:
      - main

jobs:
  python:

    strategy:
      matrix:
        test-directory: 
          - adapter_uvicorn
          - agent_features
          - agent_streaming
          - agent_unittests
          - application_celery
          - framework_fastapi
<<<<<<< HEAD
          - framework_flask
=======
          - framework_sanic
>>>>>>> 5204003f
          - framework_starlette

    runs-on: ubuntu-latest

    steps:
    - uses: actions/checkout@v2

    - name: Get Date
      id: get-date
      run: |
        echo "::set-output name=date::$(/bin/date -u "+%Y-%m-%d")"
      shell: bash

    - name: Cache Tox and Pip (Linux)
      if: startsWith(runner.os, 'Linux')
      uses: actions/cache@v2
      with:
        path: |
          ~/.cache/pip
        key: ${{ runner.os }}-${{ matrix.test-directory }}-${{ hashFiles('tests/${{ matrix.test-directory }}/tox.ini', 'tests/base_requirements.txt') }}-${{ steps.get-date.outputs.date }}
        restore-keys: |
          ${{ runner.os }}-${{ matrix.test-directory }}-${{ hashFiles('tests/${{ matrix.test-directory }}/tox.ini', 'tests/base_requirements.txt') }}-
          ${{ runner.os }}-${{ matrix.test-directory }}-

    # Set up all versions of python
    - uses: actions/setup-python@v2
      with:
        python-version: 2.7
        architecture: x64

    - uses: actions/setup-python@v2
      with:
        python-version: 3.5
        architecture: x64

    - uses: actions/setup-python@v2
      with:
        python-version: 3.6
        architecture: x64

    - uses: actions/setup-python@v2
      with:
        python-version: 3.7
        architecture: x64

    - uses: actions/setup-python@v2
      with:
        python-version: 3.8
        architecture: x64

    - uses: actions/setup-python@v2
      with:
        python-version: 3.9
        architecture: x64

    - uses: actions/setup-python@v2
      with:
        python-version: pypy3
        architecture: x64

    # Setup pypy2 after pypy3 to ensure pypy isn't aliased to pypy3
    - uses: actions/setup-python@v2
      with:
        python-version: pypy2
        architecture: x64

    - name: Install Dependencies
      run: |
        pip install -U pip
        pip install -U wheel setuptools tox virtualenv!=20.0.24

    - name: Test
      run: |
        tox -vv -p auto -c tests/${{ matrix.test-directory }}/tox.ini
      env:
        TOX_PARALLEL_NO_SPINNER: 1
        PY_COLORS: 0

  postgres:

    strategy:
      matrix:
        test-directory: [datastore_asyncpg]

    runs-on: ubuntu-latest

    services:
      postgres:
        image: postgres
        env:
          POSTGRES_PASSWORD: postgres
        ports:
          - 8080:5432
          - 8081:5432
        # Set health checks to wait until postgres has started
        options: >-
          --health-cmd pg_isready
          --health-interval 10s
          --health-timeout 5s
          --health-retries 5

    steps:
    - uses: actions/checkout@v2

    - name: Get Date
      id: get-date
      run: |
        echo "::set-output name=date::$(/bin/date -u "+%Y-%m-%d")"
      shell: bash

    - name: Cache Tox and Pip (Linux)
      if: startsWith(runner.os, 'Linux')
      uses: actions/cache@v2
      with:
        path: |
          ~/.cache/pip
        key: ${{ runner.os }}-${{ matrix.test-directory }}-${{ hashFiles('tests/${{ matrix.test-directory }}/tox.ini', 'tests/base_requirements.txt') }}-${{ steps.get-date.outputs.date }}
        restore-keys: |
          ${{ runner.os }}-${{ matrix.test-directory }}-${{ hashFiles('tests/${{ matrix.test-directory }}/tox.ini', 'tests/base_requirements.txt') }}-
          ${{ runner.os }}-${{ matrix.test-directory }}-

    # Set up all versions of python
    - uses: actions/setup-python@v2
      with:
        python-version: 2.7
        architecture: x64

    - uses: actions/setup-python@v2
      with:
        python-version: 3.5
        architecture: x64

    - uses: actions/setup-python@v2
      with:
        python-version: 3.6
        architecture: x64

    - uses: actions/setup-python@v2
      with:
        python-version: 3.7
        architecture: x64

    - uses: actions/setup-python@v2
      with:
        python-version: 3.8
        architecture: x64

    - uses: actions/setup-python@v2
      with:
        python-version: 3.9
        architecture: x64

    - uses: actions/setup-python@v2
      with:
        python-version: pypy2
        architecture: x64

    - uses: actions/setup-python@v2
      with:
        python-version: pypy3
        architecture: x64

    - name: Install Dependencies
      run: |
        pip install -U pip
        pip install -U wheel setuptools tox virtualenv!=20.0.24

    - name: Test
      run: |
        tox -vv -p auto -c tests/${{ matrix.test-directory }}/tox.ini
      env:
        TOX_PARALLEL_NO_SPINNER: 1
        PY_COLORS: 0<|MERGE_RESOLUTION|>--- conflicted
+++ resolved
@@ -36,11 +36,8 @@
           - agent_unittests
           - application_celery
           - framework_fastapi
-<<<<<<< HEAD
           - framework_flask
-=======
           - framework_sanic
->>>>>>> 5204003f
           - framework_starlette
 
     runs-on: ubuntu-latest
