# Copyright 2010 New Relic, Inc.
#
# Licensed under the Apache License, Version 2.0 (the "License");
# you may not use this file except in compliance with the License.
# You may obtain a copy of the License at
#
#      http://www.apache.org/licenses/LICENSE-2.0
#
# Unless required by applicable law or agreed to in writing, software
# distributed under the License is distributed on an "AS IS" BASIS,
# WITHOUT WARRANTIES OR CONDITIONS OF ANY KIND, either express or implied.
# See the License for the specific language governing permissions and
# limitations under the License.

name: Tests

on:
  push:
    branches:
      - main
    tags-ignore:
      - '**'
  pull_request:
    branches:
      - main

jobs:
  python:

    strategy:
      matrix:
        test-directory: 
          - adapter_cheroot
          - adapter_gevent
          - adapter_gunicorn
          - adapter_uvicorn
          - agent_features
          - agent_streaming
          - agent_unittests
          - application_celery
          - component_flask_rest
          - cross_agent
          - framework_aiohttp
          - framework_bottle
          - framework_cherrypy
          - framework_django
          - framework_falcon
          - framework_fastapi
          - framework_flask
          - framework_pyramid
          - framework_sanic
          - framework_starlette
          - framework_tornado

    runs-on: ubuntu-latest

    steps:
    - uses: actions/checkout@v2

    - name: Get Date
      id: get-date
      run: |
        echo "::set-output name=date::$(/bin/date -u "+%Y-%m-%d")"
      shell: bash

    - name: Cache Tox and Pip (Linux)
      if: startsWith(runner.os, 'Linux')
      uses: actions/cache@v2
      with:
        path: |
          ~/.cache/pip
        key: ${{ runner.os }}-${{ matrix.test-directory }}-${{ hashFiles('tests/${{ matrix.test-directory }}/tox.ini', 'tests/base_requirements.txt') }}-${{ steps.get-date.outputs.date }}
        restore-keys: |
          ${{ runner.os }}-${{ matrix.test-directory }}-${{ hashFiles('tests/${{ matrix.test-directory }}/tox.ini', 'tests/base_requirements.txt') }}-
          ${{ runner.os }}-${{ matrix.test-directory }}-

    # Special case packages
    - name: Install libcurl-dev
      if: ${{ matrix.test-directory == 'framework_tornado' }}
      run: |
        sudo apt-get update
        sudo apt-get install libcurl4-openssl-dev

    # Set up all versions of python
    - uses: actions/setup-python@v2
      with:
        python-version: 2.7
        architecture: x64

    - uses: actions/setup-python@v2
      with:
        python-version: 3.5
        architecture: x64

    - uses: actions/setup-python@v2
      with:
        python-version: 3.6
        architecture: x64

    - uses: actions/setup-python@v2
      with:
        python-version: 3.7
        architecture: x64

    - uses: actions/setup-python@v2
      with:
        python-version: 3.8
        architecture: x64

    - uses: actions/setup-python@v2
      with:
        python-version: 3.9
        architecture: x64

    - uses: actions/setup-python@v2
      with:
        python-version: pypy3
        architecture: x64

    # Setup pypy2 after pypy3 to ensure pypy isn't aliased to pypy3
    - uses: actions/setup-python@v2
      with:
        python-version: pypy2
        architecture: x64

    - name: Install Dependencies
      run: |
        pip install -U pip
        pip install -U wheel setuptools tox virtualenv!=20.0.24

    - name: Test
      run: |
        tox -vv -p auto -c tests/${{ matrix.test-directory }}/tox.ini
      env:
        TOX_PARALLEL_NO_SPINNER: 1
        PY_COLORS: 0

  postgres:

    strategy:
      matrix:
<<<<<<< HEAD
        test-directory: 
          - datastore_asyncpg
          - datastore_psycopg2cffi
=======
        test-directory:
          - datastore_asyncpg
          - datastore_psycopg2
>>>>>>> 64c531bc

    runs-on: ubuntu-latest

    services:
      postgres:
        image: postgres
        env:
          POSTGRES_PASSWORD: postgres
        ports:
          - 8080:5432
          - 8081:5432
        # Set health checks to wait until postgres has started
        options: >-
          --health-cmd pg_isready
          --health-interval 10s
          --health-timeout 5s
          --health-retries 5

    steps:
    - uses: actions/checkout@v2

    - name: Get Date
      id: get-date
      run: |
        echo "::set-output name=date::$(/bin/date -u "+%Y-%m-%d")"
      shell: bash

    - name: Cache Tox and Pip (Linux)
      if: startsWith(runner.os, 'Linux')
      uses: actions/cache@v2
      with:
        path: |
          ~/.cache/pip
        key: ${{ runner.os }}-${{ matrix.test-directory }}-${{ hashFiles('tests/${{ matrix.test-directory }}/tox.ini', 'tests/base_requirements.txt') }}-${{ steps.get-date.outputs.date }}
        restore-keys: |
          ${{ runner.os }}-${{ matrix.test-directory }}-${{ hashFiles('tests/${{ matrix.test-directory }}/tox.ini', 'tests/base_requirements.txt') }}-
          ${{ runner.os }}-${{ matrix.test-directory }}-

    # Set up all versions of python
    - uses: actions/setup-python@v2
      with:
        python-version: 2.7
        architecture: x64

    - uses: actions/setup-python@v2
      with:
        python-version: 3.5
        architecture: x64

    - uses: actions/setup-python@v2
      with:
        python-version: 3.6
        architecture: x64

    - uses: actions/setup-python@v2
      with:
        python-version: 3.7
        architecture: x64

    - uses: actions/setup-python@v2
      with:
        python-version: 3.8
        architecture: x64

    - uses: actions/setup-python@v2
      with:
        python-version: 3.9
        architecture: x64

    - uses: actions/setup-python@v2
      with:
        python-version: pypy3
        architecture: x64

    - uses: actions/setup-python@v2
      with:
        python-version: pypy2
        architecture: x64

    - name: Install Dependencies
      run: |
        pip install -U pip
        pip install -U wheel setuptools tox virtualenv!=20.0.24

    - name: Test
      run: |
        tox -vv -p auto -c tests/${{ matrix.test-directory }}/tox.ini
      env:
        TOX_PARALLEL_NO_SPINNER: 1
        PY_COLORS: 0

  mysql:

    strategy:
      matrix:
        test-directory:
          - datastore_mysql
          - datastore_mysqldb
          - datastore_pymysql

    runs-on: ubuntu-latest

    services:
      mysql:
        image: mysql:5.6
        env:
          MYSQL_RANDOM_ROOT_PASSWORD: "true"
          MYSQL_DATABASE: python_agent
          MYSQL_USER: python_agent
          MYSQL_PASSWORD: python_agent
        ports:
          - 8080:3306
          - 8081:3306
        # Set health checks to wait until mysql has started
        options: >-
          --health-cmd "mysqladmin ping -h localhost"
          --health-interval 10s
          --health-timeout 5s
          --health-retries 5

    steps:
    - uses: actions/checkout@v2

    - name: Get Date
      id: get-date
      run: |
        echo "::set-output name=date::$(/bin/date -u "+%Y-%m-%d")"
      shell: bash

    - name: Cache Tox and Pip (Linux)
      if: startsWith(runner.os, 'Linux')
      uses: actions/cache@v2
      with:
        path: |
          ~/.cache/pip
        key: ${{ runner.os }}-${{ matrix.test-directory }}-${{ hashFiles('tests/${{ matrix.test-directory }}/tox.ini', 'tests/base_requirements.txt') }}-${{ steps.get-date.outputs.date }}
        restore-keys: |
          ${{ runner.os }}-${{ matrix.test-directory }}-${{ hashFiles('tests/${{ matrix.test-directory }}/tox.ini', 'tests/base_requirements.txt') }}-
          ${{ runner.os }}-${{ matrix.test-directory }}-

    # Set up all versions of python
    - uses: actions/setup-python@v2
      with:
        python-version: 2.7
        architecture: x64

    - uses: actions/setup-python@v2
      with:
        python-version: 3.5
        architecture: x64

    - uses: actions/setup-python@v2
      with:
        python-version: 3.6
        architecture: x64

    - uses: actions/setup-python@v2
      with:
        python-version: 3.7
        architecture: x64

    - uses: actions/setup-python@v2
      with:
        python-version: 3.8
        architecture: x64

    - uses: actions/setup-python@v2
      with:
        python-version: 3.9
        architecture: x64

    - uses: actions/setup-python@v2
      with:
        python-version: pypy3
        architecture: x64

    - uses: actions/setup-python@v2
      with:
        python-version: pypy2
        architecture: x64

    - name: Install Dependencies
      run: |
        pip install -U pip
        pip install -U wheel setuptools tox virtualenv!=20.0.24

    - name: Test
      run: |
        tox -vv -p auto -c tests/${{ matrix.test-directory }}/tox.ini
      env:
        TOX_PARALLEL_NO_SPINNER: 1
        PY_COLORS: 0

  redis:

    strategy:
      matrix:
        test-directory: [datastore_redis]

    runs-on: ubuntu-latest

    services:
      redis:
        image: redis
        ports:
          - 8080:6379
          - 8081:6379
        # Set health checks to wait until redis has started
        options: >-
          --health-cmd "redis-cli ping"
          --health-interval 10s
          --health-timeout 5s
          --health-retries 5

    steps:
    - uses: actions/checkout@v2

    - name: Get Date
      id: get-date
      run: |
        echo "::set-output name=date::$(/bin/date -u "+%Y-%m-%d")"
      shell: bash

    - name: Cache Tox and Pip (Linux)
      if: startsWith(runner.os, 'Linux')
      uses: actions/cache@v2
      with:
        path: |
          ~/.cache/pip
        key: ${{ runner.os }}-${{ matrix.test-directory }}-${{ hashFiles('tests/${{ matrix.test-directory }}/tox.ini', 'tests/base_requirements.txt') }}-${{ steps.get-date.outputs.date }}
        restore-keys: |
          ${{ runner.os }}-${{ matrix.test-directory }}-${{ hashFiles('tests/${{ matrix.test-directory }}/tox.ini', 'tests/base_requirements.txt') }}-
          ${{ runner.os }}-${{ matrix.test-directory }}-

    # Set up all versions of python
    - uses: actions/setup-python@v2
      with:
        python-version: 2.7
        architecture: x64

    - uses: actions/setup-python@v2
      with:
        python-version: 3.5
        architecture: x64

    - uses: actions/setup-python@v2
      with:
        python-version: 3.6
        architecture: x64

    - uses: actions/setup-python@v2
      with:
        python-version: 3.7
        architecture: x64

    - uses: actions/setup-python@v2
      with:
        python-version: 3.8
        architecture: x64

    - uses: actions/setup-python@v2
      with:
        python-version: 3.9
        architecture: x64

    - uses: actions/setup-python@v2
      with:
        python-version: pypy3
        architecture: x64

    - uses: actions/setup-python@v2
      with:
        python-version: pypy2
        architecture: x64

    - name: Install Dependencies
      run: |
        pip install -U pip
        pip install -U wheel setuptools tox virtualenv!=20.0.24

    - name: Test
      run: |
        tox -vv -p auto -c tests/${{ matrix.test-directory }}/tox.ini
      env:
        TOX_PARALLEL_NO_SPINNER: 1
        PY_COLORS: 0

  memcached:

    strategy:
      matrix:
        test-directory: 
          - datastore_bmemcached
          - datastore_memcache
          - datastore_pylibmc
          - datastore_pymemcache

    runs-on: ubuntu-latest

    services:
      memcached:
        image: memcached
        ports:
          - 8080:11211
          - 8081:11211
        # Set health checks to wait until memcached has started
        options: >-
          --health-cmd "timeout 5 bash -c 'cat < /dev/null > /dev/udp/127.0.0.1/11211'"
          --health-interval 10s
          --health-timeout 5s
          --health-retries 5

    steps:
    - uses: actions/checkout@v2

    - name: Get Date
      id: get-date
      run: |
        echo "::set-output name=date::$(/bin/date -u "+%Y-%m-%d")"
      shell: bash

    - name: Cache Tox and Pip (Linux)
      if: startsWith(runner.os, 'Linux')
      uses: actions/cache@v2
      with:
        path: |
          ~/.cache/pip
        key: ${{ runner.os }}-${{ matrix.test-directory }}-${{ hashFiles('tests/${{ matrix.test-directory }}/tox.ini', 'tests/base_requirements.txt') }}-${{ steps.get-date.outputs.date }}
        restore-keys: |
          ${{ runner.os }}-${{ matrix.test-directory }}-${{ hashFiles('tests/${{ matrix.test-directory }}/tox.ini', 'tests/base_requirements.txt') }}-
          ${{ runner.os }}-${{ matrix.test-directory }}-

    # Set up all versions of python
    - uses: actions/setup-python@v2
      with:
        python-version: 2.7
        architecture: x64

    - uses: actions/setup-python@v2
      with:
        python-version: 3.5
        architecture: x64

    - uses: actions/setup-python@v2
      with:
        python-version: 3.6
        architecture: x64

    - uses: actions/setup-python@v2
      with:
        python-version: 3.7
        architecture: x64

    - uses: actions/setup-python@v2
      with:
        python-version: 3.8
        architecture: x64

    - uses: actions/setup-python@v2
      with:
        python-version: 3.9
        architecture: x64

    - uses: actions/setup-python@v2
      with:
        python-version: pypy3
        architecture: x64

    - uses: actions/setup-python@v2
      with:
        python-version: pypy2
        architecture: x64

    - name: Install Dependencies
      run: |
        pip install -U pip
        pip install -U wheel setuptools tox virtualenv!=20.0.24

    - name: Test
      run: |
        tox -vv -p auto -c tests/${{ matrix.test-directory }}/tox.ini
      env:
        TOX_PARALLEL_NO_SPINNER: 1
        PY_COLORS: 0

  mongodb:

    strategy:
      matrix:
        test-directory:
          - datastore_pymongo

    runs-on: ubuntu-latest

    services:
      mongodb:
        image: mongo:3.6.4
        ports:
          - 8080:27017
          - 8081:27017
        # Set health checks to wait until mongodb has started
        options: >-
          --health-cmd "echo 'db.runCommand(\"ping\").ok' | mongo localhost:27017/test --quiet || exit 1"
          --health-interval 10s
          --health-timeout 5s
          --health-retries 5

    steps:
    - uses: actions/checkout@v2

    - name: Get Date
      id: get-date
      run: |
        echo "::set-output name=date::$(/bin/date -u "+%Y-%m-%d")"
      shell: bash

    - name: Cache Tox and Pip (Linux)
      if: startsWith(runner.os, 'Linux')
      uses: actions/cache@v2
      with:
        path: |
          ~/.cache/pip
        key: ${{ runner.os }}-${{ matrix.test-directory }}-${{ hashFiles('tests/${{ matrix.test-directory }}/tox.ini', 'tests/base_requirements.txt') }}-${{ steps.get-date.outputs.date }}
        restore-keys: |
          ${{ runner.os }}-${{ matrix.test-directory }}-${{ hashFiles('tests/${{ matrix.test-directory }}/tox.ini', 'tests/base_requirements.txt') }}-
          ${{ runner.os }}-${{ matrix.test-directory }}-

    # Set up all versions of python
    - uses: actions/setup-python@v2
      with:
        python-version: 2.7
        architecture: x64

    - uses: actions/setup-python@v2
      with:
        python-version: 3.5
        architecture: x64

    - uses: actions/setup-python@v2
      with:
        python-version: 3.6
        architecture: x64

    - uses: actions/setup-python@v2
      with:
        python-version: 3.7
        architecture: x64

    - uses: actions/setup-python@v2
      with:
        python-version: 3.8
        architecture: x64

    - uses: actions/setup-python@v2
      with:
        python-version: 3.9
        architecture: x64

    - uses: actions/setup-python@v2
      with:
        python-version: pypy3
        architecture: x64

    - uses: actions/setup-python@v2
      with:
        python-version: pypy2
        architecture: x64

    - name: Install Dependencies
      run: |
        pip install -U pip
        pip install -U wheel setuptools tox virtualenv!=20.0.24

    - name: Test
      run: |
        tox -vv -p auto -c tests/${{ matrix.test-directory }}/tox.ini
      env:
        TOX_PARALLEL_NO_SPINNER: 1
        PY_COLORS: 0

  elasticsearch:

    strategy:
      matrix:
        test-directory: 
          - datastore_elasticsearch
          - datastore_pyelasticsearch

    runs-on: ubuntu-latest

    services:
      es01:
        image: elasticsearch:1.4.4
        env:
          "discovery.type": "single-node"
        ports:
          - 8080:9200
          - 8081:9200
        # Set health checks to wait until elasticsearch has started
        options: >-
          --health-cmd "curl --silent --fail localhost:9200/_cluster/health || exit 1"
          --health-interval 10s
          --health-timeout 5s
          --health-retries 5

    steps:
    - uses: actions/checkout@v2

    - name: Get Date
      id: get-date
      run: |
        echo "::set-output name=date::$(/bin/date -u "+%Y-%m-%d")"
      shell: bash

    - name: Cache Tox and Pip (Linux)
      if: startsWith(runner.os, 'Linux')
      uses: actions/cache@v2
      with:
        path: |
          ~/.cache/pip
        key: ${{ runner.os }}-${{ matrix.test-directory }}-${{ hashFiles('tests/${{ matrix.test-directory }}/tox.ini', 'tests/base_requirements.txt') }}-${{ steps.get-date.outputs.date }}
        restore-keys: |
          ${{ runner.os }}-${{ matrix.test-directory }}-${{ hashFiles('tests/${{ matrix.test-directory }}/tox.ini', 'tests/base_requirements.txt') }}-
          ${{ runner.os }}-${{ matrix.test-directory }}-

    # Set up all versions of python
    - uses: actions/setup-python@v2
      with:
        python-version: 2.7
        architecture: x64

    - uses: actions/setup-python@v2
      with:
        python-version: 3.5
        architecture: x64

    - uses: actions/setup-python@v2
      with:
        python-version: 3.6
        architecture: x64

    - uses: actions/setup-python@v2
      with:
        python-version: 3.7
        architecture: x64

    - uses: actions/setup-python@v2
      with:
        python-version: 3.8
        architecture: x64

    - uses: actions/setup-python@v2
      with:
        python-version: 3.9
        architecture: x64

    - uses: actions/setup-python@v2
      with:
        python-version: pypy3
        architecture: x64

    - uses: actions/setup-python@v2
      with:
        python-version: pypy2
        architecture: x64

    - name: Install Dependencies
      run: |
        pip install -U pip
        pip install -U wheel setuptools tox virtualenv!=20.0.24

    - name: Test
      run: |
        tox -vv -p auto -c tests/${{ matrix.test-directory }}/tox.ini
      env:
        TOX_PARALLEL_NO_SPINNER: 1
        PY_COLORS: 0<|MERGE_RESOLUTION|>--- conflicted
+++ resolved
@@ -139,15 +139,10 @@
 
     strategy:
       matrix:
-<<<<<<< HEAD
         test-directory: 
           - datastore_asyncpg
           - datastore_psycopg2cffi
-=======
-        test-directory:
-          - datastore_asyncpg
           - datastore_psycopg2
->>>>>>> 64c531bc
 
     runs-on: ubuntu-latest
 
