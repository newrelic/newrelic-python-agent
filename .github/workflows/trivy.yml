--- conflicted
+++ resolved
@@ -61,10 +61,6 @@
 
       - name: Upload Trivy scan results to GitHub Security tab
         if: ${{ github.event_name == 'schedule' }}
-<<<<<<< HEAD
-        uses: github/codeql-action/upload-sarif@3c3833e0f8c1c83d449a7478aa59c036a9165498 # 3.29.11
-=======
         uses: github/codeql-action/upload-sarif@3599b3baa15b485a2e49ef411a7a4bb2452e7f93 # 3.30.5
->>>>>>> 7f3461d7
         with:
           sarif_file: "trivy-results.sarif"