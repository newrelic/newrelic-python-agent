--- conflicted
+++ resolved
@@ -123,10 +123,6 @@
 
 def load_external_plugins():
     try:
-<<<<<<< HEAD
-        # since Python 3.8
-        from importlib.metadata import entry_points
-=======
         # Preferred after Python 3.10
         if sys.version_info >= (3, 10):
             from importlib.metadata import entry_points
@@ -136,13 +132,8 @@
         # Removed in Python 3.12
         else:
             from pkg_resources import iter_entry_points as entry_points
->>>>>>> d44d294e
     except ImportError:
-        try:
-            # Deprecated in Python 3.12
-            from pkg_resources import iter_entry_points as entry_points
-        except ImportError:
-            return
+        return
 
     group = "newrelic.admin"
 
