# Copyright 2010 New Relic, Inc.
#
# Licensed under the Apache License, Version 2.0 (the "License");
# you may not use this file except in compliance with the License.
# You may obtain a copy of the License at
#
#      http://www.apache.org/licenses/LICENSE-2.0
#
# Unless required by applicable law or agreed to in writing, software
# distributed under the License is distributed on an "AS IS" BASIS,
# WITHOUT WARRANTIES OR CONDITIONS OF ANY KIND, either express or implied.
# See the License for the specific language governing permissions and
# limitations under the License.

from __future__ import print_function

import logging
import sys

_builtin_plugins = [
    "debug_console",
    "generate_config",
    "license_key",
    "local_config",
    "network_config",
    "record_deploy",
    "run_program",
    "run_python",
    "server_config",
    "validate_config",
]

_commands = {}


def command(name, options="", description="", hidden=False, log_intercept=True, deprecated=False):
    def wrapper(callback):
        callback.name = name
        callback.options = options
        callback.description = description
        callback.hidden = hidden
        callback.log_intercept = log_intercept
        callback.deprecated = deprecated
        _commands[name] = callback
        return callback

    return wrapper


def usage(name):
    details = _commands[name]
    if details.deprecated:
        print("[WARNING] This command is deprecated and will be removed")
    print("Usage: newrelic-admin %s %s" % (name, details.options))


@command("help", "[command]", hidden=True)
def help(args):
    if not args:
        print("Usage: newrelic-admin command [options]")
        print()
        print("Type 'newrelic-admin help <command>'", end="")
        print("for help on a specific command.")
        print()
        print("Available commands are:")

        commands = sorted(_commands.keys())
        for name in commands:
            details = _commands[name]
            if not details.hidden:
                print(" ", name)

    else:
        name = args[0]

        if name not in _commands:
            print("Unknown command '%s'." % name, end=" ")
            print("Type 'newrelic-admin help' for usage.")

        else:
            details = _commands[name]

            print("Usage: newrelic-admin %s %s" % (name, details.options))
            if details.description:
                print()
                description = details.description
                if details.deprecated:
                    description = "[DEPRECATED] " + description
                print(description)


def setup_log_intercept():
    # Send any errors or warnings to standard output as well so more
    # obvious as use may have trouble finding the relevant messages in
    # the agent log as it will be full of debug output as well.

    class FilteredStreamHandler(logging.StreamHandler):
        def emit(self, record):
            if len(logging.root.handlers) != 0:
                return

            if record.name.startswith("newrelic.packages"):
                return

            if record.levelno < logging.WARNING:
                return

            return logging.StreamHandler.emit(self, record)

    _stdout_logger = logging.getLogger("newrelic")
    _stdout_handler = FilteredStreamHandler(sys.stdout)
    _stdout_format = "%(levelname)s - %(message)s\n"
    _stdout_formatter = logging.Formatter(_stdout_format)
    _stdout_handler.setFormatter(_stdout_formatter)
    _stdout_logger.addHandler(_stdout_handler)


def load_internal_plugins():
    for name in _builtin_plugins:
        module_name = "%s.%s" % (__name__, name)
        __import__(module_name)


def load_external_plugins():
    try:
<<<<<<< HEAD
        # since Python 3.8
        from importlib.metadata import entry_points
=======
        # Preferred after Python 3.10
        if sys.version_info >= (3, 10):
            from importlib.metadata import entry_points
        # Introduced in Python 3.8
        elif sys.version_info >= (3, 8) and sys.version_info <= (3, 9):
            from importlib_metadata import entry_points
        # Removed in Python 3.12
        else:
            from pkg_resources import iter_entry_points as entry_points
>>>>>>> eb25c873
    except ImportError:
        try:
            # Deprecated in Python 3.12
            from pkg_resources import iter_entry_points as entry_points
        except ImportError:
            return

    group = "newrelic.admin"

    for entrypoint in entry_points(group=group):
        __import__(entrypoint.module_name)


def main():
    try:
        if len(sys.argv) > 1:
            command = sys.argv[1]
        else:
            command = "help"

        callback = _commands[command]

    except Exception:
        print("Unknown command '%s'." % command, end="")
        print("Type 'newrelic-admin help' for usage.")
        sys.exit(1)

    if callback.log_intercept:
        setup_log_intercept()

    callback(sys.argv[2:])


load_internal_plugins()
load_external_plugins()

if __name__ == "__main__":
    main()<|MERGE_RESOLUTION|>--- conflicted
+++ resolved
@@ -123,10 +123,6 @@
 
 def load_external_plugins():
     try:
-<<<<<<< HEAD
-        # since Python 3.8
-        from importlib.metadata import entry_points
-=======
         # Preferred after Python 3.10
         if sys.version_info >= (3, 10):
             from importlib.metadata import entry_points
@@ -136,7 +132,6 @@
         # Removed in Python 3.12
         else:
             from pkg_resources import iter_entry_points as entry_points
->>>>>>> eb25c873
     except ImportError:
         try:
             # Deprecated in Python 3.12
