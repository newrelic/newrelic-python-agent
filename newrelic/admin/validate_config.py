# Copyright 2010 New Relic, Inc.
#
# Licensed under the Apache License, Version 2.0 (the "License");
# you may not use this file except in compliance with the License.
# You may obtain a copy of the License at
#
#      http://www.apache.org/licenses/LICENSE-2.0
#
# Unless required by applicable law or agreed to in writing, software
# distributed under the License is distributed on an "AS IS" BASIS,
# WITHOUT WARRANTIES OR CONDITIONS OF ANY KIND, either express or implied.
# See the License for the specific language governing permissions and
# limitations under the License.

from newrelic.admin import command, usage


def _run_validation_test():
    import time

    from newrelic.api.application import application_instance as application
    from newrelic.api.background_task import background_task
    from newrelic.api.error_trace import error_trace
    from newrelic.api.external_trace import external_trace
    from newrelic.api.function_trace import function_trace
    from newrelic.api.time_trace import notice_error
    from newrelic.api.transaction import add_custom_attribute
    from newrelic.api.wsgi_application import wsgi_application

    @external_trace(library="test", url="http://localhost/test", method="GET")
    def _external1():
        time.sleep(0.1)

    @function_trace(label="label", params={"fun-key-1": "1", "fun-key-2": 2, "fun-key-3": 3.0})
    def _function1():
        _external1()

    @function_trace()
    def _function2():
        for i in range(10):
            _function1()

    @error_trace()
    @function_trace()
    def _function3():
        add_custom_attribute("txn-key-1", 1)

        _function4()

        raise RuntimeError("This is a test error and can be ignored.")

    @function_trace()
    def _function4(params=None, application=None):
        try:
            _function5()
        except:
            notice_error(attributes=(params or {"err-key-2": 2, "err-key-3": 3.0}), application=application)

    @function_trace()
    def _function5():
        raise NotImplementedError("This is a test error and can be ignored.")

    @wsgi_application()
    def _wsgi_application(environ, start_response):
        status = "200 OK"
        output = "Hello World!"

        response_headers = [("Content-type", "text/plain"), ("Content-Length", str(len(output)))]
        start_response(status, response_headers)

        for i in range(10):
            _function1()

        _function2()

        time.sleep(1.0)

        try:
            _function3()
        except Exception:
            pass

        return [output]

    @background_task()
    def _background_task():
        for i in range(10):
            _function1()

        _function2()

        time.sleep(0.5)

        try:
            _function3()
        except Exception:
            pass

    def _start_response(*args):
        pass

    _environ = {"SCRIPT_NAME": "", "PATH_INFO": "/test", "QUERY_STRING": "key=value"}

    _iterable = _wsgi_application(_environ, _start_response)
    _iterable.close()

    _background_task()

    _function4(params={"err-key-4": 4, "err-key-5": 5.0}, application=application())


_user_message = """
Running Python agent test.

Any significant errors in performing the test will be shown below. If no
errors occurred in the execution of this script and data is still not
reporting through to the UI against the application:

  %(app_name)s

after 5 minutes then check the log file:

  %(log_file)s

for debugging information. Supply the log file to New Relic support if
requesting help with resolving any issues with the test not reporting
data to the New Relic UI.
"""


@command(
    "validate-config",
    "config_file [log_file]",
    """Validates the syntax of <config_file>. Also tests connectivity to New
Relic core application by connecting to the account corresponding to the
license key listed in the configuration file, and reporting test data under
the application name 'Python Agent Test'.""",
)
def validate_config(args):
    import logging
    import os
    import sys
    import time

    if len(args) == 0:
        usage("validate-config")
        sys.exit(1)

    from newrelic.api.application import register_application
    from newrelic.common.encoding_utils import obfuscate_license_key
    from newrelic.config import initialize
    from newrelic.core.config import global_settings

    if len(args) >= 2:
        log_file = args[1]
    else:
        log_file = "/tmp/python-agent-test.log"  # nosec

    log_level = logging.DEBUG

    try:
        os.unlink(log_file)
    except Exception:
        pass

    config_file = args[0]
    environment = os.environ.get("NEW_RELIC_ENVIRONMENT")

    if config_file == "-":
        config_file = os.environ.get("NEW_RELIC_CONFIG_FILE")

    initialize(config_file, environment, ignore_errors=False, log_file=log_file, log_level=log_level)

    _logger = logging.getLogger(__name__)

    _logger.debug("Starting agent validation.")

    _settings = global_settings()

    app_name = os.environ.get("NEW_RELIC_TEST_APP_NAME", "Python Agent Test")

    _settings.app_name = app_name
    _settings.transaction_tracer.transaction_threshold = 0
    _settings.shutdown_timeout = 30.0

    _settings.debug.log_malformed_json_data = True
    _settings.debug.log_data_collector_payloads = True
    _settings.debug.log_transaction_trace_payload = True

    print(_user_message % dict(app_name=app_name, log_file=log_file))

    _logger.debug("Register test application.")

    _logger.debug("Collector host is %r.", _settings.host)
    _logger.debug("Collector port is %r.", _settings.port)

    _logger.debug("Proxy scheme is %r.", _settings.proxy_scheme)
    _logger.debug("Proxy host is %r.", _settings.proxy_host)
    _logger.debug("Proxy port is %r.", _settings.proxy_port)
    _logger.debug("Proxy user is %r.", _settings.proxy_user)

    _logger.debug("License key is %r.", obfuscate_license_key(_settings.license_key))

    _timeout = 30.0

    _start = time.time()
    _application = register_application(timeout=_timeout)
    _end = time.time()

    _duration = _end - _start

    if not _application.active:
        _logger.error(
<<<<<<< HEAD
            "Unable to register application for test, connection could not be established within %s seconds.",
            _timeout,
=======
            "Unable to register application for test, connection could not be established within %s seconds.", _timeout
>>>>>>> ea2eb35c
        )
        return

    if hasattr(_application.settings, "messages"):
        for message in _application.settings.messages:
            if message["message"].startswith("Reporting to:"):
                parts = message["message"].split("Reporting to:")
                url = parts[1].strip()
                print("Registration successful. Reporting to:")
                print()
                print(f"  {url}")
                print()
                break

    _logger.debug("Registration took %s seconds.", _duration)

    _logger.debug("Run the validation test.")

    _run_validation_test()<|MERGE_RESOLUTION|>--- conflicted
+++ resolved
@@ -211,12 +211,7 @@
 
     if not _application.active:
         _logger.error(
-<<<<<<< HEAD
-            "Unable to register application for test, connection could not be established within %s seconds.",
-            _timeout,
-=======
             "Unable to register application for test, connection could not be established within %s seconds.", _timeout
->>>>>>> ea2eb35c
         )
         return
 
