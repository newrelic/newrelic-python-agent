--- conflicted
+++ resolved
@@ -11,7 +11,7 @@
 from .api.transaction import (current_transaction, set_transaction_name,
         end_of_transaction, set_background_task, ignore_transaction,
         suppress_apdex_metric, capture_request_params, add_custom_parameter,
-        record_exception, get_browser_timing_header,
+        add_framework_info, record_exception, get_browser_timing_header,
         get_browser_timing_footer, disable_browser_autorum,
         suppress_transaction_trace, record_custom_metric,
         record_custom_metrics)
@@ -19,7 +19,6 @@
 # DEPRECATED - The name_transaction() call is deprecated and the
 # set_transaction_name() function should be used instead.
 
-<<<<<<< HEAD
 from .api.transaction import name_transaction
 
 # DEPRECATED - The add_user_attribute() call is deprecated and the
@@ -29,121 +28,6 @@
 
 from .api.web_transaction import (wsgi_application, WebTransaction,
         WSGIApplicationWrapper, wrap_wsgi_application)
-=======
-def name_transaction(name, group=None, priority=None):
-    #warnings.warn('API change. Use set_transaction_name() instead of '
-    #        'name_transaction().', DeprecationWarning, stacklevel=2)
-    transaction = current_transaction()
-    if transaction:
-        transaction.set_transaction_name(name, group, priority)
-
-def end_of_transaction():
-    transaction = current_transaction()
-    if transaction:
-        transaction.stop_recording()
-
-def set_background_task(flag=True):
-    transaction = current_transaction()
-    if transaction:
-        transaction.background_task = flag
-
-def ignore_transaction(flag=True):
-    transaction = current_transaction()
-    if transaction:
-        transaction.ignore_transaction = flag
-
-def suppress_apdex_metric(flag=True):
-    transaction = current_transaction()
-    if transaction:
-        transaction.suppress_apdex = flag
-
-def capture_request_params(flag=True):
-    transaction = current_transaction()
-    if transaction:
-        transaction.capture_params = flag
-
-def add_custom_parameter(key, value):
-    transaction = current_transaction()
-    if transaction:
-        transaction.add_custom_parameter(key, value)
-
-def add_user_attribute(key, value):
-    #warnings.warn('API change. Use add_custom_parameter() instead of '
-    #        'add_user_attribute().', DeprecationWarning, stacklevel=2)
-    return add_custom_parameter(key, value)
-
-def add_framework_info(name, version=None):
-    transaction = current_transaction()
-    if transaction:
-        transaction.add_framework_info(name, version)
-
-def record_exception(exc=None, value=None, tb=None, params={},
-        ignore_errors=[], application=None):
-    if application is None:
-        transaction = current_transaction()
-        if transaction:
-            transaction.record_exception(exc, value, tb, params,
-                    ignore_errors)
-    else:
-        if application.enabled:
-            application.record_exception(exc, value, tb, params,
-                    ignore_errors)
-
-def get_browser_timing_header():
-    transaction = current_transaction()
-    if transaction and hasattr(transaction, 'browser_timing_header'):
-        return transaction.browser_timing_header()
-    return ''
-
-def get_browser_timing_footer():
-    transaction = current_transaction()
-    if transaction and hasattr(transaction, 'browser_timing_footer'):
-        return transaction.browser_timing_footer()
-    return ''
-
-def disable_browser_autorum(flag=True):
-    transaction = current_transaction()
-    if transaction:
-        transaction.autorum_disabled = flag
-
-def suppress_transaction_trace(flag=True):
-    transaction = current_transaction()
-    if transaction:
-        transaction.suppress_transaction_trace = flag
-
-def record_custom_metric(name, value, application=None):
-    if application is None:
-        transaction = current_transaction()
-        if transaction:
-            transaction.record_custom_metric(name, value)
-    else:
-        if application.enabled:
-            application.record_custom_metric(name, value)
-
-def record_custom_metrics(metrics, application=None):
-    if application is None:
-        transaction = current_transaction()
-        if transaction:
-            transaction.record_custom_metrics(metrics)
-    else:
-        if application.enabled:
-            application.record_custom_metrics(metrics)
-
-def register_data_source(source, application=None, name=None,
-        settings=None, **properties):
-    agent = newrelic.core.agent.agent_instance()
-    agent.register_data_source(source,
-            application and application.name or None, name, settings,
-            **properties)
-
-data_source_generator = newrelic.samplers.decorators.data_source_generator
-data_source_factory = newrelic.samplers.decorators.data_source_factory
-
-wsgi_application = newrelic.api.web_transaction.wsgi_application
-WebTransaction = newrelic.api.web_transaction.WebTransaction
-WSGIApplicationWrapper = newrelic.api.web_transaction.WSGIApplicationWrapper
-wrap_wsgi_application = newrelic.api.web_transaction.wrap_wsgi_application
->>>>>>> 472ea1a8
 
 from .api.background_task import (background_task, BackgroundTask,
         BackgroundTaskWrapper, wrap_background_task)
