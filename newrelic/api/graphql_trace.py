# Copyright 2010 New Relic, Inc.
#
# Licensed under the Apache License, Version 2.0 (the "License");
# you may not use this file except in compliance with the License.
# You may obtain a copy of the License at
#
#      http://www.apache.org/licenses/LICENSE-2.0
#
# Unless required by applicable law or agreed to in writing, software
# distributed under the License is distributed on an "AS IS" BASIS,
# WITHOUT WARRANTIES OR CONDITIONS OF ANY KIND, either express or implied.
# See the License for the specific language governing permissions and
# limitations under the License.

import functools

from newrelic.api.time_trace import TimeTrace, current_trace
from newrelic.api.transaction import current_transaction
from newrelic.common.async_wrapper import async_wrapper
from newrelic.common.object_wrapper import FunctionWrapper, wrap_object
from newrelic.core.graphql_node import GraphQLOperationNode, GraphQLResolverNode


class GraphQLOperationTrace(TimeTrace):
    def __init__(self, **kwargs):
        parent = None
        if kwargs:
            if len(kwargs) > 1:
                raise TypeError("Invalid keyword arguments:", kwargs)
            parent = kwargs["parent"]
        super(GraphQLOperationTrace, self).__init__(parent)

        self.operation_name = "<anonymous>"
        self.operation_type = "<unknown>"
        self.deepest_path = "<unknown>"
        self.graphql = None
        self.graphql_format = None
        self.statement = None
        self.product = "GraphQL"

    def __repr__(self):
        return "<%s object at 0x%x %s>" % (
            self.__class__.__name__,
            id(self),
            dict(
                operation_name=self.operation_name,
                operation_type=self.operation_type,
                deepest_path=self.deepest_path,
                graphql=self.graphql,
            ),
        )

    @property
    def formatted(self):
        if not self.statement:
            return "<unknown>"

        transaction = current_transaction(active_only=False)

        # Record SQL settings
        settings = transaction.settings
        tt = settings.transaction_tracer
        self.graphql_format = tt.record_sql

        return self.statement.formatted(self.graphql_format)

    def finalize_data(self, transaction, exc=None, value=None, tb=None):
        # Add attributes
        self._add_agent_attribute("graphql.operation.type", self.operation_type)
        self._add_agent_attribute("graphql.operation.name", self.operation_name)

        # Attach formatted graphql
        limit = transaction.settings.agent_limits.sql_query_length_maximum
        self.graphql = graphql = self.formatted[:limit]
        self._add_agent_attribute("graphql.operation.query", graphql)

        return super(GraphQLOperationTrace, self).finalize_data(transaction, exc=None, value=None, tb=None)

    def create_node(self):
        return GraphQLOperationNode(
            children=self.children,
            start_time=self.start_time,
            end_time=self.end_time,
            duration=self.duration,
            exclusive=self.exclusive,
            guid=self.guid,
            agent_attributes=self.agent_attributes,
            user_attributes=self.user_attributes,
            operation_name=self.operation_name,
            operation_type=self.operation_type,
            deepest_path=self.deepest_path,
            graphql=self.graphql,
            product=self.product,
        )

    def set_transaction_name(self, priority=None):
        transaction = current_transaction()
        if transaction:
            name = (
                "%s/%s/%s" % (self.operation_type, self.operation_name, self.deepest_path)
                if self.deepest_path
                else "%s/%s" % (self.operation_type, self.operation_name)
            )
            transaction.set_transaction_name(name, "GraphQL", priority=priority)


def GraphQLOperationTraceWrapper(wrapped):
    def _nr_graphql_trace_wrapper_(wrapped, instance, args, kwargs):
        wrapper = async_wrapper(wrapped)
        if not wrapper:
            parent = current_trace()
            if not parent:
                return wrapped(*args, **kwargs)
        else:
            parent = None

        trace = GraphQLOperationTrace(parent=parent)

        if wrapper:  # pylint: disable=W0125,W0126
            return wrapper(wrapped, trace)(*args, **kwargs)

        with trace:
            return wrapped(*args, **kwargs)

    return FunctionWrapper(wrapped, _nr_graphql_trace_wrapper_)


def graphql_operation_trace():
    return functools.partial(GraphQLOperationTraceWrapper)


def wrap_graphql_operation_trace(module, object_path):
    wrap_object(module, object_path, GraphQLOperationTraceWrapper)


class GraphQLResolverTrace(TimeTrace):
    def __init__(self, field_name=None, **kwargs):
        super(GraphQLResolverTrace, self).__init__(**kwargs)
        self.field_name = field_name
        self._product = None

    def __repr__(self):
        return "<%s object at 0x%x %s>" % (self.__class__.__name__, id(self), dict(field_name=self.field_name))
<<<<<<< HEAD
=======

    def __enter__(self):
        super(GraphQLResolverTrace, self).__enter__()
        _ = self.product  # Cache product value
        return self

    @property
    def product(self):
        if not self._product:
            # Find GraphQLOperationTrace to obtain stored product info
            parent = self  # init to self for loop start
            while parent is not None and not isinstance(parent, GraphQLOperationTrace):
                parent = getattr(parent, "parent", None)

            if parent is not None:
                self._product = getattr(parent, "product", "GraphQL")
            else:
                self._product = "GraphQL"

        return self._product
>>>>>>> a1bf6888

    def finalize_data(self, *args, **kwargs):
        self._add_agent_attribute("graphql.field.name", self.field_name)

        return super(GraphQLResolverTrace, self).finalize_data(*args, **kwargs)

    def create_node(self):
        return GraphQLResolverNode(
            field_name=self.field_name,
            children=self.children,
            start_time=self.start_time,
            end_time=self.end_time,
            duration=self.duration,
            exclusive=self.exclusive,
            guid=self.guid,
            agent_attributes=self.agent_attributes,
            user_attributes=self.user_attributes,
            product=self.product,
        )


def GraphQLResolverTraceWrapper(wrapped):
    def _nr_graphql_trace_wrapper_(wrapped, instance, args, kwargs):
        wrapper = async_wrapper(wrapped)
        if not wrapper:
            parent = current_trace()
            if not parent:
                return wrapped(*args, **kwargs)
        else:
            parent = None

        trace = GraphQLResolverTrace(parent=parent)

        if wrapper:  # pylint: disable=W0125,W0126
            return wrapper(wrapped, trace)(*args, **kwargs)

        with trace:
            return wrapped(*args, **kwargs)

    return FunctionWrapper(wrapped, _nr_graphql_trace_wrapper_)


def graphql_resolver_trace():
    return functools.partial(GraphQLResolverTraceWrapper)


def wrap_graphql_resolver_trace(module, object_path):
    wrap_object(module, object_path, GraphQLResolverTraceWrapper)<|MERGE_RESOLUTION|>--- conflicted
+++ resolved
@@ -141,8 +141,6 @@
 
     def __repr__(self):
         return "<%s object at 0x%x %s>" % (self.__class__.__name__, id(self), dict(field_name=self.field_name))
-<<<<<<< HEAD
-=======
 
     def __enter__(self):
         super(GraphQLResolverTrace, self).__enter__()
@@ -163,7 +161,6 @@
                 self._product = "GraphQL"
 
         return self._product
->>>>>>> a1bf6888
 
     def finalize_data(self, *args, **kwargs):
         self._add_agent_attribute("graphql.field.name", self.field_name)
