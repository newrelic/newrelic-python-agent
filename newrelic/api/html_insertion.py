import re

_head_re = re.compile(b'<head[^>]*>', re.IGNORECASE)

_xua_meta_re = re.compile(b"""<\s*meta[^>]+http-equiv\s*=\s*['"]"""
          b"""x-ua-compatible['"][^>]*>""", re.IGNORECASE)

_charset_meta_re = re.compile(b"""<\s*meta[^>]+charset\s*=[^>]*>""",
        re.IGNORECASE)

_body_re = re.compile(b'<body[^>]*>', re.IGNORECASE)

def insert_html_snippet(data, html_to_be_inserted, search_limit=64*1024):
    # First determine if we have a body tag. If we don't we
    # always give up even though strictly speaking we may not
    # actually need it to exist. This is to ensure that we have
    # all the HTML needed to perform the match correctly. In
    # doing this initial search, we only do up to the specified
    # search limit.

<<<<<<< HEAD
_insertion_point_re = re.compile(b'('
   b'(.*' + _charset_meta_p(b'1') + b'.*' + _xua_meta_p(b'2') + b')|'
   b'(.*' + _xua_meta_p(b'1') + b'.*' + _charset_meta_p(b'2') + b')|'
   b'(.*' + _charset_meta_p(b'3') + b')|'
   b'(.*' + _xua_meta_p(b'3') + b')|'
   b'(.*' + _head_start_p + b'))?'
   b'(.*' + _body_start_p + b'.*)',
   re.IGNORECASE | re.DOTALL)
=======
    body = _body_re.search(data[:search_limit])
>>>>>>> c2d82d09

    if not body:
        return data if len(data) > search_limit else None

<<<<<<< HEAD
   # If no match at all we return. This is dependent on the regex
   # at least matching the body element. We cannot therefore make
   # the body element optional in the insertion point regex.

   if not matchobj:
       return None

   # Since body element is not optional, gauranteed of a place
   # to insert the HTML snippet. Calculate the HTML snippet, but
   # don't bother if is empty for some reason.

   text = html_to_be_inserted()

   if not text:
       return data

   # Use the best match we have from the head element for the
   # place to insert the text after.
=======
    # We are definitely doing to insert something now, so
    # generate the text to be inserted. Bail out if is empty but
    # return the data to indicate we did insert something.

    text = html_to_be_inserted()

    if not text:
        return data
>>>>>>> c2d82d09

    # We are now going to split out everything before the body
    # to limit searches when applying the regex patterns. We
    # could have just used up to the search limit, but the
    # patterns which follow seem to be expensive enough that a
    # short a string as possible helps.

<<<<<<< HEAD
       if end != -1:
           return text.join((data[:end], data[end:]))
=======
    tail, data = data[body.start():], data[:body.start()]

    def insert_at_index(index):
       return b''.join((data[:index], text, data[index:], tail))

    # Search for instances of X-UA or charset meta tags. We will
    # use whichever is the last to appear in the data.
>>>>>>> c2d82d09

    xua_meta = _xua_meta_re.search(data)
    charset_meta = _charset_meta_re.search(data)

<<<<<<< HEAD
   start = matchobj.start('body')

   return text.join((data[:start], data[start:]))
=======
    index = max(xua_meta and xua_meta.end() or 0,
            charset_meta and charset_meta.end() or 0)

    if index:
       return insert_at_index(index)

    # Next try for the start of head section.

    head = _head_re.search(data)

    if head:
       return insert_at_index(head.end())

    # Finally if no joy, insert before the start of the body.

    return insert_at_index(body.start())
>>>>>>> c2d82d09

def verify_body_exists(data):
    return _body_re.search(data)<|MERGE_RESOLUTION|>--- conflicted
+++ resolved
@@ -18,42 +18,11 @@
     # doing this initial search, we only do up to the specified
     # search limit.
 
-<<<<<<< HEAD
-_insertion_point_re = re.compile(b'('
-   b'(.*' + _charset_meta_p(b'1') + b'.*' + _xua_meta_p(b'2') + b')|'
-   b'(.*' + _xua_meta_p(b'1') + b'.*' + _charset_meta_p(b'2') + b')|'
-   b'(.*' + _charset_meta_p(b'3') + b')|'
-   b'(.*' + _xua_meta_p(b'3') + b')|'
-   b'(.*' + _head_start_p + b'))?'
-   b'(.*' + _body_start_p + b'.*)',
-   re.IGNORECASE | re.DOTALL)
-=======
     body = _body_re.search(data[:search_limit])
->>>>>>> c2d82d09
 
     if not body:
         return data if len(data) > search_limit else None
 
-<<<<<<< HEAD
-   # If no match at all we return. This is dependent on the regex
-   # at least matching the body element. We cannot therefore make
-   # the body element optional in the insertion point regex.
-
-   if not matchobj:
-       return None
-
-   # Since body element is not optional, gauranteed of a place
-   # to insert the HTML snippet. Calculate the HTML snippet, but
-   # don't bother if is empty for some reason.
-
-   text = html_to_be_inserted()
-
-   if not text:
-       return data
-
-   # Use the best match we have from the head element for the
-   # place to insert the text after.
-=======
     # We are definitely doing to insert something now, so
     # generate the text to be inserted. Bail out if is empty but
     # return the data to indicate we did insert something.
@@ -62,7 +31,6 @@
 
     if not text:
         return data
->>>>>>> c2d82d09
 
     # We are now going to split out everything before the body
     # to limit searches when applying the regex patterns. We
@@ -70,10 +38,6 @@
     # patterns which follow seem to be expensive enough that a
     # short a string as possible helps.
 
-<<<<<<< HEAD
-       if end != -1:
-           return text.join((data[:end], data[end:]))
-=======
     tail, data = data[body.start():], data[:body.start()]
 
     def insert_at_index(index):
@@ -81,16 +45,10 @@
 
     # Search for instances of X-UA or charset meta tags. We will
     # use whichever is the last to appear in the data.
->>>>>>> c2d82d09
 
     xua_meta = _xua_meta_re.search(data)
     charset_meta = _charset_meta_re.search(data)
 
-<<<<<<< HEAD
-   start = matchobj.start('body')
-
-   return text.join((data[:start], data[start:]))
-=======
     index = max(xua_meta and xua_meta.end() or 0,
             charset_meta and charset_meta.end() or 0)
 
@@ -107,7 +65,6 @@
     # Finally if no joy, insert before the start of the body.
 
     return insert_at_index(body.start())
->>>>>>> c2d82d09
 
 def verify_body_exists(data):
     return _body_re.search(data)