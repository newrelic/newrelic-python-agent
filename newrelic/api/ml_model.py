# Copyright 2010 New Relic, Inc.
#
# Licensed under the Apache License, Version 2.0 (the "License");
# you may not use this file except in compliance with the License.
# You may obtain a copy of the License at
#
#      http://www.apache.org/licenses/LICENSE-2.0
#
# Unless required by applicable law or agreed to in writing, software
# distributed under the License is distributed on an "AS IS" BASIS,
# WITHOUT WARRANTIES OR CONDITIONS OF ANY KIND, either express or implied.
# See the License for the specific language governing permissions and
# limitations under the License.

import sys
import uuid
import warnings

from newrelic.api.transaction import current_transaction
from newrelic.common.object_names import callable_name
from newrelic.hooks.mlmodel_sklearn import _nr_instrument_model


def wrap_mlmodel(model, name=None, version=None, feature_names=None, label_names=None, metadata=None):
    model_callable_name = callable_name(model)
    _class = model.__class__.__name__
    module = sys.modules[model_callable_name.split(":")[0]]
    _nr_instrument_model(module, _class)
    if name:
        model._nr_wrapped_name = name
    if version:
        model._nr_wrapped_version = version
    if feature_names:
        model._nr_wrapped_feature_names = feature_names
    if label_names:
        model._nr_wrapped_label_names = label_names
    if metadata:
        model._nr_wrapped_metadata = metadata


def get_ai_message_ids(response_id=None):
    transaction = current_transaction()
    if response_id and transaction:
        nr_message_ids = getattr(transaction, "_nr_message_ids", {})
        message_id_info = nr_message_ids.pop(response_id, ())

        if not message_id_info:
            warnings.warn("No message ids found for %s" % response_id)
            return []

        conversation_id, request_id, ids = message_id_info

        return [{"conversation_id": conversation_id, "request_id": request_id, "message_id": _id} for _id in ids]
    warnings.warn("No message ids found. get_ai_message_ids must be called within the scope of a transaction.")
    return []


<<<<<<< HEAD
def record_ai_feedback_event(message_id, rating, conversation_id=None, request_id=None, category=None, message=None, metadata=None):
    transaction = current_transaction()
    if not transaction:
        warnings.warn("No message feedback events will be recorded. record_ai_feedback_event must be called within the scope of a transaction.")
=======
def record_ai_feedback(
    message_id, rating, conversation_id=None, request_id=None, category=None, message=None, metadata=None
):
    transaction = current_transaction()
    if not transaction:
        warnings.warn(
            "No message feedback events will be recorded. record_ai_feedback must be called within the scope of a transaction."
        )
>>>>>>> 1a0e2188
        return

    feedback_message_id = str(uuid.uuid4())
    try:
        rating = str(rating)
    except Exception:
        pass

    feedback_message_event = {
        "id": feedback_message_id,
        "message_id": message_id,
        "rating": rating,
        "metadata": metadata or "",
        "conversation_id": conversation_id or "",
        "request_id": request_id or "",
        "category": category or "",
        "message": message or "",
        "ingest_source": "Python",
    }

    transaction.record_ml_event("LlmFeedbackMessage", feedback_message_event)<|MERGE_RESOLUTION|>--- conflicted
+++ resolved
@@ -55,21 +55,15 @@
     return []
 
 
-<<<<<<< HEAD
-def record_ai_feedback_event(message_id, rating, conversation_id=None, request_id=None, category=None, message=None, metadata=None):
-    transaction = current_transaction()
-    if not transaction:
-        warnings.warn("No message feedback events will be recorded. record_ai_feedback_event must be called within the scope of a transaction.")
-=======
-def record_ai_feedback(
+def record_ai_feedback_event(
     message_id, rating, conversation_id=None, request_id=None, category=None, message=None, metadata=None
 ):
     transaction = current_transaction()
     if not transaction:
         warnings.warn(
-            "No message feedback events will be recorded. record_ai_feedback must be called within the scope of a transaction."
+            "No message feedback events will be recorded. record_ai_feedback must be called within the "
+            "scope of a transaction."
         )
->>>>>>> 1a0e2188
         return
 
     feedback_message_id = str(uuid.uuid4())
