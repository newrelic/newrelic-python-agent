--- conflicted
+++ resolved
@@ -13,10 +13,7 @@
 # limitations under the License.
 
 import sys
-<<<<<<< HEAD
-=======
 import uuid
->>>>>>> 7051455f
 import warnings
 
 from newrelic.api.transaction import current_transaction
@@ -43,7 +40,6 @@
 
 def get_llm_message_ids(response_id=None):
     transaction = current_transaction()
-<<<<<<< HEAD
     if transaction:
         nr_message_ids = getattr(transaction, "_nr_message_ids", {})
         message_id_info = (
@@ -53,24 +49,11 @@
         if not message_id_info:
             response_id_warning = "." if not response_id else " for %s." % response_id
             warnings.warn("No message ids found%s" % response_id_warning)
-=======
-    if response_id and transaction:
-        nr_message_ids = getattr(transaction, "_nr_message_ids", {})
-        message_id_info = nr_message_ids.pop(response_id, ())
-
-        if not message_id_info:
-            warnings.warn("No message ids found for %s" % response_id)
->>>>>>> 7051455f
             return []
 
         conversation_id, request_id, ids = message_id_info
 
         return [{"conversation_id": conversation_id, "request_id": request_id, "message_id": _id} for _id in ids]
-<<<<<<< HEAD
-
-    warnings.warn("No message ids found. get_llm_message_ids must be called within the scope of a transaction.")
-    return []
-=======
     warnings.warn("No message ids found. get_llm_message_ids must be called within the scope of a transaction.")
     return []
 
@@ -101,5 +84,4 @@
         }
     )
 
-    transaction.record_custom_event("LlmFeedbackMessage", feedback_message_event)
->>>>>>> 7051455f
+    transaction.record_custom_event("LlmFeedbackMessage", feedback_message_event)