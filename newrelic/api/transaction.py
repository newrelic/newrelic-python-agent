--- conflicted
+++ resolved
@@ -1653,11 +1653,7 @@
         if not settings.ml_insights_events.enabled:
             return
 
-<<<<<<< HEAD
-        event = create_custom_event(event_type, params, is_ml_event=True)
-=======
         event = create_custom_event(event_type, params, settings=settings, is_ml_event=True)
->>>>>>> bad03a13
         if event:
             self._ml_events.add(event, priority=self.priority)
 
