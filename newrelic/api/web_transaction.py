--- conflicted
+++ resolved
@@ -27,7 +27,6 @@
         'NREUMQ.push(["nrf2","%s","%s",%d,"%s",%d,%d,' \
         'new Date().getTime()])</script>'
 
-<<<<<<< HEAD
 _rum2_footer_short_fragment = '<script type="text/javascript">' \
         'if(!NREUMQ.f){NREUMQ.f=function(){NREUMQ.push(["load",' \
         'new Date().getTime()]);if(NREUMQ.a)NREUMQ.a();};' \
@@ -35,8 +34,6 @@
         'NREUMQ.push(["nrfj","%s","%s",%d,"%s",%d,%d,' \
         'new Date().getTime(),"%s","%s"])</script>'
 
-=======
->>>>>>> adb81cd6
 _rum_footer_long_fragment = '<script type="text/javascript">' \
         'if(!NREUMQ.f){NREUMQ.f=function(){NREUMQ.push(["load",' \
         'new Date().getTime()]);var e=document.createElement("script");' \
