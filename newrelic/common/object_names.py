--- conflicted
+++ resolved
@@ -299,20 +299,6 @@
         # Ensure exception messages are strings
         message = str(value)
     except Exception:
-<<<<<<< HEAD
-        try:
-
-            # If exception cannot be represented in unicode, this means
-            # that it is a byte string encoded with an encoding
-            # that is not compatible with the default system encoding.
-            # So, just pass this byte string along.
-
-            message = str(value)
-
-        except Exception:
-            message = f"<unprintable {type(value).__name__} object>"
-=======
-        message = "<unprintable %s object>" % type(value).__name__
->>>>>>> 3173305b
+        message = f"<unprintable {type(value).__name__} object>"
 
     return (module, name, fullnames, message)