# Copyright 2010 New Relic, Inc.
#
# Licensed under the Apache License, Version 2.0 (the "License");
# you may not use this file except in compliance with the License.
# You may obtain a copy of the License at
#
#      http://www.apache.org/licenses/LICENSE-2.0
#
# Unless required by applicable law or agreed to in writing, software
# distributed under the License is distributed on an "AS IS" BASIS,
# WITHOUT WARRANTIES OR CONDITIONS OF ANY KIND, either express or implied.
# See the License for the specific language governing permissions and
# limitations under the License.

import sys

# Need to account for 4 possible variations of version declaration specified in (rejected) PEP 396
VERSION_ATTRS = ("__version__", "version", "__version_tuple__", "version_tuple")  # nosec
NULL_VERSIONS = frozenset((None, "", "0", "0.0", "0.0.0", "0.0.0.0", (0,), (0, 0), (0, 0, 0), (0, 0, 0, 0)))  # nosec


def get_package_version(name):
    """Gets the version string of the library.
    :param name: The name of library.
    :type name: str
    :return: The version of the library. Returns None if can't determine version.
    :type return: str or None

    Usage::
        >>> get_package_version("botocore")
                "1.1.0"
    """

    version = _get_package_version(name)

    # Coerce iterables into a string
    if isinstance(version, tuple):
        version = ".".join(str(v) for v in version)

    return version


def get_package_version_tuple(name):
    """Gets the version tuple of the library.
    :param name: The name of library.
    :type name: str
    :return: The version of the library. Returns None if can't determine version.
    :type return: tuple or None

    Usage::
        >>> get_package_version_tuple("botocore")
                (1, 1, 0)
    """

    def int_or_str(value):
        try:
            return int(value)
        except Exception:
            return str(value)

    version = _get_package_version(name)

    # Split "." separated strings and cast fields to ints
    if isinstance(version, str):
        version = tuple(int_or_str(v) for v in version.split("."))

    return version


def _get_package_version(name):
    module = sys.modules.get(name, None)
    version = None

    # importlib was introduced into the standard library starting in Python3.8.
    if "importlib" in sys.modules and hasattr(sys.modules["importlib"], "metadata"):
        try:
<<<<<<< HEAD
            version = sys.modules["importlib"].metadata.version(name)  # pylint: disable=E1101
=======
            # In Python3.10+ packages_distribution can be checked for as well
            if hasattr(sys.modules["importlib"].metadata, "packages_distributions"):    # pylint: disable=E1101
                distributions = sys.modules["importlib"].metadata.packages_distributions()  # pylint: disable=E1101
                distribution_name = distributions.get(name, name)
            else:
                distribution_name = name

            version = sys.modules["importlib"].metadata.version(distribution_name)  # pylint: disable=E1101
>>>>>>> f1a673e7
            if version not in NULL_VERSIONS:
                return version
        except Exception:
            pass

<<<<<<< HEAD
    # __version__ has been deprecated in Python 3.12 and will be removed in future versions
=======
>>>>>>> f1a673e7
    for attr in VERSION_ATTRS:
        try:
            version = getattr(module, attr, None)
            # In certain cases like importlib_metadata.version, version is a callable
            # function.
            if callable(version):
                continue
            # Cast any version specified as a list into a tuple.
            version = tuple(version) if isinstance(version, list) else version
            if version not in NULL_VERSIONS:
                return version
        except Exception:
            pass

<<<<<<< HEAD
    # pkg_resources has been removed in Python 3.12
=======
>>>>>>> f1a673e7
    if "pkg_resources" in sys.modules:
        try:
            version = sys.modules["pkg_resources"].get_distribution(name).version
            if version not in NULL_VERSIONS:
                return version
        except Exception:
            pass<|MERGE_RESOLUTION|>--- conflicted
+++ resolved
@@ -74,27 +74,20 @@
     # importlib was introduced into the standard library starting in Python3.8.
     if "importlib" in sys.modules and hasattr(sys.modules["importlib"], "metadata"):
         try:
-<<<<<<< HEAD
-            version = sys.modules["importlib"].metadata.version(name)  # pylint: disable=E1101
-=======
             # In Python3.10+ packages_distribution can be checked for as well
-            if hasattr(sys.modules["importlib"].metadata, "packages_distributions"):    # pylint: disable=E1101
+            if hasattr(sys.modules["importlib"].metadata, "packages_distributions"):  # pylint: disable=E1101
                 distributions = sys.modules["importlib"].metadata.packages_distributions()  # pylint: disable=E1101
                 distribution_name = distributions.get(name, name)
             else:
                 distribution_name = name
 
             version = sys.modules["importlib"].metadata.version(distribution_name)  # pylint: disable=E1101
->>>>>>> f1a673e7
             if version not in NULL_VERSIONS:
                 return version
         except Exception:
             pass
 
-<<<<<<< HEAD
     # __version__ has been deprecated in Python 3.12 and will be removed in future versions
-=======
->>>>>>> f1a673e7
     for attr in VERSION_ATTRS:
         try:
             version = getattr(module, attr, None)
@@ -109,10 +102,7 @@
         except Exception:
             pass
 
-<<<<<<< HEAD
     # pkg_resources has been removed in Python 3.12
-=======
->>>>>>> f1a673e7
     if "pkg_resources" in sys.modules:
         try:
             version = sys.modules["pkg_resources"].get_distribution(name).version
