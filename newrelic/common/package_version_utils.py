--- conflicted
+++ resolved
@@ -103,20 +103,7 @@
         except Exception:
             pass
 
-<<<<<<< HEAD
-    # importlib was introduced into the standard library starting in Python3.8.
-    if "importlib" in sys.modules and hasattr(sys.modules["importlib"], "metadata"):
-        try:
-            version = sys.modules["importlib"].metadata.version(name)  # pylint: disable=E1101
-            if version not in NULL_VERSIONS:
-                return version
-        except Exception:
-            pass
-
-    # pkg_resources has been deprecated in Python 3.12
-=======
     # pkg_resources has been removed in Python 3.12
->>>>>>> eb25c873
     if "pkg_resources" in sys.modules:
         try:
             version = sys.modules["pkg_resources"].get_distribution(name).version
