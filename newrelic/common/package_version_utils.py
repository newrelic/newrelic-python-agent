--- conflicted
+++ resolved
@@ -71,12 +71,6 @@
     module = sys.modules.get(name, None)
     version = None
 
-<<<<<<< HEAD
-    # importlib was introduced into the standard library starting in Python 3.8
-    if "importlib" in sys.modules and hasattr(sys.modules["importlib"], "metadata"):
-        try:
-            version = sys.modules["importlib"].metadata.version(name)  # pylint: disable=E1101
-=======
     # importlib was introduced into the standard library starting in Python3.8.
     if "importlib" in sys.modules and hasattr(sys.modules["importlib"], "metadata"):
         try:
@@ -89,7 +83,6 @@
                 distribution_name = name
 
             version = sys.modules["importlib"].metadata.version(distribution_name)  # pylint: disable=E1101
->>>>>>> d44d294e
             if version not in NULL_VERSIONS:
                 return version
         except Exception:
