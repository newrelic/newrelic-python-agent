--- conflicted
+++ resolved
@@ -3047,11 +3047,12 @@
     )
 
     _process_module_definition(
-<<<<<<< HEAD
         "sklearn.multioutput",
         "newrelic.hooks.mlmodel_sklearn",
         "instrument_sklearn_multioutput_models",
-=======
+    )
+
+    _process_module_definition(
         "sklearn.naive_bayes",
         "newrelic.hooks.mlmodel_sklearn",
         "instrument_sklearn_naive_bayes_models",
@@ -3205,7 +3206,6 @@
         "sklearn.neighbors.unsupervised",
         "newrelic.hooks.mlmodel_sklearn",
         "instrument_sklearn_neighbors_models",
->>>>>>> 5a50130b
     )
 
     _process_module_definition(
