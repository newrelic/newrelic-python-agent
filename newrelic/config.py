# Copyright 2010 New Relic, Inc.
#
# Licensed under the Apache License, Version 2.0 (the "License");
# you may not use this file except in compliance with the License.
# You may obtain a copy of the License at
#
#      http://www.apache.org/licenses/LICENSE-2.0
#
# Unless required by applicable law or agreed to in writing, software
# distributed under the License is distributed on an "AS IS" BASIS,
# WITHOUT WARRANTIES OR CONDITIONS OF ANY KIND, either express or implied.
# See the License for the specific language governing permissions and
# limitations under the License.

import fnmatch
import logging
import os
import sys
import traceback

try:
    import ConfigParser
except ImportError:
    import configparser as ConfigParser

import newrelic.api.application
import newrelic.api.background_task
import newrelic.api.database_trace
import newrelic.api.error_trace
import newrelic.api.exceptions
import newrelic.api.external_trace
import newrelic.api.function_profile
import newrelic.api.function_trace
import newrelic.api.generator_trace
import newrelic.api.import_hook
import newrelic.api.memcache_trace
import newrelic.api.object_wrapper
import newrelic.api.profile_trace
import newrelic.api.settings
import newrelic.api.transaction_name
import newrelic.api.wsgi_application
import newrelic.console
import newrelic.core.agent
import newrelic.core.config
from newrelic.common.log_file import initialize_logging
from newrelic.common.object_names import expand_builtin_exception_name
from newrelic.core import trace_cache
from newrelic.core.config import (
    Settings,
    apply_config_setting,
    default_host,
    fetch_config_setting,
)
from newrelic.packages import six

__all__ = ["initialize", "filter_app_factory"]

_logger = logging.getLogger(__name__)

# Register our importer which implements post import hooks for
# triggering of callbacks to monkey patch modules before import
# returns them to caller.

sys.meta_path.insert(0, newrelic.api.import_hook.ImportHookFinder())

# The set of valid feature flags that the agent currently uses.
# This will be used to validate what is provided and issue warnings
# if feature flags not in set are provided.

_FEATURE_FLAGS = set(
    [
        "django.instrumentation.inclusion-tags.r1",
    ]
)

# Names of configuration file and deployment environment. This
# will be overridden by the load_configuration() function when
# configuration is loaded.

_config_file = None
_environment = None
_ignore_errors = True

# This is the actual internal settings object. Options which
# are read from the configuration file will be applied to this.

_settings = newrelic.api.settings.settings()

# Use the raw config parser as we want to avoid interpolation
# within values. This avoids problems when writing lambdas
# within the actual configuration file for options which value
# can be dynamically calculated at time wrapper is executed.
# This configuration object can be used by the instrumentation
# modules to look up customised settings defined in the loaded
# configuration file.

_config_object = ConfigParser.RawConfigParser()

# Cache of the parsed global settings found in the configuration
# file. We cache these so can dump them out to the log file once
# all the settings have been read.

_cache_object = []


def _reset_config_parser():
    global _config_object
    global _cache_object
    _config_object = ConfigParser.RawConfigParser()
    _cache_object = []


# Mechanism for extracting settings from the configuration for use in
# instrumentation modules and extensions.


def extra_settings(section, types=None, defaults=None):
    if types is None:
        types = {}
    if defaults is None:
        defaults = {}
    settings = {}

    if _config_object.has_section(section):
        settings.update(_config_object.items(section))

    settings_object = Settings()

    for name, value in defaults.items():
        apply_config_setting(settings_object, name, value)

    for name, value in settings.items():
        if name in types:
            value = types[name](value)

        apply_config_setting(settings_object, name, value)

    return settings_object


# Define some mapping functions to convert raw values read from
# configuration file into the internal types expected by the
# internal configuration settings object.

_LOG_LEVEL = {
    "CRITICAL": logging.CRITICAL,
    "ERROR": logging.ERROR,
    "WARNING": logging.WARNING,
    "INFO": logging.INFO,
    "DEBUG": logging.DEBUG,
}

_RECORD_SQL = {
    "off": newrelic.api.settings.RECORDSQL_OFF,
    "raw": newrelic.api.settings.RECORDSQL_RAW,
    "obfuscated": newrelic.api.settings.RECORDSQL_OBFUSCATED,
}

_COMPRESSED_CONTENT_ENCODING = {
    "deflate": newrelic.api.settings.COMPRESSED_CONTENT_ENCODING_DEFLATE,
    "gzip": newrelic.api.settings.COMPRESSED_CONTENT_ENCODING_GZIP,
}


def _map_log_level(s):
    return _LOG_LEVEL[s.upper()]


def _map_feature_flag(s):
    return set(s.split())


def _map_labels(s):
    return newrelic.core.config._environ_as_mapping(name="", default=s)


def _map_transaction_threshold(s):
    if s == "apdex_f":
        return None
    return float(s)


def _map_record_sql(s):
    return _RECORD_SQL[s]


def _map_compressed_content_encoding(s):
    return _COMPRESSED_CONTENT_ENCODING[s]


def _map_split_strings(s):
    return s.split()


def _map_console_listener_socket(s):
    return s % {"pid": os.getpid()}


def _merge_ignore_status_codes(s):
    return newrelic.core.config._parse_status_codes(s, _settings.error_collector.ignore_status_codes)


def _merge_expected_status_codes(s):
    return newrelic.core.config._parse_status_codes(s, _settings.error_collector.expected_status_codes)


def _map_browser_monitoring_content_type(s):
    return s.split()


def _map_strip_exception_messages_allowlist(s):
    return [expand_builtin_exception_name(item) for item in s.split()]


def _map_inc_excl_attributes(s):
    return newrelic.core.config._parse_attributes(s)


def _map_default_host_value(license_key):
    # If the license key is region aware, we should override the default host
    # to be the region aware host
    _default_host = default_host(license_key)
    _settings.host = os.environ.get("NEW_RELIC_HOST", _default_host)

    return license_key


# Processing of a single setting from configuration file.


def _raise_configuration_error(section, option=None):
    _logger.error("CONFIGURATION ERROR")
    if section:
        _logger.error("Section = %s", section)

    if option is None:
        options = _config_object.options(section)

        _logger.error("Options = %s", options)
        _logger.exception("Exception Details")

        if not _ignore_errors:
            if section:
                raise newrelic.api.exceptions.ConfigurationError(
                    'Invalid configuration for section "%s". '
                    "Check New Relic agent log file for further "
                    "details." % section
                )
            raise newrelic.api.exceptions.ConfigurationError(
                "Invalid configuration. Check New Relic agent log file for further details."
            )

    else:
        _logger.error("Option = %s", option)
        _logger.exception("Exception Details")

        if not _ignore_errors:
            if section:
                raise newrelic.api.exceptions.ConfigurationError(
                    'Invalid configuration for option "%s" in '
                    'section "%s". Check New Relic agent log '
                    "file for further details." % (option, section)
                )
            raise newrelic.api.exceptions.ConfigurationError(
                'Invalid configuration for option "%s". '
                "Check New Relic agent log file for further "
                "details." % option
            )


def _process_setting(section, option, getter, mapper):
    try:
        # The type of a value is dictated by the getter
        # function supplied.

        value = getattr(_config_object, getter)(section, option)

        # The getter parsed the value okay but want to
        # pass this through a mapping function to change
        # it to internal value suitable for internal
        # settings object. This is usually one where the
        # value was a string.

        if mapper:
            value = mapper(value)

        # Now need to apply the option from the
        # configuration file to the internal settings
        # object. Walk the object path and assign it.

        target = _settings
        fields = option.split(".", 1)

        while True:
            if len(fields) == 1:
                setattr(target, fields[0], value)
                break
            target = getattr(target, fields[0])
            fields = fields[1].split(".", 1)

        # Cache the configuration so can be dumped out to
        # log file when whole main configuration has been
        # processed. This ensures that the log file and log
        # level entries have been set.

        _cache_object.append((option, value))

    except ConfigParser.NoSectionError:
        pass

    except ConfigParser.NoOptionError:
        pass

    except Exception:
        _raise_configuration_error(section, option)


# Processing of all the settings for specified section except
# for log file and log level which are applied separately to
# ensure they are set as soon as possible.


def _process_configuration(section):
    _process_setting(section, "feature_flag", "get", _map_feature_flag)
    _process_setting(section, "app_name", "get", None)
    _process_setting(section, "labels", "get", _map_labels)
    _process_setting(section, "license_key", "get", _map_default_host_value)
    _process_setting(section, "api_key", "get", None)
    _process_setting(section, "host", "get", None)
    _process_setting(section, "port", "getint", None)
    _process_setting(section, "ssl", "getboolean", None)
    _process_setting(section, "proxy_scheme", "get", None)
    _process_setting(section, "proxy_host", "get", None)
    _process_setting(section, "proxy_port", "getint", None)
    _process_setting(section, "proxy_user", "get", None)
    _process_setting(section, "proxy_pass", "get", None)
    _process_setting(section, "ca_bundle_path", "get", None)
    _process_setting(section, "audit_log_file", "get", None)
    _process_setting(section, "monitor_mode", "getboolean", None)
    _process_setting(section, "developer_mode", "getboolean", None)
    _process_setting(section, "high_security", "getboolean", None)
    _process_setting(section, "capture_params", "getboolean", None)
    _process_setting(section, "ignored_params", "get", _map_split_strings)
    _process_setting(section, "capture_environ", "getboolean", None)
    _process_setting(section, "include_environ", "get", _map_split_strings)
    _process_setting(section, "max_stack_trace_lines", "getint", None)
    _process_setting(section, "startup_timeout", "getfloat", None)
    _process_setting(section, "shutdown_timeout", "getfloat", None)
    _process_setting(section, "compressed_content_encoding", "get", _map_compressed_content_encoding)
    _process_setting(section, "attributes.enabled", "getboolean", None)
    _process_setting(section, "attributes.exclude", "get", _map_inc_excl_attributes)
    _process_setting(section, "attributes.include", "get", _map_inc_excl_attributes)
    _process_setting(section, "transaction_name.naming_scheme", "get", None)
    _process_setting(section, "gc_runtime_metrics.enabled", "getboolean", None)
    _process_setting(section, "gc_runtime_metrics.top_object_count_limit", "getint", None)
    _process_setting(section, "thread_profiler.enabled", "getboolean", None)
    _process_setting(section, "transaction_tracer.enabled", "getboolean", None)
    _process_setting(
        section,
        "transaction_tracer.transaction_threshold",
        "get",
        _map_transaction_threshold,
    )
    _process_setting(section, "transaction_tracer.record_sql", "get", _map_record_sql)
    _process_setting(section, "transaction_tracer.stack_trace_threshold", "getfloat", None)
    _process_setting(section, "transaction_tracer.explain_enabled", "getboolean", None)
    _process_setting(section, "transaction_tracer.explain_threshold", "getfloat", None)
    _process_setting(section, "transaction_tracer.function_trace", "get", _map_split_strings)
    _process_setting(section, "transaction_tracer.generator_trace", "get", _map_split_strings)
    _process_setting(section, "transaction_tracer.top_n", "getint", None)
    _process_setting(section, "transaction_tracer.attributes.enabled", "getboolean", None)
    _process_setting(
        section,
        "transaction_tracer.attributes.exclude",
        "get",
        _map_inc_excl_attributes,
    )
    _process_setting(
        section,
        "transaction_tracer.attributes.include",
        "get",
        _map_inc_excl_attributes,
    )
    _process_setting(section, "error_collector.enabled", "getboolean", None)
    _process_setting(section, "error_collector.capture_events", "getboolean", None)
    _process_setting(section, "error_collector.max_event_samples_stored", "getint", None)
    _process_setting(section, "error_collector.capture_source", "getboolean", None)
    _process_setting(section, "error_collector.ignore_errors", "get", _map_split_strings)
    _process_setting(section, "error_collector.ignore_classes", "get", _map_split_strings)
    _process_setting(
        section,
        "error_collector.ignore_status_codes",
        "get",
        _merge_ignore_status_codes,
    )
    _process_setting(section, "error_collector.expected_classes", "get", _map_split_strings)
    _process_setting(
        section,
        "error_collector.expected_status_codes",
        "get",
        _merge_expected_status_codes,
    )
    _process_setting(section, "error_collector.attributes.enabled", "getboolean", None)
    _process_setting(section, "error_collector.attributes.exclude", "get", _map_inc_excl_attributes)
    _process_setting(section, "error_collector.attributes.include", "get", _map_inc_excl_attributes)
    _process_setting(section, "browser_monitoring.enabled", "getboolean", None)
    _process_setting(section, "browser_monitoring.auto_instrument", "getboolean", None)
    _process_setting(section, "browser_monitoring.loader", "get", None)
    _process_setting(section, "browser_monitoring.debug", "getboolean", None)
    _process_setting(section, "browser_monitoring.ssl_for_http", "getboolean", None)
    _process_setting(section, "browser_monitoring.content_type", "get", _map_split_strings)
    _process_setting(section, "browser_monitoring.attributes.enabled", "getboolean", None)
    _process_setting(
        section,
        "browser_monitoring.attributes.exclude",
        "get",
        _map_inc_excl_attributes,
    )
    _process_setting(
        section,
        "browser_monitoring.attributes.include",
        "get",
        _map_inc_excl_attributes,
    )
    _process_setting(section, "slow_sql.enabled", "getboolean", None)
    _process_setting(section, "synthetics.enabled", "getboolean", None)
    _process_setting(section, "transaction_events.enabled", "getboolean", None)
    _process_setting(section, "transaction_events.max_samples_stored", "getint", None)
    _process_setting(section, "transaction_events.attributes.enabled", "getboolean", None)
    _process_setting(
        section,
        "transaction_events.attributes.exclude",
        "get",
        _map_inc_excl_attributes,
    )
    _process_setting(
        section,
        "transaction_events.attributes.include",
        "get",
        _map_inc_excl_attributes,
    )
    _process_setting(section, "custom_insights_events.enabled", "getboolean", None)
    _process_setting(section, "custom_insights_events.max_samples_stored", "getint", None)
    _process_setting(section, "distributed_tracing.enabled", "getboolean", None)
    _process_setting(section, "distributed_tracing.exclude_newrelic_header", "getboolean", None)
    _process_setting(section, "span_events.enabled", "getboolean", None)
    _process_setting(section, "span_events.max_samples_stored", "getint", None)
    _process_setting(section, "span_events.attributes.enabled", "getboolean", None)
    _process_setting(section, "span_events.attributes.exclude", "get", _map_inc_excl_attributes)
    _process_setting(section, "span_events.attributes.include", "get", _map_inc_excl_attributes)
    _process_setting(section, "transaction_segments.attributes.enabled", "getboolean", None)
    _process_setting(
        section,
        "transaction_segments.attributes.exclude",
        "get",
        _map_inc_excl_attributes,
    )
    _process_setting(
        section,
        "transaction_segments.attributes.include",
        "get",
        _map_inc_excl_attributes,
    )
    _process_setting(section, "local_daemon.socket_path", "get", None)
    _process_setting(section, "local_daemon.synchronous_startup", "getboolean", None)
    _process_setting(section, "agent_limits.transaction_traces_nodes", "getint", None)
    _process_setting(section, "agent_limits.sql_query_length_maximum", "getint", None)
    _process_setting(section, "agent_limits.slow_sql_stack_trace", "getint", None)
    _process_setting(section, "agent_limits.max_sql_connections", "getint", None)
    _process_setting(section, "agent_limits.sql_explain_plans", "getint", None)
    _process_setting(section, "agent_limits.sql_explain_plans_per_harvest", "getint", None)
    _process_setting(section, "agent_limits.slow_sql_data", "getint", None)
    _process_setting(section, "agent_limits.merge_stats_maximum", "getint", None)
    _process_setting(section, "agent_limits.errors_per_transaction", "getint", None)
    _process_setting(section, "agent_limits.errors_per_harvest", "getint", None)
    _process_setting(section, "agent_limits.slow_transaction_dry_harvests", "getint", None)
    _process_setting(section, "agent_limits.thread_profiler_nodes", "getint", None)
    _process_setting(section, "agent_limits.synthetics_events", "getint", None)
    _process_setting(section, "agent_limits.synthetics_transactions", "getint", None)
    _process_setting(section, "agent_limits.data_compression_threshold", "getint", None)
    _process_setting(section, "agent_limits.data_compression_level", "getint", None)
    _process_setting(section, "console.listener_socket", "get", _map_console_listener_socket)
    _process_setting(section, "console.allow_interpreter_cmd", "getboolean", None)
    _process_setting(section, "debug.disable_api_supportability_metrics", "getboolean", None)
    _process_setting(section, "debug.log_data_collector_calls", "getboolean", None)
    _process_setting(section, "debug.log_data_collector_payloads", "getboolean", None)
    _process_setting(section, "debug.log_malformed_json_data", "getboolean", None)
    _process_setting(section, "debug.log_transaction_trace_payload", "getboolean", None)
    _process_setting(section, "debug.log_thread_profile_payload", "getboolean", None)
    _process_setting(section, "debug.log_raw_metric_data", "getboolean", None)
    _process_setting(section, "debug.log_normalized_metric_data", "getboolean", None)
    _process_setting(section, "debug.log_normalization_rules", "getboolean", None)
    _process_setting(section, "debug.log_agent_initialization", "getboolean", None)
    _process_setting(section, "debug.log_explain_plan_queries", "getboolean", None)
    _process_setting(section, "debug.log_autorum_middleware", "getboolean", None)
    _process_setting(section, "debug.log_untrusted_distributed_trace_keys", "getboolean", None)
    _process_setting(section, "debug.enable_coroutine_profiling", "getboolean", None)
    _process_setting(section, "debug.record_transaction_failure", "getboolean", None)
    _process_setting(section, "debug.explain_plan_obfuscation", "get", None)
    _process_setting(section, "debug.disable_certificate_validation", "getboolean", None)
    _process_setting(section, "debug.disable_harvest_until_shutdown", "getboolean", None)
    _process_setting(section, "debug.connect_span_stream_in_developer_mode", "getboolean", None)
    _process_setting(section, "cross_application_tracer.enabled", "getboolean", None)
    _process_setting(section, "message_tracer.segment_parameters_enabled", "getboolean", None)
    _process_setting(section, "process_host.display_name", "get", None)
    _process_setting(section, "utilization.detect_aws", "getboolean", None)
    _process_setting(section, "utilization.detect_azure", "getboolean", None)
    _process_setting(section, "utilization.detect_docker", "getboolean", None)
    _process_setting(section, "utilization.detect_kubernetes", "getboolean", None)
    _process_setting(section, "utilization.detect_gcp", "getboolean", None)
    _process_setting(section, "utilization.detect_pcf", "getboolean", None)
    _process_setting(section, "utilization.logical_processors", "getint", None)
    _process_setting(section, "utilization.total_ram_mib", "getint", None)
    _process_setting(section, "utilization.billing_hostname", "get", None)
    _process_setting(section, "strip_exception_messages.enabled", "getboolean", None)
    _process_setting(
        section,
        "strip_exception_messages.allowlist",
        "get",
        _map_strip_exception_messages_allowlist,
    )
    _process_setting(section, "datastore_tracer.instance_reporting.enabled", "getboolean", None)
    _process_setting(section, "datastore_tracer.database_name_reporting.enabled", "getboolean", None)
    _process_setting(section, "heroku.use_dyno_names", "getboolean", None)
    _process_setting(section, "heroku.dyno_name_prefixes_to_shorten", "get", _map_split_strings)
    _process_setting(section, "serverless_mode.enabled", "getboolean", None)
    _process_setting(section, "apdex_t", "getfloat", None)
    _process_setting(section, "event_loop_visibility.enabled", "getboolean", None)
    _process_setting(section, "event_loop_visibility.blocking_threshold", "getfloat", None)
    _process_setting(
        section,
        "event_harvest_config.harvest_limits.analytic_event_data",
        "getint",
        None,
    )
    _process_setting(section, "event_harvest_config.harvest_limits.custom_event_data", "getint", None)
    _process_setting(section, "event_harvest_config.harvest_limits.span_event_data", "getint", None)
    _process_setting(section, "event_harvest_config.harvest_limits.error_event_data", "getint", None)
    _process_setting(section, "event_harvest_config.harvest_limits.log_event_data", "getint", None)
    _process_setting(section, "infinite_tracing.trace_observer_host", "get", None)
    _process_setting(section, "infinite_tracing.trace_observer_port", "getint", None)
    _process_setting(section, "infinite_tracing.compression", "getboolean", None)
    _process_setting(section, "infinite_tracing.batching", "getboolean", None)
    _process_setting(section, "infinite_tracing.span_queue_size", "getint", None)
    _process_setting(section, "code_level_metrics.enabled", "getboolean", None)

    _process_setting(section, "application_logging.enabled", "getboolean", None)
    _process_setting(section, "application_logging.forwarding.max_samples_stored", "getint", None)
    _process_setting(section, "application_logging.forwarding.enabled", "getboolean", None)
    _process_setting(section, "application_logging.metrics.enabled", "getboolean", None)
    _process_setting(section, "application_logging.local_decorating.enabled", "getboolean", None)


# Loading of configuration from specified file and for specified
# deployment environment. Can also indicate whether configuration
# and instrumentation errors should raise an exception or not.

_configuration_done = False


def _reset_configuration_done():
    global _configuration_done
    _configuration_done = False


def _process_app_name_setting():
    # Do special processing to handle the case where the application
    # name was actually a semicolon separated list of names. In this
    # case the first application name is the primary and the others are
    # linked applications the application also reports to. What we need
    # to do is explicitly retrieve the application object for the
    # primary application name and link it with the other applications.
    # When activating the application the linked names will be sent
    # along to the core application where the association will be
    # created if the do not exist.

    name = _settings.app_name.split(";")[0].strip() or "Python Application"

    linked = []
    for altname in _settings.app_name.split(";")[1:]:
        altname = altname.strip()
        if altname:
            linked.append(altname)

    def _link_applications(application):
        for altname in linked:
            _logger.debug("link to %s", ((name, altname),))
            application.link_to_application(altname)

    if linked:
        newrelic.api.application.Application.run_on_initialization(name, _link_applications)
        _settings.linked_applications = linked

    _settings.app_name = name


def _process_labels_setting(labels=None):
    # Do special processing to handle labels. Initially the labels
    # setting will be a list of key/value tuples. This needs to be
    # converted into a list of dictionaries. It is also necessary
    # to eliminate duplicates by taking the last value, plus apply
    # length limits and limits on the number collected.

    if labels is None:
        labels = _settings.labels

    length_limit = 255
    count_limit = 64

    deduped = {}

    for key, value in labels:
        if len(key) > length_limit:
            _logger.warning(
                "Improper configuration. Label key %s is too long. Truncating key to: %s", key, key[:length_limit]
            )

        if len(value) > length_limit:
            _logger.warning(
                "Improper configuration. Label value %s is too long. Truncating value to: %s",
                value,
                value[:length_limit],
            )

        if len(deduped) >= count_limit:
            _logger.warning(
                "Improper configuration. Maximum number of labels reached. Using first %d labels.", count_limit
            )
            break

        key = key[:length_limit]
        value = value[:length_limit]

        deduped[key] = value

    result = []

    for key, value in deduped.items():
        result.append({"label_type": key, "label_value": value})

    _settings.labels = result


def delete_setting(settings_object, name):
    """Delete setting from settings_object.

    If passed a 'root' setting, like 'error_collector', it will
    delete 'error_collector' and all settings underneath it, such
    as 'error_collector.attributes.enabled'

    """

    target = settings_object
    fields = name.split(".", 1)

    while len(fields) > 1:
        if not hasattr(target, fields[0]):
            break
        target = getattr(target, fields[0])
        fields = fields[1].split(".", 1)

    try:
        delattr(target, fields[0])
    except AttributeError:
        _logger.debug("Failed to delete setting: %r", name)


def translate_deprecated_settings(settings, cached_settings):
    # If deprecated setting has been set by user, but the new
    # setting has not, then translate the deprecated setting to the
    # new one.
    #
    # If both deprecated and new setting have been applied, ignore
    # deprecated setting.
    #
    # In either case, delete the deprecated one from the settings object.

    # Parameters:
    #
    #    settings:
    #         Settings object
    #
    #   cached_settings:
    #         A list of (key, value) pairs of the parsed global settings
    #         found in the config file.

    # NOTE:
    #
    # cached_settings is a list of option key/values and can have duplicate
    # keys, if the customer used environment sections in the config file.
    # Since options are applied to the settings object in order, so that the
    # options at the end of the list will override earlier options with the
    # same key, then converting to a dict will result in each option having
    # the most recently applied value.

    cached = dict(cached_settings)

    deprecated_settings_map = [
        (
            "transaction_tracer.capture_attributes",
            "transaction_tracer.attributes.enabled",
        ),
        ("error_collector.capture_attributes", "error_collector.attributes.enabled"),
        (
            "browser_monitoring.capture_attributes",
            "browser_monitoring.attributes.enabled",
        ),
        (
            "analytics_events.capture_attributes",
            "transaction_events.attributes.enabled",
        ),
        ("analytics_events.enabled", "transaction_events.enabled"),
        (
            "analytics_events.max_samples_stored",
            "event_harvest_config.harvest_limits.analytic_event_data",
        ),
        (
            "transaction_events.max_samples_stored",
            "event_harvest_config.harvest_limits.analytic_event_data",
        ),
        (
            "span_events.max_samples_stored",
            "event_harvest_config.harvest_limits.span_event_data",
        ),
        (
            "error_collector.max_event_samples_stored",
            "event_harvest_config.harvest_limits.error_event_data",
        ),
        (
            "custom_insights_events.max_samples_stored",
            "event_harvest_config.harvest_limits.custom_event_data",
        ),
        (
            "application_logging.forwarding.max_samples_stored",
            "event_harvest_config.harvest_limits.log_event_data",
        ),
        (
            "error_collector.ignore_errors",
            "error_collector.ignore_classes",
        ),
        (
            "strip_exception_messages.whitelist",
            "strip_exception_messages.allowlist",
        ),
    ]

    for old_key, new_key in deprecated_settings_map:
        if old_key in cached:
            _logger.info(
                "Deprecated setting found: %r. Please use new setting: %r.",
                old_key,
                new_key,
            )

            if new_key in cached:
                _logger.info(
                    "Ignoring deprecated setting: %r. Using new setting: %r.",
                    old_key,
                    new_key,
                )
            else:
                apply_config_setting(settings, new_key, cached[old_key])
                _logger.info("Applying value of deprecated setting %r to %r.", old_key, new_key)

            delete_setting(settings, old_key)

    # The 'ignored_params' setting is more complicated than the above
    # deprecated settings, so it gets handled separately.

    if "ignored_params" in cached:
        _logger.info(
            "Deprecated setting found: ignored_params. Please use "
            "new setting: attributes.exclude. For the new setting, an "
            "ignored parameter should be prefaced with "
            '"request.parameters.". For example, ignoring a parameter '
            'named "foo" should be added added to attributes.exclude as '
            '"request.parameters.foo."'
        )

        # Don't merge 'ignored_params' settings. If user set
        # 'attributes.exclude' setting, only use those values,
        # and ignore 'ignored_params' settings.

        if "attributes.exclude" in cached:
            _logger.info("Ignoring deprecated setting: ignored_params. Using new setting: attributes.exclude.")

        else:
            ignored_params = fetch_config_setting(settings, "ignored_params")

            for p in ignored_params:
                attr_value = "request.parameters." + p
                excluded_attrs = fetch_config_setting(settings, "attributes.exclude")

                if attr_value not in excluded_attrs:
                    settings.attributes.exclude.append(attr_value)
                    _logger.info(
                        "Applying value of deprecated setting ignored_params to attributes.exclude: %r.",
                        attr_value,
                    )

        delete_setting(settings, "ignored_params")

    # The 'capture_params' setting is deprecated, but since it affects
    # attribute filter default destinations, it is not translated here. We
    # log a message, but keep the capture_params setting.
    #
    # See newrelic.core.transaction:Transaction.agent_attributes to see how
    # it is used.

    if "capture_params" in cached:
        _logger.info(
            "Deprecated setting found: capture_params. Please use "
            "new setting: attributes.exclude. To disable capturing all "
            'request parameters, add "request.parameters.*" to '
            "attributes.exclude."
        )

    if "cross_application_tracer.enabled" in cached:
        # CAT Deprecation Warning
        _logger.info(
            "Deprecated setting found: cross_application_tracer.enabled. Please replace Cross Application Tracing "
            "(CAT) with the newer Distributed Tracing by setting 'distributed_tracing.enabled' to True in your agent "
            "configuration. For further details on distributed tracing, please refer to our documentation: "
            "https://docs.newrelic.com/docs/distributed-tracing/concepts/distributed-tracing-planning-guide/#changes."
        )

    if not settings.ssl:
        settings.ssl = True
        _logger.info("Ignoring deprecated setting: ssl. Enabling ssl is now mandatory. Setting ssl=true.")

    if settings.agent_limits.merge_stats_maximum is not None:
        _logger.info(
            "Ignoring deprecated setting: "
            "agent_limits.merge_stats_maximum. The agent will now respect "
            "server-side commands."
        )

    return settings


def apply_local_high_security_mode_setting(settings):
    # When High Security Mode is activated, certain settings must be
    # set to be secure, even if that requires overriding a setting that
    # has been individually configured as insecure.

    if not settings.high_security:
        return settings

    log_template = (
        "Overriding setting for %r because High "
        "Security Mode has been activated. The original "
        "setting was %r. The new setting is %r."
    )

    # capture_params is a deprecated setting for users, and has three
    # possible values:
    #
    #   True:  For backward compatibility.
    #   False: For backward compatibility.
    #   None:  The current default setting.
    #
    # In High Security, capture_params must be False, but we only need
    # to log if the customer has actually used the deprecated setting
    # and set it to True.

    if settings.capture_params:
        settings.capture_params = False
        _logger.info(log_template, "capture_params", True, False)
    elif settings.capture_params is None:
        settings.capture_params = False

    if settings.transaction_tracer.record_sql == "raw":
        settings.transaction_tracer.record_sql = "obfuscated"
        _logger.info(log_template, "transaction_tracer.record_sql", "raw", "obfuscated")

    if not settings.strip_exception_messages.enabled:
        settings.strip_exception_messages.enabled = True
        _logger.info(log_template, "strip_exception_messages.enabled", False, True)

    if settings.custom_insights_events.enabled:
        settings.custom_insights_events.enabled = False
        _logger.info(log_template, "custom_insights_events.enabled", True, False)

    if settings.message_tracer.segment_parameters_enabled:
        settings.message_tracer.segment_parameters_enabled = False
        _logger.info(log_template, "message_tracer.segment_parameters_enabled", True, False)

    if settings.application_logging.forwarding.enabled:
        settings.application_logging.forwarding.enabled = False
        _logger.info(log_template, "application_logging.forwarding.enabled", True, False)

    return settings


def _load_configuration(
    config_file=None,
    environment=None,
    ignore_errors=True,
    log_file=None,
    log_level=None,
):
    global _configuration_done

    global _config_file
    global _environment
    global _ignore_errors

    # Check whether initialisation has been done previously. If
    # it has then raise a configuration error if it was against
    # a different configuration. Otherwise just return. We don't
    # check at this time if an incompatible configuration has
    # been read from a different sub interpreter. If this occurs
    # then results will be undefined. Use from different sub
    # interpreters of the same process is not recommended.

    if _configuration_done:
        if _config_file != config_file or _environment != environment:
            raise newrelic.api.exceptions.ConfigurationError(
                "Configuration has already been done against "
                "differing configuration file or environment. "
                'Prior configuration file used was "%s" and '
                'environment "%s".' % (_config_file, _environment)
            )
        return

    _configuration_done = True

    # Update global variables tracking what configuration file and
    # environment was used, plus whether errors are to be ignored.

    _config_file = config_file
    _environment = environment
    _ignore_errors = ignore_errors

    # If no configuration file then nothing more to be done.

    if not config_file:
        _logger.debug("no agent configuration file")

        # Force initialisation of the logging system now in case
        # setup provided by environment variables.

        if log_file is None:
            log_file = _settings.log_file

        if log_level is None:
            log_level = _settings.log_level

        initialize_logging(log_file, log_level)

        # Validate provided feature flags and log a warning if get one
        # which isn't valid.

        for flag in _settings.feature_flag:
            if flag not in _FEATURE_FLAGS:
                _logger.warning(
                    "Unknown agent feature flag %r provided. "
                    "Check agent documentation or release notes, or "
                    "contact New Relic support for clarification of "
                    "validity of the specific feature flag.",
                    flag,
                )

        # Look for an app_name setting which is actually a semi colon
        # list of application names and adjust app_name setting and
        # registered linked applications for later handling.

        _process_app_name_setting()

        # Look for any labels and translate them into required form
        # for sending up to data collector on registration.

        _process_labels_setting()

        return

    _logger.debug("agent configuration file was %s", config_file)

    # Now read in the configuration file. Cache the config file
    # name in internal settings object as indication of succeeding.

    if not _config_object.read([config_file]):
        raise newrelic.api.exceptions.ConfigurationError("Unable to open configuration file %s." % config_file)

    _settings.config_file = config_file

    # Must process log file entries first so that errors with
    # the remainder will get logged if log file is defined.

    _process_setting("newrelic", "log_file", "get", None)

    if environment:
        _process_setting("newrelic:%s" % environment, "log_file", "get", None)

    if log_file is None:
        log_file = _settings.log_file

    _process_setting("newrelic", "log_level", "get", _map_log_level)

    if environment:
        _process_setting("newrelic:%s" % environment, "log_level", "get", _map_log_level)

    if log_level is None:
        log_level = _settings.log_level

    # Force initialisation of the logging system now that we
    # have the log file and log level.

    initialize_logging(log_file, log_level)

    # Now process the remainder of the global configuration
    # settings.

    _process_configuration("newrelic")

    # And any overrides specified with a section corresponding
    # to a specific deployment environment.

    if environment:
        _settings.environment = environment
        _process_configuration("newrelic:%s" % environment)

    # Log details of the configuration options which were
    # read and the values they have as would be applied
    # against the internal settings object.

    for option, value in _cache_object:
        _logger.debug("agent config %s = %s", option, repr(value))

    # Validate provided feature flags and log a warning if get one
    # which isn't valid.

    for flag in _settings.feature_flag:
        if flag not in _FEATURE_FLAGS:
            _logger.warning(
                "Unknown agent feature flag %r provided. "
                "Check agent documentation or release notes, or "
                "contact New Relic support for clarification of "
                "validity of the specific feature flag.",
                flag,
            )

    # Translate old settings

    translate_deprecated_settings(_settings, _cache_object)

    # Apply High Security Mode policy if enabled in local agent
    # configuration file.

    apply_local_high_security_mode_setting(_settings)

    # Look for an app_name setting which is actually a semi colon
    # list of application names and adjust app_name setting and
    # registered linked applications for later handling.

    _process_app_name_setting()

    # Look for any labels and translate them into required form
    # for sending up to data collector on registration.

    _process_labels_setting()

    # Instrument with function trace any callables supplied by the
    # user in the configuration.

    for function in _settings.transaction_tracer.function_trace:
        try:
            (module, object_path) = function.split(":", 1)

            name = None
            group = "Function"
            label = None
            params = None
            terminal = False
            rollup = None

            _logger.debug("register function-trace %s", ((module, object_path, name, group),))

            hook = _function_trace_import_hook(object_path, name, group, label, params, terminal, rollup)
            newrelic.api.import_hook.register_import_hook(module, hook)
        except Exception:
            _raise_configuration_error(section=None, option="transaction_tracer.function_trace")

    # Instrument with generator trace any callables supplied by the
    # user in the configuration.

    for function in _settings.transaction_tracer.generator_trace:
        try:
            (module, object_path) = function.split(":", 1)

            name = None
            group = "Function"

            _logger.debug("register generator-trace %s", ((module, object_path, name, group),))

            hook = _generator_trace_import_hook(object_path, name, group)
            newrelic.api.import_hook.register_import_hook(module, hook)
        except Exception:
            _raise_configuration_error(section=None, option="transaction_tracer.generator_trace")


# Generic error reporting functions.


def _raise_instrumentation_error(instrumentation_type, locals_dict):
    _logger.error("INSTRUMENTATION ERROR")
    _logger.error("Type = %s", instrumentation_type)
    _logger.error("Locals = %s", locals_dict)
    _logger.exception("Exception Details")

    if not _ignore_errors:
        raise newrelic.api.exceptions.InstrumentationError(
            "Failure when instrumenting code. Check New Relic agent log file for further details."
        )


# Registration of module import hooks defined in configuration file.

_module_import_hook_results = {}
_module_import_hook_registry = {}


def module_import_hook_results():
    return _module_import_hook_results


def _module_import_hook(target, module, function):
    def _instrument(target):
        _logger.debug("instrument module %s", ((target, module, function),))

        try:
            instrumented = target._nr_instrumented
        except AttributeError:
            instrumented = target._nr_instrumented = set()

        if (module, function) in instrumented:
            _logger.debug("instrumentation already run %s", ((target, module, function),))
            return

        instrumented.add((module, function))

        try:
            getattr(newrelic.api.import_hook.import_module(module), function)(target)

            _module_import_hook_results[(target.__name__, module, function)] = ""

        except Exception:
            _module_import_hook_results[(target.__name__, module, function)] = traceback.format_exception(
                *sys.exc_info()
            )

            _raise_instrumentation_error("import-hook", locals())

    return _instrument


def _process_module_configuration():
    for section in _config_object.sections():
        if not section.startswith("import-hook:"):
            continue

        enabled = False

        try:
            enabled = _config_object.getboolean(section, "enabled")
        except ConfigParser.NoOptionError:
            pass
        except Exception:
            _raise_configuration_error(section)

        if not enabled:
            continue

        try:
            execute = _config_object.get(section, "execute")
            fields = execute.split(":", 1)
            module = fields[0]
            function = "instrument"
            if len(fields) != 1:
                function = fields[1]

            target = section.split(":", 1)[1]

            if target not in _module_import_hook_registry:
                _module_import_hook_registry[target] = (module, function)

                _logger.debug("register module %s", ((target, module, function),))

                hook = _module_import_hook(target, module, function)
                newrelic.api.import_hook.register_import_hook(target, hook)

                _module_import_hook_results.setdefault((target, module, function), None)

        except Exception:
            _raise_configuration_error(section)


def _module_function_glob(module, object_path):
    """Match functions and class methods in a module to file globbing syntax."""
    if not any((c in object_path for c in ("*", "?", "["))):  # Identify globbing patterns
        return (object_path,)  # Returned value must be iterable
    else:
        # Gather module functions
        try:
            available_functions = {k: v for k, v in module.__dict__.items() if callable(v) and not isinstance(v, type)}
        except Exception:
            # Default to empty dict if no functions available
            available_functions = {}

        # Gather module classes and methods
        try:
            available_classes = {k: v for k, v in module.__dict__.items() if isinstance(v, type)}
            for cls in available_classes:
                try:
                    # Skip adding individual class's methods on failure
                    available_functions.update(
                        {
                            "%s.%s" % (cls, k): v
                            for k, v in available_classes.get(cls).__dict__.items()
                            if callable(v) and not isinstance(v, type)
                        }
                    )
                except Exception:
                    pass
        except Exception:
            # Skip adding all class methods on failure
            pass

        # Under the hood uses fnmatch, which uses os.path.normcase
        # On windows this would cause issues with case insensitivity,
        # but on all other operating systems there should be no issues.
        return fnmatch.filter(available_functions, object_path)


# Setup wsgi application wrapper defined in configuration file.


def _wsgi_application_import_hook(object_path, application):
    def _instrument(target):
        try:
            for func in _module_function_glob(target, object_path):
                _logger.debug("wrap wsgi-application %s", (target, func, application))
                newrelic.api.wsgi_application.wrap_wsgi_application(target, func, application)
        except Exception:
            _raise_instrumentation_error("wsgi-application", locals())

    return _instrument


def _process_wsgi_application_configuration():
    for section in _config_object.sections():
        if not section.startswith("wsgi-application:"):
            continue
        enabled = False

        try:
            enabled = _config_object.getboolean(section, "enabled")
        except ConfigParser.NoOptionError:
            pass
        except Exception:
            _raise_configuration_error(section)

        if not enabled:
            continue

        try:
            function = _config_object.get(section, "function")
            (module, object_path) = function.split(":", 1)

            application = None

            if _config_object.has_option(section, "application"):
                application = _config_object.get(section, "application")

            _logger.debug("register wsgi-application %s", ((module, object_path, application),))

            hook = _wsgi_application_import_hook(object_path, application)
            newrelic.api.import_hook.register_import_hook(module, hook)
        except Exception:
            _raise_configuration_error(section)


# Setup background task wrapper defined in configuration file.


def _background_task_import_hook(object_path, application, name, group):
    def _instrument(target):
        try:
            for func in _module_function_glob(target, object_path):
                _logger.debug("wrap background-task %s", (target, func, application, name, group))
                newrelic.api.background_task.wrap_background_task(target, func, application, name, group)
        except Exception:
            _raise_instrumentation_error("background-task", locals())

    return _instrument


def _process_background_task_configuration():
    for section in _config_object.sections():
        if not section.startswith("background-task:"):
            continue

        enabled = False

        try:
            enabled = _config_object.getboolean(section, "enabled")
        except ConfigParser.NoOptionError:
            pass
        except Exception:
            _raise_configuration_error(section)

        if not enabled:
            continue

        try:
            function = _config_object.get(section, "function")
            (module, object_path) = function.split(":", 1)

            application = None
            name = None
            group = "Function"

            if _config_object.has_option(section, "application"):
                application = _config_object.get(section, "application")
            if _config_object.has_option(section, "name"):
                name = _config_object.get(section, "name")
            if _config_object.has_option(section, "group"):
                group = _config_object.get(section, "group")

            if name and name.startswith("lambda "):
                callable_vars = {"callable_name": newrelic.api.object_wrapper.callable_name}
                name = eval(name, callable_vars)  # nosec, pylint: disable=W0123

            _logger.debug("register background-task %s", ((module, object_path, application, name, group),))

            hook = _background_task_import_hook(object_path, application, name, group)
            newrelic.api.import_hook.register_import_hook(module, hook)
        except Exception:
            _raise_configuration_error(section)


# Setup database traces defined in configuration file.


def _database_trace_import_hook(object_path, sql):
    def _instrument(target):
        try:
            for func in _module_function_glob(target, object_path):
                _logger.debug("wrap database-trace %s", (target, func, sql))
                newrelic.api.database_trace.wrap_database_trace(target, func, sql)
        except Exception:
            _raise_instrumentation_error("database-trace", locals())

    return _instrument


def _process_database_trace_configuration():
    for section in _config_object.sections():
        if not section.startswith("database-trace:"):
            continue

        enabled = False

        try:
            enabled = _config_object.getboolean(section, "enabled")
        except ConfigParser.NoOptionError:
            pass
        except Exception:
            _raise_configuration_error(section)

        if not enabled:
            continue

        try:
            function = _config_object.get(section, "function")
            (module, object_path) = function.split(":", 1)

            sql = _config_object.get(section, "sql")

            if sql.startswith("lambda "):
                callable_vars = {"callable_name": newrelic.api.object_wrapper.callable_name}
                sql = eval(sql, callable_vars)  # nosec, pylint: disable=W0123

            _logger.debug("register database-trace %s", ((module, object_path, sql),))

            hook = _database_trace_import_hook(object_path, sql)
            newrelic.api.import_hook.register_import_hook(module, hook)
        except Exception:
            _raise_configuration_error(section)


# Setup external traces defined in configuration file.


def _external_trace_import_hook(object_path, library, url, method):
    def _instrument(target):
        try:
            for func in _module_function_glob(target, object_path):
                _logger.debug("wrap external-trace %s", (target, func, library, url, method))
                newrelic.api.external_trace.wrap_external_trace(target, func, library, url, method)
        except Exception:
            _raise_instrumentation_error("external-trace", locals())

    return _instrument


def _process_external_trace_configuration():
    for section in _config_object.sections():
        if not section.startswith("external-trace:"):
            continue

        enabled = False

        try:
            enabled = _config_object.getboolean(section, "enabled")
        except ConfigParser.NoOptionError:
            pass
        except Exception:
            _raise_configuration_error(section)

        if not enabled:
            continue

        try:
            function = _config_object.get(section, "function")
            (module, object_path) = function.split(":", 1)

            method = None

            library = _config_object.get(section, "library")
            url = _config_object.get(section, "url")
            if _config_object.has_option(section, "method"):
                method = _config_object.get(section, "method")

            if url.startswith("lambda "):
                callable_vars = {"callable_name": newrelic.api.object_wrapper.callable_name}
                url = eval(url, callable_vars)  # nosec, pylint: disable=W0123

            if method and method.startswith("lambda "):
                callable_vars = {"callable_name": newrelic.api.object_wrapper.callable_name}
                method = eval(method, callable_vars)  # nosec, pylint: disable=W0123

            _logger.debug("register external-trace %s", ((module, object_path, library, url, method),))

            hook = _external_trace_import_hook(object_path, library, url, method)
            newrelic.api.import_hook.register_import_hook(module, hook)
        except Exception:
            _raise_configuration_error(section)


# Setup function traces defined in configuration file.


def _function_trace_import_hook(object_path, name, group, label, params, terminal, rollup):
    def _instrument(target):
        try:
            for func in _module_function_glob(target, object_path):
                _logger.debug("wrap function-trace %s", (target, func, name, group, label, params, terminal, rollup))
                newrelic.api.function_trace.wrap_function_trace(
                    target, func, name, group, label, params, terminal, rollup
                )
        except Exception:
            _raise_instrumentation_error("function-trace", locals())

    return _instrument


def _process_function_trace_configuration():
    for section in _config_object.sections():
        if not section.startswith("function-trace:"):
            continue

        enabled = False

        try:
            enabled = _config_object.getboolean(section, "enabled")
        except ConfigParser.NoOptionError:
            pass
        except Exception:
            _raise_configuration_error(section)

        if not enabled:
            continue

        try:
            function = _config_object.get(section, "function")
            (module, object_path) = function.split(":", 1)

            name = None
            group = "Function"
            label = None
            params = None
            terminal = False
            rollup = None

            if _config_object.has_option(section, "name"):
                name = _config_object.get(section, "name")
            if _config_object.has_option(section, "group"):
                group = _config_object.get(section, "group")
            if _config_object.has_option(section, "label"):
                label = _config_object.get(section, "label")
            if _config_object.has_option(section, "terminal"):
                terminal = _config_object.getboolean(section, "terminal")
            if _config_object.has_option(section, "rollup"):
                rollup = _config_object.get(section, "rollup")

            if name and name.startswith("lambda "):
                callable_vars = {"callable_name": newrelic.api.object_wrapper.callable_name}
                name = eval(name, callable_vars)  # nosec, pylint: disable=W0123

            _logger.debug(
                "register function-trace %s", ((module, object_path, name, group, label, params, terminal, rollup),)
            )

            hook = _function_trace_import_hook(object_path, name, group, label, params, terminal, rollup)
            newrelic.api.import_hook.register_import_hook(module, hook)
        except Exception:
            _raise_configuration_error(section)


# Setup generator traces defined in configuration file.


def _generator_trace_import_hook(object_path, name, group):
    def _instrument(target):
        try:
            for func in _module_function_glob(target, object_path):
                _logger.debug("wrap generator-trace %s", (target, func, name, group))
                newrelic.api.generator_trace.wrap_generator_trace(target, func, name, group)
        except Exception:
            _raise_instrumentation_error("generator-trace", locals())

    return _instrument


def _process_generator_trace_configuration():
    for section in _config_object.sections():
        if not section.startswith("generator-trace:"):
            continue

        enabled = False

        try:
            enabled = _config_object.getboolean(section, "enabled")
        except ConfigParser.NoOptionError:
            pass
        except Exception:
            _raise_configuration_error(section)

        if not enabled:
            continue

        try:
            function = _config_object.get(section, "function")
            (module, object_path) = function.split(":", 1)

            name = None
            group = "Function"

            if _config_object.has_option(section, "name"):
                name = _config_object.get(section, "name")
            if _config_object.has_option(section, "group"):
                group = _config_object.get(section, "group")

            if name and name.startswith("lambda "):
                callable_vars = {"callable_name": newrelic.api.object_wrapper.callable_name}
                name = eval(name, callable_vars)  # nosec, pylint: disable=W0123

            _logger.debug("register generator-trace %s", ((module, object_path, name, group),))

            hook = _generator_trace_import_hook(object_path, name, group)
            newrelic.api.import_hook.register_import_hook(module, hook)
        except Exception:
            _raise_configuration_error(section)


# Setup profile traces defined in configuration file.


def _profile_trace_import_hook(object_path, name, group, depth):
    def _instrument(target):
        try:
            for func in _module_function_glob(target, object_path):
                _logger.debug("wrap profile-trace %s", (target, func, name, group, depth))
                newrelic.api.profile_trace.wrap_profile_trace(target, func, name, group, depth=depth)
        except Exception:
            _raise_instrumentation_error("profile-trace", locals())

    return _instrument


def _process_profile_trace_configuration():
    for section in _config_object.sections():
        if not section.startswith("profile-trace:"):
            continue

        enabled = False

        try:
            enabled = _config_object.getboolean(section, "enabled")
        except ConfigParser.NoOptionError:
            pass
        except Exception:
            _raise_configuration_error(section)

        if not enabled:
            continue

        try:
            function = _config_object.get(section, "function")
            (module, object_path) = function.split(":", 1)

            name = None
            group = "Function"
            depth = 3

            if _config_object.has_option(section, "name"):
                name = _config_object.get(section, "name")
            if _config_object.has_option(section, "group"):
                group = _config_object.get(section, "group")
            if _config_object.has_option(section, "depth"):
                depth = _config_object.get(section, "depth")

            if name and name.startswith("lambda "):
                callable_vars = {"callable_name": newrelic.api.object_wrapper.callable_name}
                name = eval(name, callable_vars)  # nosec, pylint: disable=W0123

            _logger.debug("register profile-trace %s", ((module, object_path, name, group, depth),))

            hook = _profile_trace_import_hook(object_path, name, group, depth=depth)
            newrelic.api.import_hook.register_import_hook(module, hook)
        except Exception:
            _raise_configuration_error(section)


# Setup memcache traces defined in configuration file.


def _memcache_trace_import_hook(object_path, command):
    def _instrument(target):
        try:
            for func in _module_function_glob(target, object_path):
                _logger.debug("wrap memcache-trace %s", (target, func, command))
                newrelic.api.memcache_trace.wrap_memcache_trace(target, func, command)
        except Exception:
            _raise_instrumentation_error("memcache-trace", locals())

    return _instrument


def _process_memcache_trace_configuration():
    for section in _config_object.sections():
        if not section.startswith("memcache-trace:"):
            continue

        enabled = False

        try:
            enabled = _config_object.getboolean(section, "enabled")
        except ConfigParser.NoOptionError:
            pass
        except Exception:
            _raise_configuration_error(section)

        if not enabled:
            continue

        try:
            function = _config_object.get(section, "function")
            (module, object_path) = function.split(":", 1)

            command = _config_object.get(section, "command")

            if command.startswith("lambda "):
                callable_vars = {"callable_name": newrelic.api.object_wrapper.callable_name}
                command = eval(command, callable_vars)  # nosec, pylint: disable=W0123

            _logger.debug("register memcache-trace %s", (module, object_path, command))

            hook = _memcache_trace_import_hook(object_path, command)
            newrelic.api.import_hook.register_import_hook(module, hook)
        except Exception:
            _raise_configuration_error(section)


# Setup name transaction wrapper defined in configuration file.


def _transaction_name_import_hook(object_path, name, group, priority):
    def _instrument(target):
        try:
            for func in _module_function_glob(target, object_path):
                _logger.debug("wrap transaction-name %s", ((target, func, name, group, priority),))
                newrelic.api.transaction_name.wrap_transaction_name(target, func, name, group, priority)
        except Exception:
            _raise_instrumentation_error("transaction-name", locals())

    return _instrument


def _process_transaction_name_configuration():
    for section in _config_object.sections():
        # Support 'name-transaction' for backward compatibility.
        if not section.startswith("transaction-name:") and not section.startswith("name-transaction:"):
            continue

        enabled = False

        try:
            enabled = _config_object.getboolean(section, "enabled")
        except ConfigParser.NoOptionError:
            pass
        except Exception:
            _raise_configuration_error(section)

        if not enabled:
            continue

        try:
            function = _config_object.get(section, "function")
            (module, object_path) = function.split(":", 1)

            name = None
            group = "Function"
            priority = None

            if _config_object.has_option(section, "name"):
                name = _config_object.get(section, "name")
            if _config_object.has_option(section, "group"):
                group = _config_object.get(section, "group")
            if _config_object.has_option(section, "priority"):
                priority = _config_object.getint(section, "priority")

            if name and name.startswith("lambda "):
                callable_vars = {"callable_name": newrelic.api.object_wrapper.callable_name}
                name = eval(name, callable_vars)  # nosec, pylint: disable=W0123

            _logger.debug("register transaction-name %s", ((module, object_path, name, group, priority),))

            hook = _transaction_name_import_hook(object_path, name, group, priority)
            newrelic.api.import_hook.register_import_hook(module, hook)
        except Exception:
            _raise_configuration_error(section)


# Setup error trace wrapper defined in configuration file.


def _error_trace_import_hook(object_path, ignore, expected):
    def _instrument(target):
        try:
            for func in _module_function_glob(target, object_path):
                _logger.debug("wrap error-trace %s", (target, func, ignore, expected))
                newrelic.api.error_trace.wrap_error_trace(target, func, ignore, expected, None)
        except Exception:
            _raise_instrumentation_error("error-trace", locals())

    return _instrument


def _process_error_trace_configuration():
    for section in _config_object.sections():
        if not section.startswith("error-trace:"):
            continue

        enabled = False

        try:
            enabled = _config_object.getboolean(section, "enabled")
        except ConfigParser.NoOptionError:
            pass
        except Exception:
            _raise_configuration_error(section)

        if not enabled:
            continue

        try:
            function = _config_object.get(section, "function")
            (module, object_path) = function.split(":", 1)

            ignore_classes = []
            expected_classes = []

            if _config_object.has_option(section, "ignore_classes"):
                ignore_classes = _config_object.get(section, "ignore_classes").split()

            if _config_object.has_option(section, "ignore_errors"):
                if _config_object.has_option(section, "ignore_classes"):
                    _logger.info("Ignoring deprecated setting: ignore_errors. Please use new setting: ignore_classes.")
                else:
                    _logger.info("Deprecated setting found: ignore_errors. Please use new setting: ignore_classes.")
                    ignore_classes = _config_object.get(section, "ignore_errors").split()

            if _config_object.has_option(section, "expected_classes"):
                expected_classes = _config_object.get(section, "expected_classes").split()

            _logger.debug("register error-trace %s", (module, object_path, ignore_classes, expected_classes))

            hook = _error_trace_import_hook(object_path, ignore_classes, expected_classes)
            newrelic.api.import_hook.register_import_hook(module, hook)
        except Exception:
            _raise_configuration_error(section)


# Automatic data source loading defined in configuration file.

_data_sources = []


def _process_data_source_configuration():
    for section in _config_object.sections():
        if not section.startswith("data-source:"):
            continue

        enabled = False

        try:
            enabled = _config_object.getboolean(section, "enabled")
        except ConfigParser.NoOptionError:
            pass
        except Exception:
            _raise_configuration_error(section)

        if not enabled:
            continue

        try:
            function = _config_object.get(section, "function")
            (module, object_path) = function.split(":", 1)

            application = None
            name = None
            settings = {}
            properties = {}

            if _config_object.has_option(section, "application"):
                application = _config_object.get(section, "application")
            if _config_object.has_option(section, "name"):
                name = _config_object.get(section, "name")

            if _config_object.has_option(section, "settings"):
                config_section = _config_object.get(section, "settings")
                settings.update(_config_object.items(config_section))

            properties.update(_config_object.items(section))

            properties.pop("enabled", None)
            properties.pop("function", None)
            properties.pop("application", None)
            properties.pop("name", None)
            properties.pop("settings", None)

            _logger.debug("register data-source %s", (module, object_path, name))

            _data_sources.append((section, module, object_path, application, name, settings, properties))
        except Exception:
            _raise_configuration_error(section)


def _startup_data_source():
    _logger.debug("Registering data sources defined in configuration.")

    agent_instance = newrelic.core.agent.agent_instance()

    for (
        section,
        module,
        object_path,
        application,
        name,
        settings,
        properties,
    ) in _data_sources:
        try:
            source = getattr(newrelic.api.import_hook.import_module(module), object_path)

            agent_instance.register_data_source(source, application, name, settings, **properties)

        except Exception:
            _logger.exception(
                "Attempt to register data source %s:%s with "
                "name %r from section %r of agent configuration file "
                "has failed. Data source will be skipped.",
                module,
                object_path,
                name,
                section,
            )


_data_sources_done = False


def _setup_data_source():
    global _data_sources_done

    if _data_sources_done:
        return

    _data_sources_done = True

    if _data_sources:
        newrelic.core.agent.Agent.run_on_startup(_startup_data_source)


# Setup function profiler defined in configuration file.


def _function_profile_import_hook(object_path, filename, delay, checkpoint):
    def _instrument(target):
        try:
            for func in _module_function_glob(target, object_path):
                _logger.debug("wrap function-profile %s", (target, func, filename, delay, checkpoint))
                newrelic.api.function_profile.wrap_function_profile(target, func, filename, delay, checkpoint)
        except Exception:
            _raise_instrumentation_error("function-profile", locals())

    return _instrument


def _process_function_profile_configuration():
    for section in _config_object.sections():
        if not section.startswith("function-profile:"):
            continue

        enabled = False

        try:
            enabled = _config_object.getboolean(section, "enabled")
        except ConfigParser.NoOptionError:
            pass
        except Exception:
            _raise_configuration_error(section)

        if not enabled:
            continue

        try:
            function = _config_object.get(section, "function")
            (module, object_path) = function.split(":", 1)

            filename = None
            delay = 1.0
            checkpoint = 30

            filename = _config_object.get(section, "filename")

            if _config_object.has_option(section, "delay"):
                delay = _config_object.getfloat(section, "delay")
            if _config_object.has_option(section, "checkpoint"):
                checkpoint = _config_object.getfloat(section, "checkpoint")

            _logger.debug("register function-profile %s", ((module, object_path, filename, delay, checkpoint),))

            hook = _function_profile_import_hook(object_path, filename, delay, checkpoint)
            newrelic.api.import_hook.register_import_hook(module, hook)
        except Exception:
            _raise_configuration_error(section)


def _process_module_definition(target, module, function="instrument"):
    enabled = True
    execute = None

    # XXX This check makes the following checks to see if import hook
    # was defined in agent configuration file redundant. Leave it as is
    # for now until can clean up whole configuration system.

    if target in _module_import_hook_registry:
        return

    try:
        section = "import-hook:%s" % target
        if _config_object.has_section(section):
            enabled = _config_object.getboolean(section, "enabled")
    except ConfigParser.NoOptionError:
        pass
    except Exception:
        _raise_configuration_error(section)

    try:
        if _config_object.has_option(section, "execute"):
            execute = _config_object.get(section, "execute")

    except Exception:
        _raise_configuration_error(section)

    try:
        if enabled and not execute:
            _module_import_hook_registry[target] = (module, function)

            _logger.debug("register module %s", (target, module, function))

            newrelic.api.import_hook.register_import_hook(target, _module_import_hook(target, module, function))

            _module_import_hook_results.setdefault((target, module, function), None)

    except Exception:
        _raise_instrumentation_error("import-hook", locals())


ASYNCIO_HOOK = ("asyncio", "newrelic.core.trace_cache", "asyncio_loaded")
GREENLET_HOOK = ("greenlet", "newrelic.core.trace_cache", "greenlet_loaded")


def _process_trace_cache_import_hooks():
    _process_module_definition(*GREENLET_HOOK)

    if GREENLET_HOOK not in _module_import_hook_results:
        pass
    elif _module_import_hook_results[GREENLET_HOOK] is None:
        trace_cache.trace_cache().greenlet = False

    _process_module_definition(*ASYNCIO_HOOK)

    if ASYNCIO_HOOK not in _module_import_hook_results:
        pass
    elif _module_import_hook_results[ASYNCIO_HOOK] is None:
        trace_cache.trace_cache().asyncio = False


def _process_module_builtin_defaults():
    _process_module_definition(
        "asyncio.base_events",
        "newrelic.hooks.coroutines_asyncio",
        "instrument_asyncio_base_events",
    )
    _process_module_definition(
        "asyncio.events",
        "newrelic.hooks.coroutines_asyncio",
        "instrument_asyncio_events",
    )

    _process_module_definition("asgiref.sync", "newrelic.hooks.adapter_asgiref", "instrument_asgiref_sync")

    _process_module_definition(
        "django.core.handlers.base",
        "newrelic.hooks.framework_django",
        "instrument_django_core_handlers_base",
    )
    _process_module_definition(
        "django.core.handlers.asgi",
        "newrelic.hooks.framework_django",
        "instrument_django_core_handlers_asgi",
    )
    _process_module_definition(
        "django.core.handlers.wsgi",
        "newrelic.hooks.framework_django",
        "instrument_django_core_handlers_wsgi",
    )
    _process_module_definition(
        "django.core.urlresolvers",
        "newrelic.hooks.framework_django",
        "instrument_django_core_urlresolvers",
    )
    _process_module_definition(
        "django.template",
        "newrelic.hooks.framework_django",
        "instrument_django_template",
    )
    _process_module_definition(
        "django.template.loader_tags",
        "newrelic.hooks.framework_django",
        "instrument_django_template_loader_tags",
    )
    _process_module_definition(
        "django.core.servers.basehttp",
        "newrelic.hooks.framework_django",
        "instrument_django_core_servers_basehttp",
    )
    _process_module_definition(
        "django.contrib.staticfiles.views",
        "newrelic.hooks.framework_django",
        "instrument_django_contrib_staticfiles_views",
    )
    _process_module_definition(
        "django.contrib.staticfiles.handlers",
        "newrelic.hooks.framework_django",
        "instrument_django_contrib_staticfiles_handlers",
    )
    _process_module_definition(
        "django.views.debug",
        "newrelic.hooks.framework_django",
        "instrument_django_views_debug",
    )
    _process_module_definition(
        "django.http.multipartparser",
        "newrelic.hooks.framework_django",
        "instrument_django_http_multipartparser",
    )
    _process_module_definition(
        "django.core.mail",
        "newrelic.hooks.framework_django",
        "instrument_django_core_mail",
    )
    _process_module_definition(
        "django.core.mail.message",
        "newrelic.hooks.framework_django",
        "instrument_django_core_mail_message",
    )
    _process_module_definition(
        "django.views.generic.base",
        "newrelic.hooks.framework_django",
        "instrument_django_views_generic_base",
    )
    _process_module_definition(
        "django.core.management.base",
        "newrelic.hooks.framework_django",
        "instrument_django_core_management_base",
    )
    _process_module_definition(
        "django.template.base",
        "newrelic.hooks.framework_django",
        "instrument_django_template_base",
    )
    _process_module_definition(
        "django.middleware.gzip",
        "newrelic.hooks.framework_django",
        "instrument_django_gzip_middleware",
    )

    # New modules in Django 1.10
    _process_module_definition(
        "django.urls.resolvers",
        "newrelic.hooks.framework_django",
        "instrument_django_core_urlresolvers",
    )
    _process_module_definition(
        "django.urls.base",
        "newrelic.hooks.framework_django",
        "instrument_django_urls_base",
    )
    _process_module_definition(
        "django.core.handlers.exception",
        "newrelic.hooks.framework_django",
        "instrument_django_core_handlers_exception",
    )

    _process_module_definition("falcon.api", "newrelic.hooks.framework_falcon", "instrument_falcon_api")
    _process_module_definition("falcon.app", "newrelic.hooks.framework_falcon", "instrument_falcon_app")
    _process_module_definition(
        "falcon.routing.util",
        "newrelic.hooks.framework_falcon",
        "instrument_falcon_routing_util",
    )

    _process_module_definition(
        "fastapi.routing",
        "newrelic.hooks.framework_fastapi",
        "instrument_fastapi_routing",
    )

    _process_module_definition("flask.app", "newrelic.hooks.framework_flask", "instrument_flask_app")
    _process_module_definition(
        "flask.templating",
        "newrelic.hooks.framework_flask",
        "instrument_flask_templating",
    )
    _process_module_definition(
        "flask.blueprints",
        "newrelic.hooks.framework_flask",
        "instrument_flask_blueprints",
    )
    _process_module_definition("flask.views", "newrelic.hooks.framework_flask", "instrument_flask_views")

    _process_module_definition(
        "flask_compress",
        "newrelic.hooks.middleware_flask_compress",
        "instrument_flask_compress",
    )

    _process_module_definition("flask_restful", "newrelic.hooks.component_flask_rest", "instrument_flask_rest")
    _process_module_definition(
        "flask_restplus.api",
        "newrelic.hooks.component_flask_rest",
        "instrument_flask_rest",
    )
    _process_module_definition(
        "flask_restx.api",
        "newrelic.hooks.component_flask_rest",
        "instrument_flask_rest",
    )

    _process_module_definition(
        "graphql_server",
        "newrelic.hooks.component_graphqlserver",
        "instrument_graphqlserver",
    )

    _process_module_definition(
        "sentry_sdk.integrations.asgi", "newrelic.hooks.component_sentry", "instrument_sentry_sdk_integrations_asgi"
    )

    # _process_module_definition('web.application',
    #        'newrelic.hooks.framework_webpy')
    # _process_module_definition('web.template',
    #        'newrelic.hooks.framework_webpy')

    _process_module_definition(
        "gluon.compileapp",
        "newrelic.hooks.framework_web2py",
        "instrument_gluon_compileapp",
    )
    _process_module_definition(
        "gluon.restricted",
        "newrelic.hooks.framework_web2py",
        "instrument_gluon_restricted",
    )
    _process_module_definition("gluon.main", "newrelic.hooks.framework_web2py", "instrument_gluon_main")
    _process_module_definition("gluon.template", "newrelic.hooks.framework_web2py", "instrument_gluon_template")
    _process_module_definition("gluon.tools", "newrelic.hooks.framework_web2py", "instrument_gluon_tools")
    _process_module_definition("gluon.http", "newrelic.hooks.framework_web2py", "instrument_gluon_http")

    _process_module_definition("httpx._client", "newrelic.hooks.external_httpx", "instrument_httpx_client")

    _process_module_definition("gluon.contrib.feedparser", "newrelic.hooks.external_feedparser")
    _process_module_definition("gluon.contrib.memcache.memcache", "newrelic.hooks.memcache_memcache")

    _process_module_definition(
        "graphene.types.schema",
        "newrelic.hooks.framework_graphene",
        "instrument_graphene_types_schema",
    )

    _process_module_definition(
        "graphql.graphql",
        "newrelic.hooks.framework_graphql",
        "instrument_graphql",
    )
    _process_module_definition(
        "graphql.execution.execute",
        "newrelic.hooks.framework_graphql",
        "instrument_graphql_execute",
    )
    _process_module_definition(
        "graphql.execution.executor",
        "newrelic.hooks.framework_graphql",
        "instrument_graphql_execute",
    )
    _process_module_definition(
        "graphql.execution.middleware",
        "newrelic.hooks.framework_graphql",
        "instrument_graphql_execution_middleware",
    )
    _process_module_definition(
        "graphql.execution.utils",
        "newrelic.hooks.framework_graphql",
        "instrument_graphql_execution_utils",
    )
    _process_module_definition(
        "graphql.error.located_error",
        "newrelic.hooks.framework_graphql",
        "instrument_graphql_error_located_error",
    )
    _process_module_definition(
        "graphql.language.parser",
        "newrelic.hooks.framework_graphql",
        "instrument_graphql_parser",
    )
    _process_module_definition(
        "graphql.validation.validate",
        "newrelic.hooks.framework_graphql",
        "instrument_graphql_validate",
    )
    _process_module_definition(
        "graphql.validation.validation",
        "newrelic.hooks.framework_graphql",
        "instrument_graphql_validate",
    )

    _process_module_definition(
        "google.cloud.firestore_v1.base_client",
        "newrelic.hooks.datastore_firestore",
        "instrument_google_cloud_firestore_v1_base_client",
    )
    _process_module_definition(
        "google.cloud.firestore_v1.client",
        "newrelic.hooks.datastore_firestore",
        "instrument_google_cloud_firestore_v1_client",
    )
    _process_module_definition(
        "google.cloud.firestore_v1.async_client",
        "newrelic.hooks.datastore_firestore",
        "instrument_google_cloud_firestore_v1_async_client",
    )
    _process_module_definition(
        "google.cloud.firestore_v1.document",
        "newrelic.hooks.datastore_firestore",
        "instrument_google_cloud_firestore_v1_document",
    )
    _process_module_definition(
        "google.cloud.firestore_v1.async_document",
        "newrelic.hooks.datastore_firestore",
        "instrument_google_cloud_firestore_v1_async_document",
    )
    _process_module_definition(
        "google.cloud.firestore_v1.collection",
        "newrelic.hooks.datastore_firestore",
        "instrument_google_cloud_firestore_v1_collection",
    )
    _process_module_definition(
        "google.cloud.firestore_v1.async_collection",
        "newrelic.hooks.datastore_firestore",
        "instrument_google_cloud_firestore_v1_async_collection",
    )
    _process_module_definition(
        "google.cloud.firestore_v1.query",
        "newrelic.hooks.datastore_firestore",
        "instrument_google_cloud_firestore_v1_query",
    )
    _process_module_definition(
        "google.cloud.firestore_v1.async_query",
        "newrelic.hooks.datastore_firestore",
        "instrument_google_cloud_firestore_v1_async_query",
    )
    _process_module_definition(
        "google.cloud.firestore_v1.aggregation",
        "newrelic.hooks.datastore_firestore",
        "instrument_google_cloud_firestore_v1_aggregation",
    )
    _process_module_definition(
        "google.cloud.firestore_v1.async_aggregation",
        "newrelic.hooks.datastore_firestore",
        "instrument_google_cloud_firestore_v1_async_aggregation",
    )
    _process_module_definition(
        "google.cloud.firestore_v1.batch",
        "newrelic.hooks.datastore_firestore",
        "instrument_google_cloud_firestore_v1_batch",
    )
    _process_module_definition(
        "google.cloud.firestore_v1.async_batch",
        "newrelic.hooks.datastore_firestore",
        "instrument_google_cloud_firestore_v1_async_batch",
    )
    _process_module_definition(
        "google.cloud.firestore_v1.bulk_batch",
        "newrelic.hooks.datastore_firestore",
        "instrument_google_cloud_firestore_v1_bulk_batch",
    )
    _process_module_definition(
        "google.cloud.firestore_v1.transaction",
        "newrelic.hooks.datastore_firestore",
        "instrument_google_cloud_firestore_v1_transaction",
    )
    _process_module_definition(
        "google.cloud.firestore_v1.async_transaction",
        "newrelic.hooks.datastore_firestore",
        "instrument_google_cloud_firestore_v1_async_transaction",
    )

    _process_module_definition(
        "ariadne.asgi",
        "newrelic.hooks.framework_ariadne",
        "instrument_ariadne_asgi",
    )
    _process_module_definition(
        "ariadne.graphql",
        "newrelic.hooks.framework_ariadne",
        "instrument_ariadne_execute",
    )
    _process_module_definition(
        "ariadne.wsgi",
        "newrelic.hooks.framework_ariadne",
        "instrument_ariadne_wsgi",
    )

    _process_module_definition("grpc._channel", "newrelic.hooks.framework_grpc", "instrument_grpc__channel")
    _process_module_definition("grpc._server", "newrelic.hooks.framework_grpc", "instrument_grpc_server")

    _process_module_definition("pylons.wsgiapp", "newrelic.hooks.framework_pylons")
    _process_module_definition("pylons.controllers.core", "newrelic.hooks.framework_pylons")
    _process_module_definition("pylons.templating", "newrelic.hooks.framework_pylons")

    _process_module_definition("bottle", "newrelic.hooks.framework_bottle", "instrument_bottle")

    _process_module_definition(
        "cherrypy._cpreqbody",
        "newrelic.hooks.framework_cherrypy",
        "instrument_cherrypy__cpreqbody",
    )
    _process_module_definition(
        "cherrypy._cprequest",
        "newrelic.hooks.framework_cherrypy",
        "instrument_cherrypy__cprequest",
    )
    _process_module_definition(
        "cherrypy._cpdispatch",
        "newrelic.hooks.framework_cherrypy",
        "instrument_cherrypy__cpdispatch",
    )
    _process_module_definition(
        "cherrypy._cpwsgi",
        "newrelic.hooks.framework_cherrypy",
        "instrument_cherrypy__cpwsgi",
    )
    _process_module_definition(
        "cherrypy._cptree",
        "newrelic.hooks.framework_cherrypy",
        "instrument_cherrypy__cptree",
    )

    _process_module_definition(
        "confluent_kafka.cimpl",
        "newrelic.hooks.messagebroker_confluentkafka",
        "instrument_confluentkafka_cimpl",
    )
    _process_module_definition(
        "confluent_kafka.serializing_producer",
        "newrelic.hooks.messagebroker_confluentkafka",
        "instrument_confluentkafka_serializing_producer",
    )
    _process_module_definition(
        "confluent_kafka.deserializing_consumer",
        "newrelic.hooks.messagebroker_confluentkafka",
        "instrument_confluentkafka_deserializing_consumer",
    )

    _process_module_definition(
        "kafka.consumer.group",
        "newrelic.hooks.messagebroker_kafkapython",
        "instrument_kafka_consumer_group",
    )
    _process_module_definition(
        "kafka.producer.kafka",
        "newrelic.hooks.messagebroker_kafkapython",
        "instrument_kafka_producer",
    )
    _process_module_definition(
        "kafka.coordinator.heartbeat",
        "newrelic.hooks.messagebroker_kafkapython",
        "instrument_kafka_heartbeat",
    )
    _process_module_definition(
        "kafka.consumer.group",
        "newrelic.hooks.messagebroker_kafkapython",
        "instrument_kafka_consumer_group",
    )

    _process_module_definition(
        "logging",
        "newrelic.hooks.logger_logging",
        "instrument_logging",
    )

    _process_module_definition(
        "loguru",
        "newrelic.hooks.logger_loguru",
        "instrument_loguru",
    )
    _process_module_definition(
        "loguru._logger",
        "newrelic.hooks.logger_loguru",
        "instrument_loguru_logger",
    )
    _process_module_definition(
        "structlog._base",
        "newrelic.hooks.logger_structlog",
        "instrument_structlog__base",
    )

    _process_module_definition(
        "paste.httpserver",
        "newrelic.hooks.adapter_paste",
        "instrument_paste_httpserver",
    )

    _process_module_definition(
        "gunicorn.app.base",
        "newrelic.hooks.adapter_gunicorn",
        "instrument_gunicorn_app_base",
    )

    _process_module_definition("cx_Oracle", "newrelic.hooks.database_cx_oracle", "instrument_cx_oracle")

    _process_module_definition("ibm_db_dbi", "newrelic.hooks.database_ibm_db_dbi", "instrument_ibm_db_dbi")

    _process_module_definition("mysql.connector", "newrelic.hooks.database_mysql", "instrument_mysql_connector")
    _process_module_definition("MySQLdb", "newrelic.hooks.database_mysqldb", "instrument_mysqldb")
    _process_module_definition("oursql", "newrelic.hooks.database_oursql", "instrument_oursql")
    _process_module_definition("pymysql", "newrelic.hooks.database_pymysql", "instrument_pymysql")

    _process_module_definition("pyodbc", "newrelic.hooks.database_pyodbc", "instrument_pyodbc")

    _process_module_definition("pymssql", "newrelic.hooks.database_pymssql", "instrument_pymssql")

    _process_module_definition("psycopg2", "newrelic.hooks.database_psycopg2", "instrument_psycopg2")
    _process_module_definition(
        "psycopg2._psycopg2",
        "newrelic.hooks.database_psycopg2",
        "instrument_psycopg2__psycopg2",
    )
    _process_module_definition(
        "psycopg2.extensions",
        "newrelic.hooks.database_psycopg2",
        "instrument_psycopg2_extensions",
    )
    _process_module_definition(
        "psycopg2._json",
        "newrelic.hooks.database_psycopg2",
        "instrument_psycopg2__json",
    )
    _process_module_definition(
        "psycopg2._range",
        "newrelic.hooks.database_psycopg2",
        "instrument_psycopg2__range",
    )
    _process_module_definition("psycopg2.sql", "newrelic.hooks.database_psycopg2", "instrument_psycopg2_sql")

    _process_module_definition("psycopg2ct", "newrelic.hooks.database_psycopg2ct", "instrument_psycopg2ct")
    _process_module_definition(
        "psycopg2ct.extensions",
        "newrelic.hooks.database_psycopg2ct",
        "instrument_psycopg2ct_extensions",
    )

    _process_module_definition(
        "psycopg2cffi",
        "newrelic.hooks.database_psycopg2cffi",
        "instrument_psycopg2cffi",
    )
    _process_module_definition(
        "psycopg2cffi.extensions",
        "newrelic.hooks.database_psycopg2cffi",
        "instrument_psycopg2cffi_extensions",
    )

    _process_module_definition(
        "asyncpg.connect_utils",
        "newrelic.hooks.database_asyncpg",
        "instrument_asyncpg_connect_utils",
    )
    _process_module_definition(
        "asyncpg.protocol",
        "newrelic.hooks.database_asyncpg",
        "instrument_asyncpg_protocol",
    )

    _process_module_definition(
        "postgresql.driver.dbapi20",
        "newrelic.hooks.database_postgresql",
        "instrument_postgresql_driver_dbapi20",
    )

    _process_module_definition(
        "postgresql.interface.proboscis.dbapi2",
        "newrelic.hooks.database_postgresql",
        "instrument_postgresql_interface_proboscis_dbapi2",
    )

    _process_module_definition("sqlite3", "newrelic.hooks.database_sqlite", "instrument_sqlite3")
    _process_module_definition("sqlite3.dbapi2", "newrelic.hooks.database_sqlite", "instrument_sqlite3_dbapi2")

    _process_module_definition("pysqlite2", "newrelic.hooks.database_sqlite", "instrument_sqlite3")
    _process_module_definition(
        "pysqlite2.dbapi2",
        "newrelic.hooks.database_sqlite",
        "instrument_sqlite3_dbapi2",
    )

    _process_module_definition("memcache", "newrelic.hooks.datastore_memcache", "instrument_memcache")
    _process_module_definition("umemcache", "newrelic.hooks.datastore_umemcache", "instrument_umemcache")
    _process_module_definition(
        "pylibmc.client",
        "newrelic.hooks.datastore_pylibmc",
        "instrument_pylibmc_client",
    )
    _process_module_definition(
        "bmemcached.client",
        "newrelic.hooks.datastore_bmemcached",
        "instrument_bmemcached_client",
    )
    _process_module_definition(
        "pymemcache.client",
        "newrelic.hooks.datastore_pymemcache",
        "instrument_pymemcache_client",
    )

    _process_module_definition("jinja2.environment", "newrelic.hooks.template_jinja2")

    _process_module_definition("mako.runtime", "newrelic.hooks.template_mako", "instrument_mako_runtime")
    _process_module_definition("mako.template", "newrelic.hooks.template_mako", "instrument_mako_template")

    _process_module_definition("genshi.template.base", "newrelic.hooks.template_genshi")

    if six.PY2:
        _process_module_definition("httplib", "newrelic.hooks.external_httplib")
    else:
        _process_module_definition("http.client", "newrelic.hooks.external_httplib")

    _process_module_definition("httplib2", "newrelic.hooks.external_httplib2")

    if six.PY2:
        _process_module_definition("urllib", "newrelic.hooks.external_urllib")
    else:
        _process_module_definition("urllib.request", "newrelic.hooks.external_urllib")

    if six.PY2:
        _process_module_definition("urllib2", "newrelic.hooks.external_urllib2")

    _process_module_definition(
        "urllib3.connectionpool",
        "newrelic.hooks.external_urllib3",
        "instrument_urllib3_connectionpool",
    )
    _process_module_definition(
        "urllib3.connection",
        "newrelic.hooks.external_urllib3",
        "instrument_urllib3_connection",
    )
    _process_module_definition(
        "requests.packages.urllib3.connection",
        "newrelic.hooks.external_urllib3",
        "instrument_urllib3_connection",
    )

    _process_module_definition(
        "starlette.requests",
        "newrelic.hooks.framework_starlette",
        "instrument_starlette_requests",
    )
    _process_module_definition(
        "starlette.routing",
        "newrelic.hooks.framework_starlette",
        "instrument_starlette_routing",
    )
    _process_module_definition(
        "starlette.applications",
        "newrelic.hooks.framework_starlette",
        "instrument_starlette_applications",
    )
    _process_module_definition(
        "starlette.middleware.errors",
        "newrelic.hooks.framework_starlette",
        "instrument_starlette_middleware_errors",
    )
    _process_module_definition(
        "starlette.middleware.exceptions",
        "newrelic.hooks.framework_starlette",
        "instrument_starlette_middleware_exceptions",
    )
    _process_module_definition(
        "starlette.exceptions",
        "newrelic.hooks.framework_starlette",
        "instrument_starlette_exceptions",
    )
    _process_module_definition(
        "starlette.background",
        "newrelic.hooks.framework_starlette",
        "instrument_starlette_background_task",
    )
    _process_module_definition(
        "starlette.concurrency",
        "newrelic.hooks.framework_starlette",
        "instrument_starlette_concurrency",
    )

    _process_module_definition(
        "strawberry.asgi",
        "newrelic.hooks.framework_strawberry",
        "instrument_strawberry_asgi",
    )

    _process_module_definition(
        "strawberry.schema.schema",
        "newrelic.hooks.framework_strawberry",
        "instrument_strawberry_schema",
    )

    _process_module_definition(
        "strawberry.schema.schema_converter",
        "newrelic.hooks.framework_strawberry",
        "instrument_strawberry_schema_converter",
    )

    _process_module_definition("uvicorn.config", "newrelic.hooks.adapter_uvicorn", "instrument_uvicorn_config")

    _process_module_definition(
        "hypercorn.asyncio.run", "newrelic.hooks.adapter_hypercorn", "instrument_hypercorn_asyncio_run"
    )
    _process_module_definition(
        "hypercorn.trio.run", "newrelic.hooks.adapter_hypercorn", "instrument_hypercorn_trio_run"
    )
    _process_module_definition("hypercorn.utils", "newrelic.hooks.adapter_hypercorn", "instrument_hypercorn_utils")

    _process_module_definition("daphne.server", "newrelic.hooks.adapter_daphne", "instrument_daphne_server")

    _process_module_definition("sanic.app", "newrelic.hooks.framework_sanic", "instrument_sanic_app")
    _process_module_definition("sanic.response", "newrelic.hooks.framework_sanic", "instrument_sanic_response")
    _process_module_definition(
        "sanic.touchup.service", "newrelic.hooks.framework_sanic", "instrument_sanic_touchup_service"
    )

    _process_module_definition("aiohttp.wsgi", "newrelic.hooks.framework_aiohttp", "instrument_aiohttp_wsgi")
    _process_module_definition("aiohttp.web", "newrelic.hooks.framework_aiohttp", "instrument_aiohttp_web")
    _process_module_definition(
        "aiohttp.web_reqrep",
        "newrelic.hooks.framework_aiohttp",
        "instrument_aiohttp_web_response",
    )
    _process_module_definition(
        "aiohttp.web_response",
        "newrelic.hooks.framework_aiohttp",
        "instrument_aiohttp_web_response",
    )
    _process_module_definition(
        "aiohttp.web_urldispatcher",
        "newrelic.hooks.framework_aiohttp",
        "instrument_aiohttp_web_urldispatcher",
    )
    _process_module_definition(
        "aiohttp.client",
        "newrelic.hooks.framework_aiohttp",
        "instrument_aiohttp_client",
    )
    _process_module_definition(
        "aiohttp.client_reqrep",
        "newrelic.hooks.framework_aiohttp",
        "instrument_aiohttp_client_reqrep",
    )
    _process_module_definition(
        "aiohttp.protocol",
        "newrelic.hooks.framework_aiohttp",
        "instrument_aiohttp_protocol",
    )

    _process_module_definition("requests.api", "newrelic.hooks.external_requests", "instrument_requests_api")
    _process_module_definition(
        "requests.sessions",
        "newrelic.hooks.external_requests",
        "instrument_requests_sessions",
    )

    _process_module_definition("feedparser", "newrelic.hooks.external_feedparser")

    _process_module_definition("xmlrpclib", "newrelic.hooks.external_xmlrpclib")

    _process_module_definition("dropbox", "newrelic.hooks.external_dropbox")

    _process_module_definition("facepy.graph_api", "newrelic.hooks.external_facepy")

    _process_module_definition("pysolr", "newrelic.hooks.datastore_pysolr", "instrument_pysolr")

    _process_module_definition("solr", "newrelic.hooks.datastore_solrpy", "instrument_solrpy")

    _process_module_definition("aredis.client", "newrelic.hooks.datastore_aredis", "instrument_aredis_client")

    _process_module_definition(
        "aredis.connection",
        "newrelic.hooks.datastore_aredis",
        "instrument_aredis_connection",
    )

    _process_module_definition("aioredis.client", "newrelic.hooks.datastore_aioredis", "instrument_aioredis_client")

    _process_module_definition("aioredis.commands", "newrelic.hooks.datastore_aioredis", "instrument_aioredis_client")

    _process_module_definition(
        "aioredis.connection", "newrelic.hooks.datastore_aioredis", "instrument_aioredis_connection"
    )

    # v7 and below
    _process_module_definition(
        "elasticsearch.client",
        "newrelic.hooks.datastore_elasticsearch",
        "instrument_elasticsearch_client",
    )
    # v8 and above
    _process_module_definition(
        "elasticsearch._sync.client",
        "newrelic.hooks.datastore_elasticsearch",
        "instrument_elasticsearch_client_v8",
    )

    # v7 and below
    _process_module_definition(
        "elasticsearch.client.cat",
        "newrelic.hooks.datastore_elasticsearch",
        "instrument_elasticsearch_client_cat",
    )
    # v8 and above
    _process_module_definition(
        "elasticsearch._sync.client.cat",
        "newrelic.hooks.datastore_elasticsearch",
        "instrument_elasticsearch_client_cat_v8",
    )

    # v7 and below
    _process_module_definition(
        "elasticsearch.client.cluster",
        "newrelic.hooks.datastore_elasticsearch",
        "instrument_elasticsearch_client_cluster",
    )
    # v8 and above
    _process_module_definition(
        "elasticsearch._sync.client.cluster",
        "newrelic.hooks.datastore_elasticsearch",
        "instrument_elasticsearch_client_cluster_v8",
    )

    # v7 and below
    _process_module_definition(
        "elasticsearch.client.indices",
        "newrelic.hooks.datastore_elasticsearch",
        "instrument_elasticsearch_client_indices",
    )
    # v8 and above
    _process_module_definition(
        "elasticsearch._sync.client.indices",
        "newrelic.hooks.datastore_elasticsearch",
        "instrument_elasticsearch_client_indices_v8",
    )

    # v7 and below
    _process_module_definition(
        "elasticsearch.client.nodes",
        "newrelic.hooks.datastore_elasticsearch",
        "instrument_elasticsearch_client_nodes",
    )
    # v8 and above
    _process_module_definition(
        "elasticsearch._sync.client.nodes",
        "newrelic.hooks.datastore_elasticsearch",
        "instrument_elasticsearch_client_nodes_v8",
    )

    # v7 and below
    _process_module_definition(
        "elasticsearch.client.snapshot",
        "newrelic.hooks.datastore_elasticsearch",
        "instrument_elasticsearch_client_snapshot",
    )
    # v8 and above
    _process_module_definition(
        "elasticsearch._sync.client.snapshot",
        "newrelic.hooks.datastore_elasticsearch",
        "instrument_elasticsearch_client_snapshot_v8",
    )

    # v7 and below
    _process_module_definition(
        "elasticsearch.client.tasks",
        "newrelic.hooks.datastore_elasticsearch",
        "instrument_elasticsearch_client_tasks",
    )
    # v8 and above
    _process_module_definition(
        "elasticsearch._sync.client.tasks",
        "newrelic.hooks.datastore_elasticsearch",
        "instrument_elasticsearch_client_tasks_v8",
    )

    # v7 and below
    _process_module_definition(
        "elasticsearch.client.ingest",
        "newrelic.hooks.datastore_elasticsearch",
        "instrument_elasticsearch_client_ingest",
    )
    # v8 and above
    _process_module_definition(
        "elasticsearch._sync.client.ingest",
        "newrelic.hooks.datastore_elasticsearch",
        "instrument_elasticsearch_client_ingest_v8",
    )

    # v7 and below
    _process_module_definition(
        "elasticsearch.connection.base",
        "newrelic.hooks.datastore_elasticsearch",
        "instrument_elasticsearch_connection_base",
    )
    # v8 and above
    _process_module_definition(
        "elastic_transport._node._base",
        "newrelic.hooks.datastore_elasticsearch",
        "instrument_elastic_transport__node__base",
    )

    # v7 and below
    _process_module_definition(
        "elasticsearch.transport",
        "newrelic.hooks.datastore_elasticsearch",
        "instrument_elasticsearch_transport",
    )
    # v8 and above
    _process_module_definition(
        "elastic_transport._transport",
        "newrelic.hooks.datastore_elasticsearch",
        "instrument_elastic_transport__transport",
    )

    _process_module_definition("pika.adapters", "newrelic.hooks.messagebroker_pika", "instrument_pika_adapters")
    _process_module_definition("pika.channel", "newrelic.hooks.messagebroker_pika", "instrument_pika_channel")
    _process_module_definition("pika.spec", "newrelic.hooks.messagebroker_pika", "instrument_pika_spec")

    _process_module_definition(
        "pyelasticsearch.client",
        "newrelic.hooks.datastore_pyelasticsearch",
        "instrument_pyelasticsearch_client",
    )

    _process_module_definition(
        "pymongo.connection",
        "newrelic.hooks.datastore_pymongo",
        "instrument_pymongo_connection",
    )
    _process_module_definition(
        "pymongo.mongo_client",
        "newrelic.hooks.datastore_pymongo",
        "instrument_pymongo_mongo_client",
    )
    _process_module_definition(
        "pymongo.collection",
        "newrelic.hooks.datastore_pymongo",
        "instrument_pymongo_collection",
    )

    # Redis v4.2+
    _process_module_definition(
        "redis.asyncio.client", "newrelic.hooks.datastore_redis", "instrument_asyncio_redis_client"
    )

    # Redis v4.2+
    _process_module_definition(
        "redis.asyncio.commands", "newrelic.hooks.datastore_redis", "instrument_asyncio_redis_client"
    )

    # Redis v4.2+
    _process_module_definition(
        "redis.asyncio.connection", "newrelic.hooks.datastore_redis", "instrument_asyncio_redis_connection"
    )

    _process_module_definition(
        "redis.connection",
        "newrelic.hooks.datastore_redis",
        "instrument_redis_connection",
    )
    _process_module_definition("redis.client", "newrelic.hooks.datastore_redis", "instrument_redis_client")

    _process_module_definition(
        "redis.commands.cluster", "newrelic.hooks.datastore_redis", "instrument_redis_commands_cluster"
    )

    _process_module_definition(
        "redis.commands.core", "newrelic.hooks.datastore_redis", "instrument_redis_commands_core"
    )

    _process_module_definition(
        "redis.commands.sentinel", "newrelic.hooks.datastore_redis", "instrument_redis_commands_sentinel"
    )

    _process_module_definition(
        "redis.commands.json.commands", "newrelic.hooks.datastore_redis", "instrument_redis_commands_json_commands"
    )

    _process_module_definition(
        "redis.commands.search.commands", "newrelic.hooks.datastore_redis", "instrument_redis_commands_search_commands"
    )

    _process_module_definition(
        "redis.commands.timeseries.commands",
        "newrelic.hooks.datastore_redis",
        "instrument_redis_commands_timeseries_commands",
    )

    _process_module_definition(
        "redis.commands.bf.commands", "newrelic.hooks.datastore_redis", "instrument_redis_commands_bf_commands"
    )

    _process_module_definition(
        "redis.commands.graph.commands", "newrelic.hooks.datastore_redis", "instrument_redis_commands_graph_commands"
    )

    _process_module_definition("motor", "newrelic.hooks.datastore_motor", "patch_motor")

    _process_module_definition(
        "piston.resource",
        "newrelic.hooks.component_piston",
        "instrument_piston_resource",
    )
    _process_module_definition("piston.doc", "newrelic.hooks.component_piston", "instrument_piston_doc")

    _process_module_definition(
        "tastypie.resources",
        "newrelic.hooks.component_tastypie",
        "instrument_tastypie_resources",
    )
    _process_module_definition("tastypie.api", "newrelic.hooks.component_tastypie", "instrument_tastypie_api")

    _process_module_definition(
        "rest_framework.views",
        "newrelic.hooks.component_djangorestframework",
        "instrument_rest_framework_views",
    )
    _process_module_definition(
        "rest_framework.decorators",
        "newrelic.hooks.component_djangorestframework",
        "instrument_rest_framework_decorators",
    )

    _process_module_definition(
        "celery.task.base",
        "newrelic.hooks.application_celery",
        "instrument_celery_app_task",
    )
    _process_module_definition(
        "celery.app.task",
        "newrelic.hooks.application_celery",
        "instrument_celery_app_task",
    )
    _process_module_definition("celery.worker", "newrelic.hooks.application_celery", "instrument_celery_worker")
    _process_module_definition(
        "celery.concurrency.processes",
        "newrelic.hooks.application_celery",
        "instrument_celery_worker",
    )
    _process_module_definition(
        "celery.concurrency.prefork",
        "newrelic.hooks.application_celery",
        "instrument_celery_worker",
    )
    # _process_module_definition('celery.loaders.base',
    #        'newrelic.hooks.application_celery',
    #        'instrument_celery_loaders_base')
    _process_module_definition(
        "celery.execute.trace",
        "newrelic.hooks.application_celery",
        "instrument_celery_execute_trace",
    )
    _process_module_definition(
        "celery.task.trace",
        "newrelic.hooks.application_celery",
        "instrument_celery_execute_trace",
    )
    _process_module_definition(
        "celery.app.trace",
        "newrelic.hooks.application_celery",
        "instrument_celery_execute_trace",
    )
    _process_module_definition("billiard.pool", "newrelic.hooks.application_celery", "instrument_billiard_pool")

    _process_module_definition("flup.server.cgi", "newrelic.hooks.adapter_flup", "instrument_flup_server_cgi")
    _process_module_definition(
        "flup.server.ajp_base",
        "newrelic.hooks.adapter_flup",
        "instrument_flup_server_ajp_base",
    )
    _process_module_definition(
        "flup.server.fcgi_base",
        "newrelic.hooks.adapter_flup",
        "instrument_flup_server_fcgi_base",
    )
    _process_module_definition(
        "flup.server.scgi_base",
        "newrelic.hooks.adapter_flup",
        "instrument_flup_server_scgi_base",
    )

    _process_module_definition("pywapi", "newrelic.hooks.external_pywapi", "instrument_pywapi")

    _process_module_definition(
        "meinheld.server",
        "newrelic.hooks.adapter_meinheld",
        "instrument_meinheld_server",
    )

    _process_module_definition(
        "waitress.server",
        "newrelic.hooks.adapter_waitress",
        "instrument_waitress_server",
    )

    _process_module_definition("gevent.wsgi", "newrelic.hooks.adapter_gevent", "instrument_gevent_wsgi")
    _process_module_definition("gevent.pywsgi", "newrelic.hooks.adapter_gevent", "instrument_gevent_pywsgi")

    _process_module_definition(
        "wsgiref.simple_server",
        "newrelic.hooks.adapter_wsgiref",
        "instrument_wsgiref_simple_server",
    )

    _process_module_definition(
        "cherrypy.wsgiserver",
        "newrelic.hooks.adapter_cherrypy",
        "instrument_cherrypy_wsgiserver",
    )

    _process_module_definition(
        "cheroot.wsgi",
        "newrelic.hooks.adapter_cheroot",
        "instrument_cheroot_wsgiserver",
    )

    _process_module_definition(
        "pyramid.router",
        "newrelic.hooks.framework_pyramid",
        "instrument_pyramid_router",
    )
    _process_module_definition(
        "pyramid.config",
        "newrelic.hooks.framework_pyramid",
        "instrument_pyramid_config_views",
    )
    _process_module_definition(
        "pyramid.config.views",
        "newrelic.hooks.framework_pyramid",
        "instrument_pyramid_config_views",
    )
    _process_module_definition(
        "pyramid.config.tweens",
        "newrelic.hooks.framework_pyramid",
        "instrument_pyramid_config_tweens",
    )

    _process_module_definition(
        "cornice.service",
        "newrelic.hooks.component_cornice",
        "instrument_cornice_service",
    )

    _process_module_definition("gevent.monkey", "newrelic.hooks.coroutines_gevent", "instrument_gevent_monkey")

    _process_module_definition(
        "weberror.errormiddleware",
        "newrelic.hooks.middleware_weberror",
        "instrument_weberror_errormiddleware",
    )
    _process_module_definition(
        "weberror.reporter",
        "newrelic.hooks.middleware_weberror",
        "instrument_weberror_reporter",
    )

    _process_module_definition("thrift.transport.TSocket", "newrelic.hooks.external_thrift")

    _process_module_definition(
        "gearman.client",
        "newrelic.hooks.application_gearman",
        "instrument_gearman_client",
    )
    _process_module_definition(
        "gearman.connection_manager",
        "newrelic.hooks.application_gearman",
        "instrument_gearman_connection_manager",
    )
    _process_module_definition(
        "gearman.worker",
        "newrelic.hooks.application_gearman",
        "instrument_gearman_worker",
    )

    _process_module_definition(
        "botocore.endpoint",
        "newrelic.hooks.external_botocore",
        "instrument_botocore_endpoint",
    )
    _process_module_definition(
        "botocore.client",
        "newrelic.hooks.external_botocore",
        "instrument_botocore_client",
    )

    _process_module_definition(
        "tornado.httpserver",
        "newrelic.hooks.framework_tornado",
        "instrument_tornado_httpserver",
    )
    _process_module_definition(
        "tornado.httputil",
        "newrelic.hooks.framework_tornado",
        "instrument_tornado_httputil",
    )
    _process_module_definition(
        "tornado.httpclient",
        "newrelic.hooks.framework_tornado",
        "instrument_tornado_httpclient",
    )
    _process_module_definition(
        "tornado.routing",
        "newrelic.hooks.framework_tornado",
        "instrument_tornado_routing",
    )
    _process_module_definition("tornado.web", "newrelic.hooks.framework_tornado", "instrument_tornado_web")


def _process_module_entry_points():
    try:
<<<<<<< HEAD
        # since Python 3.8
        from importlib.metadata import entry_points
=======
        # Preferred after Python 3.10
        if sys.version_info >= (3, 10):
            from importlib.metadata import entry_points
        # Introduced in Python 3.8
        elif sys.version_info >= (3, 8) and sys.version_info <= (3, 9):
            from importlib_metadata import entry_points
        # Removed in Python 3.12
        else:
            from pkg_resources import iter_entry_points as entry_points
>>>>>>> eb25c873
    except ImportError:
        try:
            # Deprecated in Python 3.12
            from pkg_resources import iter_entry_points as entry_points
        except ImportError:
            return

    group = "newrelic.hooks"

    for entrypoint in entry_points(group=group):
        target = entrypoint.name

        if target in _module_import_hook_registry:
            continue

        module = entrypoint.module_name

        if entrypoint.attrs:
            function = ".".join(entrypoint.attrs)
        else:
            function = "instrument"

        _process_module_definition(target, module, function)


_instrumentation_done = False


def _reset_instrumentation_done():
    global _instrumentation_done
    _instrumentation_done = False


def _setup_instrumentation():
    global _instrumentation_done

    if _instrumentation_done:
        return

    _instrumentation_done = True

    _process_module_configuration()
    _process_module_entry_points()
    _process_trace_cache_import_hooks()
    _process_module_builtin_defaults()

    _process_wsgi_application_configuration()
    _process_background_task_configuration()

    _process_database_trace_configuration()
    _process_external_trace_configuration()
    _process_function_trace_configuration()
    _process_generator_trace_configuration()
    _process_profile_trace_configuration()
    _process_memcache_trace_configuration()

    _process_transaction_name_configuration()

    _process_error_trace_configuration()

    _process_data_source_configuration()

    _process_function_profile_configuration()


def _setup_extensions():
    try:
<<<<<<< HEAD
        # since Python 3.8
        from importlib.metadata import entry_points
=======
        # Preferred after Python 3.10
        if sys.version_info >= (3, 10):
            from importlib.metadata import entry_points
        # Introduced in Python 3.8
        elif sys.version_info >= (3, 8) and sys.version_info <= (3, 9):
            from importlib_metadata import entry_points
        # Removed in Python 3.12
        else:
            from pkg_resources import iter_entry_points as entry_points
>>>>>>> eb25c873
    except ImportError:
        try:
            # Deprecated in Python 3.12
            from pkg_resources import iter_entry_points as entry_points
        except ImportError:
            return

    group = "newrelic.extension"

    for entrypoint in entry_points(group=group):
        __import__(entrypoint.module_name)
        module = sys.modules[entrypoint.module_name]
        module.initialize()


_console = None


def _startup_agent_console():
    global _console

    if _console:
        return

    _console = newrelic.console.ConnectionManager(_settings.console.listener_socket)


def _setup_agent_console():
    if _settings.console.listener_socket:
        newrelic.core.agent.Agent.run_on_startup(_startup_agent_console)


def initialize(
    config_file=None,
    environment=None,
    ignore_errors=None,
    log_file=None,
    log_level=None,
):
    if config_file is None:
        config_file = os.environ.get("NEW_RELIC_CONFIG_FILE", None)

    if environment is None:
        environment = os.environ.get("NEW_RELIC_ENVIRONMENT", None)

    if ignore_errors is None:
        ignore_errors = newrelic.core.config._environ_as_bool("NEW_RELIC_IGNORE_STARTUP_ERRORS", True)

    _load_configuration(config_file, environment, ignore_errors, log_file, log_level)

    if _settings.monitor_mode or _settings.developer_mode:
        _settings.enabled = True
        _setup_instrumentation()
        _setup_data_source()
        _setup_extensions()
        _setup_agent_console()
    else:
        _settings.enabled = False


def filter_app_factory(app, global_conf, config_file, environment=None):
    initialize(config_file, environment)
    return newrelic.api.wsgi_application.WSGIApplicationWrapper(app)<|MERGE_RESOLUTION|>--- conflicted
+++ resolved
@@ -3186,10 +3186,6 @@
 
 def _process_module_entry_points():
     try:
-<<<<<<< HEAD
-        # since Python 3.8
-        from importlib.metadata import entry_points
-=======
         # Preferred after Python 3.10
         if sys.version_info >= (3, 10):
             from importlib.metadata import entry_points
@@ -3199,7 +3195,6 @@
         # Removed in Python 3.12
         else:
             from pkg_resources import iter_entry_points as entry_points
->>>>>>> eb25c873
     except ImportError:
         try:
             # Deprecated in Python 3.12
@@ -3267,10 +3262,6 @@
 
 def _setup_extensions():
     try:
-<<<<<<< HEAD
-        # since Python 3.8
-        from importlib.metadata import entry_points
-=======
         # Preferred after Python 3.10
         if sys.version_info >= (3, 10):
             from importlib.metadata import entry_points
@@ -3280,7 +3271,6 @@
         # Removed in Python 3.12
         else:
             from pkg_resources import iter_entry_points as entry_points
->>>>>>> eb25c873
     except ImportError:
         try:
             # Deprecated in Python 3.12
