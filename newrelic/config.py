--- conflicted
+++ resolved
@@ -2665,18 +2665,19 @@
         "aioredis.connection", "newrelic.hooks.datastore_aioredis", "instrument_aioredis_connection"
     )
 
-<<<<<<< HEAD
+    _process_module_definition(
+        "redis.asyncio.client", "newrelic.hooks.datastore_aioredis", "instrument_aioredis_client"
+    )
+
+    _process_module_definition(
+        "redis.asyncio.commands", "newrelic.hooks.datastore_aioredis", "instrument_aioredis_client"
+    )
+
+    _process_module_definition(
+        "redis.asyncio.connection", "newrelic.hooks.datastore_aioredis", "instrument_aioredis_connection"
+    )
+
     # v7 and below
-=======
-    _process_module_definition("redis.asyncio.client", "newrelic.hooks.datastore_aioredis", "instrument_aioredis_client")
-
-    _process_module_definition("redis.asyncio.commands", "newrelic.hooks.datastore_aioredis", "instrument_aioredis_client")
-
-    _process_module_definition(
-        "redis.asyncio.connection", "newrelic.hooks.datastore_aioredis", "instrument_aioredis_connection"
-    )
-
->>>>>>> daf57b63
     _process_module_definition(
         "elasticsearch.client",
         "newrelic.hooks.datastore_elasticsearch",
