# Copyright 2010 New Relic, Inc.
#
# Licensed under the Apache License, Version 2.0 (the "License");
# you may not use this file except in compliance with the License.
# You may obtain a copy of the License at
#
#      http://www.apache.org/licenses/LICENSE-2.0
#
# Unless required by applicable law or agreed to in writing, software
# distributed under the License is distributed on an "AS IS" BASIS,
# WITHOUT WARRANTIES OR CONDITIONS OF ANY KIND, either express or implied.
# See the License for the specific language governing permissions and
# limitations under the License.

import fnmatch
import logging
import os
import sys
import traceback

try:
    import ConfigParser
except ImportError:
    import configparser as ConfigParser

import newrelic.api.application
import newrelic.api.background_task
import newrelic.api.database_trace
import newrelic.api.error_trace
import newrelic.api.exceptions
import newrelic.api.external_trace
import newrelic.api.function_profile
import newrelic.api.function_trace
import newrelic.api.generator_trace
import newrelic.api.import_hook
import newrelic.api.memcache_trace
import newrelic.api.object_wrapper
import newrelic.api.profile_trace
import newrelic.api.settings
import newrelic.api.transaction_name
import newrelic.api.wsgi_application
import newrelic.console
import newrelic.core.agent
import newrelic.core.config
import newrelic.core.trace_cache as trace_cache
from newrelic.common.log_file import initialize_logging
from newrelic.common.object_names import expand_builtin_exception_name
from newrelic.core.config import (
    Settings,
    apply_config_setting,
    default_host,
    fetch_config_setting,
)
from newrelic.packages import six

__all__ = ["initialize", "filter_app_factory"]

_logger = logging.getLogger(__name__)

# Register our importer which implements post import hooks for
# triggering of callbacks to monkey patch modules before import
# returns them to caller.

sys.meta_path.insert(0, newrelic.api.import_hook.ImportHookFinder())

# The set of valid feature flags that the agent currently uses.
# This will be used to validate what is provided and issue warnings
# if feature flags not in set are provided.

_FEATURE_FLAGS = set(
    [
        "django.instrumentation.inclusion-tags.r1",
    ]
)

# Names of configuration file and deployment environment. This
# will be overridden by the load_configuration() function when
# configuration is loaded.

_config_file = None
_environment = None
_ignore_errors = True

# This is the actual internal settings object. Options which
# are read from the configuration file will be applied to this.

_settings = newrelic.api.settings.settings()

# Use the raw config parser as we want to avoid interpolation
# within values. This avoids problems when writing lambdas
# within the actual configuration file for options which value
# can be dynamically calculated at time wrapper is executed.
# This configuration object can be used by the instrumentation
# modules to look up customised settings defined in the loaded
# configuration file.

_config_object = ConfigParser.RawConfigParser()

# Cache of the parsed global settings found in the configuration
# file. We cache these so can dump them out to the log file once
# all the settings have been read.

_cache_object = []

# Mechanism for extracting settings from the configuration for use in
# instrumentation modules and extensions.


def extra_settings(section, types={}, defaults={}):
    settings = {}

    if _config_object.has_section(section):
        settings.update(_config_object.items(section))

    settings_object = Settings()

    for name, value in defaults.items():
        apply_config_setting(settings_object, name, value)

    for name, value in settings.items():
        if name in types:
            value = types[name](value)

        apply_config_setting(settings_object, name, value)

    return settings_object


# Define some mapping functions to convert raw values read from
# configuration file into the internal types expected by the
# internal configuration settings object.

_LOG_LEVEL = {
    "CRITICAL": logging.CRITICAL,
    "ERROR": logging.ERROR,
    "WARNING": logging.WARNING,
    "INFO": logging.INFO,
    "DEBUG": logging.DEBUG,
}

_RECORD_SQL = {
    "off": newrelic.api.settings.RECORDSQL_OFF,
    "raw": newrelic.api.settings.RECORDSQL_RAW,
    "obfuscated": newrelic.api.settings.RECORDSQL_OBFUSCATED,
}

_COMPRESSED_CONTENT_ENCODING = {
    "deflate": newrelic.api.settings.COMPRESSED_CONTENT_ENCODING_DEFLATE,
    "gzip": newrelic.api.settings.COMPRESSED_CONTENT_ENCODING_GZIP,
}


def _map_log_level(s):
    return _LOG_LEVEL[s.upper()]


def _map_feature_flag(s):
    return set(s.split())


def _map_labels(s):
    return newrelic.core.config._environ_as_mapping(name="", default=s)


def _map_transaction_threshold(s):
    if s == "apdex_f":
        return None
    return float(s)


def _map_record_sql(s):
    return _RECORD_SQL[s]


def _map_compressed_content_encoding(s):
    return _COMPRESSED_CONTENT_ENCODING[s]


def _map_split_strings(s):
    return s.split()


def _map_console_listener_socket(s):
    return s % {"pid": os.getpid()}


def _merge_ignore_status_codes(s):
    return newrelic.core.config._parse_status_codes(s, _settings.error_collector.ignore_status_codes)


def _merge_expected_status_codes(s):
    return newrelic.core.config._parse_status_codes(s, _settings.error_collector.expected_status_codes)


def _map_browser_monitoring_content_type(s):
    return s.split()


def _map_strip_exception_messages_allowlist(s):
    return [expand_builtin_exception_name(item) for item in s.split()]


def _map_inc_excl_attributes(s):
    return newrelic.core.config._parse_attributes(s)


def _map_default_host_value(license_key):
    # If the license key is region aware, we should override the default host
    # to be the region aware host
    _default_host = default_host(license_key)
    _settings.host = os.environ.get("NEW_RELIC_HOST", _default_host)

    return license_key


# Processing of a single setting from configuration file.


def _raise_configuration_error(section, option=None):
    _logger.error("CONFIGURATION ERROR")
    if section:
        _logger.error("Section = %s" % section)

    if option is None:
        options = _config_object.options(section)

        _logger.error("Options = %s" % options)
        _logger.exception("Exception Details")

        if not _ignore_errors:
            if section:
                raise newrelic.api.exceptions.ConfigurationError(
                    'Invalid configuration for section "%s". '
                    "Check New Relic agent log file for further "
                    "details." % section
                )
            else:
                raise newrelic.api.exceptions.ConfigurationError(
                    "Invalid configuration. Check New Relic agent log file for further details."
                )

    else:
        _logger.error("Option = %s" % option)
        _logger.exception("Exception Details")

        if not _ignore_errors:
            if section:
                raise newrelic.api.exceptions.ConfigurationError(
                    'Invalid configuration for option "%s" in '
                    'section "%s". Check New Relic agent log '
                    "file for further details." % (option, section)
                )
            else:
                raise newrelic.api.exceptions.ConfigurationError(
                    'Invalid configuration for option "%s". '
                    "Check New Relic agent log file for further "
                    "details." % option
                )


def _process_setting(section, option, getter, mapper):
    try:
        # The type of a value is dictated by the getter
        # function supplied.

        value = getattr(_config_object, getter)(section, option)

        # The getter parsed the value okay but want to
        # pass this through a mapping function to change
        # it to internal value suitable for internal
        # settings object. This is usually one where the
        # value was a string.

        if mapper:
            value = mapper(value)

        # Now need to apply the option from the
        # configuration file to the internal settings
        # object. Walk the object path and assign it.

        target = _settings
        fields = option.split(".", 1)

        while True:
            if len(fields) == 1:
                setattr(target, fields[0], value)
                break
            else:
                target = getattr(target, fields[0])
                fields = fields[1].split(".", 1)

        # Cache the configuration so can be dumped out to
        # log file when whole main configuration has been
        # processed. This ensures that the log file and log
        # level entries have been set.

        _cache_object.append((option, value))

    except ConfigParser.NoSectionError:
        pass

    except ConfigParser.NoOptionError:
        pass

    except Exception:
        _raise_configuration_error(section, option)


# Processing of all the settings for specified section except
# for log file and log level which are applied separately to
# ensure they are set as soon as possible.


def _process_configuration(section):
    _process_setting(section, "feature_flag", "get", _map_feature_flag)
    _process_setting(section, "app_name", "get", None)
    _process_setting(section, "labels", "get", _map_labels)
    _process_setting(section, "license_key", "get", _map_default_host_value)
    _process_setting(section, "api_key", "get", None)
    _process_setting(section, "host", "get", None)
    _process_setting(section, "port", "getint", None)
    _process_setting(section, "ssl", "getboolean", None)
    _process_setting(section, "proxy_scheme", "get", None)
    _process_setting(section, "proxy_host", "get", None)
    _process_setting(section, "proxy_port", "getint", None)
    _process_setting(section, "proxy_user", "get", None)
    _process_setting(section, "proxy_pass", "get", None)
    _process_setting(section, "ca_bundle_path", "get", None)
    _process_setting(section, "audit_log_file", "get", None)
    _process_setting(section, "monitor_mode", "getboolean", None)
    _process_setting(section, "developer_mode", "getboolean", None)
    _process_setting(section, "high_security", "getboolean", None)
    _process_setting(section, "capture_params", "getboolean", None)
    _process_setting(section, "ignored_params", "get", _map_split_strings)
    _process_setting(section, "capture_environ", "getboolean", None)
    _process_setting(section, "include_environ", "get", _map_split_strings)
    _process_setting(section, "max_stack_trace_lines", "getint", None)
    _process_setting(section, "startup_timeout", "getfloat", None)
    _process_setting(section, "shutdown_timeout", "getfloat", None)
    _process_setting(section, "compressed_content_encoding", "get", _map_compressed_content_encoding)
    _process_setting(section, "attributes.enabled", "getboolean", None)
    _process_setting(section, "attributes.exclude", "get", _map_inc_excl_attributes)
    _process_setting(section, "attributes.include", "get", _map_inc_excl_attributes)
    _process_setting(section, "transaction_name.naming_scheme", "get", None)
    _process_setting(section, "gc_runtime_metrics.enabled", "getboolean", None)
    _process_setting(section, "gc_runtime_metrics.top_object_count_limit", "getint", None)
    _process_setting(section, "thread_profiler.enabled", "getboolean", None)
    _process_setting(section, "transaction_tracer.enabled", "getboolean", None)
    _process_setting(
        section,
        "transaction_tracer.transaction_threshold",
        "get",
        _map_transaction_threshold,
    )
    _process_setting(section, "transaction_tracer.record_sql", "get", _map_record_sql)
    _process_setting(section, "transaction_tracer.stack_trace_threshold", "getfloat", None)
    _process_setting(section, "transaction_tracer.explain_enabled", "getboolean", None)
    _process_setting(section, "transaction_tracer.explain_threshold", "getfloat", None)
    _process_setting(section, "transaction_tracer.function_trace", "get", _map_split_strings)
    _process_setting(section, "transaction_tracer.generator_trace", "get", _map_split_strings)
    _process_setting(section, "transaction_tracer.top_n", "getint", None)
    _process_setting(section, "transaction_tracer.attributes.enabled", "getboolean", None)
    _process_setting(
        section,
        "transaction_tracer.attributes.exclude",
        "get",
        _map_inc_excl_attributes,
    )
    _process_setting(
        section,
        "transaction_tracer.attributes.include",
        "get",
        _map_inc_excl_attributes,
    )
    _process_setting(section, "error_collector.enabled", "getboolean", None)
    _process_setting(section, "error_collector.capture_events", "getboolean", None)
    _process_setting(section, "error_collector.max_event_samples_stored", "getint", None)
    _process_setting(section, "error_collector.capture_source", "getboolean", None)
    _process_setting(section, "error_collector.ignore_errors", "get", _map_split_strings)
    _process_setting(section, "error_collector.ignore_classes", "get", _map_split_strings)
    _process_setting(
        section,
        "error_collector.ignore_status_codes",
        "get",
        _merge_ignore_status_codes,
    )
    _process_setting(section, "error_collector.expected_classes", "get", _map_split_strings)
    _process_setting(
        section,
        "error_collector.expected_status_codes",
        "get",
        _merge_expected_status_codes,
    )
    _process_setting(section, "error_collector.attributes.enabled", "getboolean", None)
    _process_setting(section, "error_collector.attributes.exclude", "get", _map_inc_excl_attributes)
    _process_setting(section, "error_collector.attributes.include", "get", _map_inc_excl_attributes)
    _process_setting(section, "browser_monitoring.enabled", "getboolean", None)
    _process_setting(section, "browser_monitoring.auto_instrument", "getboolean", None)
    _process_setting(section, "browser_monitoring.loader", "get", None)
    _process_setting(section, "browser_monitoring.debug", "getboolean", None)
    _process_setting(section, "browser_monitoring.ssl_for_http", "getboolean", None)
    _process_setting(section, "browser_monitoring.content_type", "get", _map_split_strings)
    _process_setting(section, "browser_monitoring.attributes.enabled", "getboolean", None)
    _process_setting(
        section,
        "browser_monitoring.attributes.exclude",
        "get",
        _map_inc_excl_attributes,
    )
    _process_setting(
        section,
        "browser_monitoring.attributes.include",
        "get",
        _map_inc_excl_attributes,
    )
    _process_setting(section, "slow_sql.enabled", "getboolean", None)
    _process_setting(section, "synthetics.enabled", "getboolean", None)
    _process_setting(section, "transaction_events.enabled", "getboolean", None)
    _process_setting(section, "transaction_events.max_samples_stored", "getint", None)
    _process_setting(section, "transaction_events.attributes.enabled", "getboolean", None)
    _process_setting(
        section,
        "transaction_events.attributes.exclude",
        "get",
        _map_inc_excl_attributes,
    )
    _process_setting(
        section,
        "transaction_events.attributes.include",
        "get",
        _map_inc_excl_attributes,
    )
    _process_setting(section, "custom_insights_events.enabled", "getboolean", None)
    _process_setting(section, "custom_insights_events.max_samples_stored", "getint", None)
    _process_setting(section, "distributed_tracing.enabled", "getboolean", None)
    _process_setting(section, "distributed_tracing.exclude_newrelic_header", "getboolean", None)
    _process_setting(section, "span_events.enabled", "getboolean", None)
    _process_setting(section, "span_events.max_samples_stored", "getint", None)
    _process_setting(section, "span_events.attributes.enabled", "getboolean", None)
    _process_setting(section, "span_events.attributes.exclude", "get", _map_inc_excl_attributes)
    _process_setting(section, "span_events.attributes.include", "get", _map_inc_excl_attributes)
    _process_setting(section, "transaction_segments.attributes.enabled", "getboolean", None)
    _process_setting(
        section,
        "transaction_segments.attributes.exclude",
        "get",
        _map_inc_excl_attributes,
    )
    _process_setting(
        section,
        "transaction_segments.attributes.include",
        "get",
        _map_inc_excl_attributes,
    )
    _process_setting(section, "local_daemon.socket_path", "get", None)
    _process_setting(section, "local_daemon.synchronous_startup", "getboolean", None)
    _process_setting(section, "agent_limits.transaction_traces_nodes", "getint", None)
    _process_setting(section, "agent_limits.sql_query_length_maximum", "getint", None)
    _process_setting(section, "agent_limits.slow_sql_stack_trace", "getint", None)
    _process_setting(section, "agent_limits.max_sql_connections", "getint", None)
    _process_setting(section, "agent_limits.sql_explain_plans", "getint", None)
    _process_setting(section, "agent_limits.sql_explain_plans_per_harvest", "getint", None)
    _process_setting(section, "agent_limits.slow_sql_data", "getint", None)
    _process_setting(section, "agent_limits.merge_stats_maximum", "getint", None)
    _process_setting(section, "agent_limits.errors_per_transaction", "getint", None)
    _process_setting(section, "agent_limits.errors_per_harvest", "getint", None)
    _process_setting(section, "agent_limits.slow_transaction_dry_harvests", "getint", None)
    _process_setting(section, "agent_limits.thread_profiler_nodes", "getint", None)
    _process_setting(section, "agent_limits.synthetics_events", "getint", None)
    _process_setting(section, "agent_limits.synthetics_transactions", "getint", None)
    _process_setting(section, "agent_limits.data_compression_threshold", "getint", None)
    _process_setting(section, "agent_limits.data_compression_level", "getint", None)
    _process_setting(section, "console.listener_socket", "get", _map_console_listener_socket)
    _process_setting(section, "console.allow_interpreter_cmd", "getboolean", None)
    _process_setting(section, "debug.disable_api_supportability_metrics", "getboolean", None)
    _process_setting(section, "debug.log_data_collector_calls", "getboolean", None)
    _process_setting(section, "debug.log_data_collector_payloads", "getboolean", None)
    _process_setting(section, "debug.log_malformed_json_data", "getboolean", None)
    _process_setting(section, "debug.log_transaction_trace_payload", "getboolean", None)
    _process_setting(section, "debug.log_thread_profile_payload", "getboolean", None)
    _process_setting(section, "debug.log_raw_metric_data", "getboolean", None)
    _process_setting(section, "debug.log_normalized_metric_data", "getboolean", None)
    _process_setting(section, "debug.log_normalization_rules", "getboolean", None)
    _process_setting(section, "debug.log_agent_initialization", "getboolean", None)
    _process_setting(section, "debug.log_explain_plan_queries", "getboolean", None)
    _process_setting(section, "debug.log_autorum_middleware", "getboolean", None)
    _process_setting(section, "debug.log_untrusted_distributed_trace_keys", "getboolean", None)
    _process_setting(section, "debug.enable_coroutine_profiling", "getboolean", None)
    _process_setting(section, "debug.record_transaction_failure", "getboolean", None)
    _process_setting(section, "debug.explain_plan_obfuscation", "get", None)
    _process_setting(section, "debug.disable_certificate_validation", "getboolean", None)
    _process_setting(section, "debug.disable_harvest_until_shutdown", "getboolean", None)
    _process_setting(section, "debug.connect_span_stream_in_developer_mode", "getboolean", None)
    _process_setting(section, "cross_application_tracer.enabled", "getboolean", None)
    _process_setting(section, "message_tracer.segment_parameters_enabled", "getboolean", None)
    _process_setting(section, "process_host.display_name", "get", None)
    _process_setting(section, "utilization.detect_aws", "getboolean", None)
    _process_setting(section, "utilization.detect_azure", "getboolean", None)
    _process_setting(section, "utilization.detect_docker", "getboolean", None)
    _process_setting(section, "utilization.detect_kubernetes", "getboolean", None)
    _process_setting(section, "utilization.detect_gcp", "getboolean", None)
    _process_setting(section, "utilization.detect_pcf", "getboolean", None)
    _process_setting(section, "utilization.logical_processors", "getint", None)
    _process_setting(section, "utilization.total_ram_mib", "getint", None)
    _process_setting(section, "utilization.billing_hostname", "get", None)
    _process_setting(section, "strip_exception_messages.enabled", "getboolean", None)
    _process_setting(
        section,
        "strip_exception_messages.allowlist",
        "get",
        _map_strip_exception_messages_allowlist,
    )
    _process_setting(section, "datastore_tracer.instance_reporting.enabled", "getboolean", None)
    _process_setting(section, "datastore_tracer.database_name_reporting.enabled", "getboolean", None)
    _process_setting(section, "heroku.use_dyno_names", "getboolean", None)
    _process_setting(section, "heroku.dyno_name_prefixes_to_shorten", "get", _map_split_strings)
    _process_setting(section, "serverless_mode.enabled", "getboolean", None)
    _process_setting(section, "apdex_t", "getfloat", None)
    _process_setting(section, "event_loop_visibility.enabled", "getboolean", None)
    _process_setting(section, "event_loop_visibility.blocking_threshold", "getfloat", None)
    _process_setting(
        section,
        "event_harvest_config.harvest_limits.analytic_event_data",
        "getint",
        None,
    )
    _process_setting(section, "event_harvest_config.harvest_limits.custom_event_data", "getint", None)
    _process_setting(section, "event_harvest_config.harvest_limits.span_event_data", "getint", None)
    _process_setting(section, "event_harvest_config.harvest_limits.error_event_data", "getint", None)
    _process_setting(section, "event_harvest_config.harvest_limits.log_event_data", "getint", None)
    _process_setting(section, "infinite_tracing.trace_observer_host", "get", None)
    _process_setting(section, "infinite_tracing.trace_observer_port", "getint", None)
    _process_setting(section, "infinite_tracing.span_queue_size", "getint", None)
    _process_setting(section, "code_level_metrics.enabled", "getboolean", None)

    _process_setting(section, "application_logging.enabled", "getboolean", None)
    _process_setting(section, "application_logging.forwarding.max_samples_stored", "getint", None)
    _process_setting(section, "application_logging.forwarding.enabled", "getboolean", None)
    _process_setting(section, "application_logging.metrics.enabled", "getboolean", None)
    _process_setting(section, "application_logging.local_decorating.enabled", "getboolean", None)

    _process_setting(section, "machine_learning.inference_event_value.enabled", "getboolean", None)


# Loading of configuration from specified file and for specified
# deployment environment. Can also indicate whether configuration
# and instrumentation errors should raise an exception or not.

_configuration_done = False


def _process_app_name_setting():
    # Do special processing to handle the case where the application
    # name was actually a semicolon separated list of names. In this
    # case the first application name is the primary and the others are
    # linked applications the application also reports to. What we need
    # to do is explicitly retrieve the application object for the
    # primary application name and link it with the other applications.
    # When activating the application the linked names will be sent
    # along to the core application where the association will be
    # created if the do not exist.

    name = _settings.app_name.split(";")[0].strip() or "Python Application"

    linked = []
    for altname in _settings.app_name.split(";")[1:]:
        altname = altname.strip()
        if altname:
            linked.append(altname)

    def _link_applications(application):
        for altname in linked:
            _logger.debug("link to %s" % ((name, altname),))
            application.link_to_application(altname)

    if linked:
        newrelic.api.application.Application.run_on_initialization(name, _link_applications)
        _settings.linked_applications = linked

    _settings.app_name = name


def _process_labels_setting(labels=None):
    # Do special processing to handle labels. Initially the labels
    # setting will be a list of key/value tuples. This needs to be
    # converted into a list of dictionaries. It is also necessary
    # to eliminate duplicates by taking the last value, plus apply
    # length limits and limits on the number collected.

    if labels is None:
        labels = _settings.labels

    length_limit = 255
    count_limit = 64

    deduped = {}

    for key, value in labels:

        if len(key) > length_limit:
            _logger.warning(
                "Improper configuration. Label key %s is too long. Truncating key to: %s" % (key, key[:length_limit])
            )

        if len(value) > length_limit:
            _logger.warning(
                "Improper configuration. Label value %s is too "
                "long. Truncating value to: %s" % (value, value[:length_limit])
            )

        if len(deduped) >= count_limit:
            _logger.warning(
                "Improper configuration. Maximum number of labels reached. Using first %d labels." % count_limit
            )
            break

        key = key[:length_limit]
        value = value[:length_limit]

        deduped[key] = value

    result = []

    for key, value in deduped.items():
        result.append({"label_type": key, "label_value": value})

    _settings.labels = result


def delete_setting(settings_object, name):
    """Delete setting from settings_object.

    If passed a 'root' setting, like 'error_collector', it will
    delete 'error_collector' and all settings underneath it, such
    as 'error_collector.attributes.enabled'

    """

    target = settings_object
    fields = name.split(".", 1)

    while len(fields) > 1:
        if not hasattr(target, fields[0]):
            break
        target = getattr(target, fields[0])
        fields = fields[1].split(".", 1)

    try:
        delattr(target, fields[0])
    except AttributeError:
        _logger.debug("Failed to delete setting: %r", name)


def translate_deprecated_settings(settings, cached_settings):
    # If deprecated setting has been set by user, but the new
    # setting has not, then translate the deprecated setting to the
    # new one.
    #
    # If both deprecated and new setting have been applied, ignore
    # deprecated setting.
    #
    # In either case, delete the deprecated one from the settings object.

    # Parameters:
    #
    #    settings:
    #         Settings object
    #
    #   cached_settings:
    #         A list of (key, value) pairs of the parsed global settings
    #         found in the config file.

    # NOTE:
    #
    # cached_settings is a list of option key/values and can have duplicate
    # keys, if the customer used environment sections in the config file.
    # Since options are applied to the settings object in order, so that the
    # options at the end of the list will override earlier options with the
    # same key, then converting to a dict will result in each option having
    # the most recently applied value.

    cached = dict(cached_settings)

    deprecated_settings_map = [
        (
            "transaction_tracer.capture_attributes",
            "transaction_tracer.attributes.enabled",
        ),
        ("error_collector.capture_attributes", "error_collector.attributes.enabled"),
        (
            "browser_monitoring.capture_attributes",
            "browser_monitoring.attributes.enabled",
        ),
        (
            "analytics_events.capture_attributes",
            "transaction_events.attributes.enabled",
        ),
        ("analytics_events.enabled", "transaction_events.enabled"),
        (
            "analytics_events.max_samples_stored",
            "event_harvest_config.harvest_limits.analytic_event_data",
        ),
        (
            "transaction_events.max_samples_stored",
            "event_harvest_config.harvest_limits.analytic_event_data",
        ),
        (
            "span_events.max_samples_stored",
            "event_harvest_config.harvest_limits.span_event_data",
        ),
        (
            "error_collector.max_event_samples_stored",
            "event_harvest_config.harvest_limits.error_event_data",
        ),
        (
            "custom_insights_events.max_samples_stored",
            "event_harvest_config.harvest_limits.custom_event_data",
        ),
        (
            "application_logging.forwarding.max_samples_stored",
            "event_harvest_config.harvest_limits.log_event_data",
        ),
        (
            "error_collector.ignore_errors",
            "error_collector.ignore_classes",
        ),
        (
            "strip_exception_messages.whitelist",
            "strip_exception_messages.allowlist",
        ),
    ]

    for (old_key, new_key) in deprecated_settings_map:

        if old_key in cached:
            _logger.info(
                "Deprecated setting found: %r. Please use new setting: %r.",
                old_key,
                new_key,
            )

            if new_key in cached:
                _logger.info(
                    "Ignoring deprecated setting: %r. Using new setting: %r.",
                    old_key,
                    new_key,
                )
            else:
                apply_config_setting(settings, new_key, cached[old_key])
                _logger.info("Applying value of deprecated setting %r to %r.", old_key, new_key)

            delete_setting(settings, old_key)

    # The 'ignored_params' setting is more complicated than the above
    # deprecated settings, so it gets handled separately.

    if "ignored_params" in cached:

        _logger.info(
            "Deprecated setting found: ignored_params. Please use "
            "new setting: attributes.exclude. For the new setting, an "
            "ignored parameter should be prefaced with "
            '"request.parameters.". For example, ignoring a parameter '
            'named "foo" should be added added to attributes.exclude as '
            '"request.parameters.foo."'
        )

        # Don't merge 'ignored_params' settings. If user set
        # 'attributes.exclude' setting, only use those values,
        # and ignore 'ignored_params' settings.

        if "attributes.exclude" in cached:
            _logger.info("Ignoring deprecated setting: ignored_params. Using new setting: attributes.exclude.")

        else:
            ignored_params = fetch_config_setting(settings, "ignored_params")

            for p in ignored_params:
                attr_value = "request.parameters." + p
                excluded_attrs = fetch_config_setting(settings, "attributes.exclude")

                if attr_value not in excluded_attrs:
                    settings.attributes.exclude.append(attr_value)
                    _logger.info(
                        "Applying value of deprecated setting ignored_params to attributes.exclude: %r.",
                        attr_value,
                    )

        delete_setting(settings, "ignored_params")

    # The 'capture_params' setting is deprecated, but since it affects
    # attribute filter default destinations, it is not translated here. We
    # log a message, but keep the capture_params setting.
    #
    # See newrelic.core.transaction:Transaction.agent_attributes to see how
    # it is used.

    if "capture_params" in cached:
        _logger.info(
            "Deprecated setting found: capture_params. Please use "
            "new setting: attributes.exclude. To disable capturing all "
            'request parameters, add "request.parameters.*" to '
            "attributes.exclude."
        )

    if "cross_application_tracer.enabled" in cached:
        # CAT Deprecation Warning
        _logger.info(
            "Deprecated setting found: cross_application_tracer.enabled. Please replace Cross Application Tracing "
            "(CAT) with the newer Distributed Tracing by setting 'distributed_tracing.enabled' to True in your agent "
            "configuration. For further details on distributed tracing, please refer to our documentation: "
            "https://docs.newrelic.com/docs/distributed-tracing/concepts/distributed-tracing-planning-guide/#changes."
        )

    if not settings.ssl:
        settings.ssl = True
        _logger.info("Ignoring deprecated setting: ssl. Enabling ssl is now mandatory. Setting ssl=true.")

    if settings.agent_limits.merge_stats_maximum is not None:
        _logger.info(
            "Ignoring deprecated setting: "
            "agent_limits.merge_stats_maximum. The agent will now respect "
            "server-side commands."
        )

    return settings


def apply_local_high_security_mode_setting(settings):
    # When High Security Mode is activated, certain settings must be
    # set to be secure, even if that requires overriding a setting that
    # has been individually configured as insecure.

    if not settings.high_security:
        return settings

    log_template = (
        "Overriding setting for %r because High "
        "Security Mode has been activated. The original "
        "setting was %r. The new setting is %r."
    )

    # capture_params is a deprecated setting for users, and has three
    # possible values:
    #
    #   True:  For backward compatibility.
    #   False: For backward compatibility.
    #   None:  The current default setting.
    #
    # In High Security, capture_params must be False, but we only need
    # to log if the customer has actually used the deprecated setting
    # and set it to True.

    if settings.capture_params:
        settings.capture_params = False
        _logger.info(log_template, "capture_params", True, False)
    elif settings.capture_params is None:
        settings.capture_params = False

    if settings.transaction_tracer.record_sql == "raw":
        settings.transaction_tracer.record_sql = "obfuscated"
        _logger.info(log_template, "transaction_tracer.record_sql", "raw", "obfuscated")

    if not settings.strip_exception_messages.enabled:
        settings.strip_exception_messages.enabled = True
        _logger.info(log_template, "strip_exception_messages.enabled", False, True)

    if settings.custom_insights_events.enabled:
        settings.custom_insights_events.enabled = False
        _logger.info(log_template, "custom_insights_events.enabled", True, False)

    if settings.message_tracer.segment_parameters_enabled:
        settings.message_tracer.segment_parameters_enabled = False
        _logger.info(log_template, "message_tracer.segment_parameters_enabled", True, False)

    if settings.application_logging.forwarding.enabled:
        settings.application_logging.forwarding.enabled = False
        _logger.info(log_template, "application_logging.forwarding.enabled", True, False)

    if settings.machine_learning.inference_event_value.enabled:
        settings.machine_learning.inference_event_value.enabled = False
        _logger.info(log_template, "machine_learning.inference_event_value.enabled", True, False)

    return settings


def _load_configuration(
    config_file=None,
    environment=None,
    ignore_errors=True,
    log_file=None,
    log_level=None,
):

    global _configuration_done

    global _config_file
    global _environment
    global _ignore_errors

    # Check whether initialisation has been done previously. If
    # it has then raise a configuration error if it was against
    # a different configuration. Otherwise just return. We don't
    # check at this time if an incompatible configuration has
    # been read from a different sub interpreter. If this occurs
    # then results will be undefined. Use from different sub
    # interpreters of the same process is not recommended.

    if _configuration_done:
        if _config_file != config_file or _environment != environment:
            raise newrelic.api.exceptions.ConfigurationError(
                "Configuration has already been done against "
                "differing configuration file or environment. "
                'Prior configuration file used was "%s" and '
                'environment "%s".' % (_config_file, _environment)
            )
        else:
            return

    _configuration_done = True

    # Update global variables tracking what configuration file and
    # environment was used, plus whether errors are to be ignored.

    _config_file = config_file
    _environment = environment
    _ignore_errors = ignore_errors

    # If no configuration file then nothing more to be done.

    if not config_file:

        _logger.debug("no agent configuration file")

        # Force initialisation of the logging system now in case
        # setup provided by environment variables.

        if log_file is None:
            log_file = _settings.log_file

        if log_level is None:
            log_level = _settings.log_level

        initialize_logging(log_file, log_level)

        # Validate provided feature flags and log a warning if get one
        # which isn't valid.

        for flag in _settings.feature_flag:
            if flag not in _FEATURE_FLAGS:
                _logger.warning(
                    "Unknown agent feature flag %r provided. "
                    "Check agent documentation or release notes, or "
                    "contact New Relic support for clarification of "
                    "validity of the specific feature flag.",
                    flag,
                )

        # Look for an app_name setting which is actually a semi colon
        # list of application names and adjust app_name setting and
        # registered linked applications for later handling.

        _process_app_name_setting()

        # Look for any labels and translate them into required form
        # for sending up to data collector on registration.

        _process_labels_setting()

        return

    _logger.debug("agent configuration file was %s" % config_file)

    # Now read in the configuration file. Cache the config file
    # name in internal settings object as indication of succeeding.

    if not _config_object.read([config_file]):
        raise newrelic.api.exceptions.ConfigurationError("Unable to open configuration file %s." % config_file)

    _settings.config_file = config_file

    # Must process log file entries first so that errors with
    # the remainder will get logged if log file is defined.

    _process_setting("newrelic", "log_file", "get", None)

    if environment:
        _process_setting("newrelic:%s" % environment, "log_file", "get", None)

    if log_file is None:
        log_file = _settings.log_file

    _process_setting("newrelic", "log_level", "get", _map_log_level)

    if environment:
        _process_setting("newrelic:%s" % environment, "log_level", "get", _map_log_level)

    if log_level is None:
        log_level = _settings.log_level

    # Force initialisation of the logging system now that we
    # have the log file and log level.

    initialize_logging(log_file, log_level)

    # Now process the remainder of the global configuration
    # settings.

    _process_configuration("newrelic")

    # And any overrides specified with a section corresponding
    # to a specific deployment environment.

    if environment:
        _settings.environment = environment
        _process_configuration("newrelic:%s" % environment)

    # Log details of the configuration options which were
    # read and the values they have as would be applied
    # against the internal settings object.

    for option, value in _cache_object:
        _logger.debug("agent config %s = %s" % (option, repr(value)))

    # Validate provided feature flags and log a warning if get one
    # which isn't valid.

    for flag in _settings.feature_flag:
        if flag not in _FEATURE_FLAGS:
            _logger.warning(
                "Unknown agent feature flag %r provided. "
                "Check agent documentation or release notes, or "
                "contact New Relic support for clarification of "
                "validity of the specific feature flag.",
                flag,
            )

    # Translate old settings

    translate_deprecated_settings(_settings, _cache_object)

    # Apply High Security Mode policy if enabled in local agent
    # configuration file.

    apply_local_high_security_mode_setting(_settings)

    # Look for an app_name setting which is actually a semi colon
    # list of application names and adjust app_name setting and
    # registered linked applications for later handling.

    _process_app_name_setting()

    # Look for any labels and translate them into required form
    # for sending up to data collector on registration.

    _process_labels_setting()

    # Instrument with function trace any callables supplied by the
    # user in the configuration.

    for function in _settings.transaction_tracer.function_trace:
        try:
            (module, object_path) = function.split(":", 1)

            name = None
            group = "Function"
            label = None
            params = None
            terminal = False
            rollup = None

            _logger.debug("register function-trace %s" % ((module, object_path, name, group),))

            hook = _function_trace_import_hook(object_path, name, group, label, params, terminal, rollup)
            newrelic.api.import_hook.register_import_hook(module, hook)
        except Exception:
            _raise_configuration_error(section=None, option="transaction_tracer.function_trace")

    # Instrument with generator trace any callables supplied by the
    # user in the configuration.

    for function in _settings.transaction_tracer.generator_trace:
        try:
            (module, object_path) = function.split(":", 1)

            name = None
            group = "Function"

            _logger.debug("register generator-trace %s" % ((module, object_path, name, group),))

            hook = _generator_trace_import_hook(object_path, name, group)
            newrelic.api.import_hook.register_import_hook(module, hook)
        except Exception:
            _raise_configuration_error(section=None, option="transaction_tracer.generator_trace")


# Generic error reporting functions.


def _raise_instrumentation_error(type, locals):
    _logger.error("INSTRUMENTATION ERROR")
    _logger.error("Type = %s" % type)
    _logger.error("Locals = %s" % locals)
    _logger.exception("Exception Details")

    if not _ignore_errors:
        raise newrelic.api.exceptions.InstrumentationError(
            "Failure when instrumenting code. Check New Relic agent log file for further details."
        )


# Registration of module import hooks defined in configuration file.

_module_import_hook_results = {}
_module_import_hook_registry = {}


def module_import_hook_results():
    return _module_import_hook_results


def _module_import_hook(target, module, function):
    def _instrument(target):
        _logger.debug("instrument module %s" % ((target, module, function),))

        try:
            instrumented = target._nr_instrumented
        except AttributeError:
            instrumented = target._nr_instrumented = set()

        if (module, function) in instrumented:
            _logger.debug("instrumentation already run %s" % ((target, module, function),))
            return

        instrumented.add((module, function))

        try:
            getattr(newrelic.api.import_hook.import_module(module), function)(target)

            _module_import_hook_results[(target.__name__, module, function)] = ""

        except Exception:
            _module_import_hook_results[(target.__name__, module, function)] = traceback.format_exception(
                *sys.exc_info()
            )

            _raise_instrumentation_error("import-hook", locals())

    return _instrument


def _process_module_configuration():
    for section in _config_object.sections():
        if not section.startswith("import-hook:"):
            continue

        enabled = False

        try:
            enabled = _config_object.getboolean(section, "enabled")
        except ConfigParser.NoOptionError:
            pass
        except Exception:
            _raise_configuration_error(section)

        if not enabled:
            continue

        try:
            execute = _config_object.get(section, "execute")
            fields = execute.split(":", 1)
            module = fields[0]
            function = "instrument"
            if len(fields) != 1:
                function = fields[1]

            target = section.split(":", 1)[1]

            if target not in _module_import_hook_registry:
                _module_import_hook_registry[target] = (module, function)

                _logger.debug("register module %s" % ((target, module, function),))

                hook = _module_import_hook(target, module, function)
                newrelic.api.import_hook.register_import_hook(target, hook)

                _module_import_hook_results.setdefault((target, module, function), None)

        except Exception:
            _raise_configuration_error(section)


def _module_function_glob(module, object_path):
    """Match functions and class methods in a module to file globbing syntax."""
    if not any([c in object_path for c in {"*", "?", "["}]):  # Identify globbing patterns
        return (object_path,)  # Returned value must be iterable
    else:
        # Gather module functions
        try:
            available_functions = {k: v for k, v in module.__dict__.items() if callable(v) and not isinstance(v, type)}
        except Exception:
            # Default to empty dict if no functions available
            available_functions = dict()

        # Gather module classes and methods
        try:
            available_classes = {k: v for k, v in module.__dict__.items() if isinstance(v, type)}
            for cls in available_classes:
                try:
                    # Skip adding individual class's methods on failure
                    available_functions.update(
                        {
                            "%s.%s" % (cls, k): v
                            for k, v in available_classes.get(cls).__dict__.items()
                            if callable(v) and not isinstance(v, type)
                        }
                    )
                except Exception:
                    pass
        except Exception:
            # Skip adding all class methods on failure
            pass

        # Under the hood uses fnmatch, which uses os.path.normcase
        # On windows this would cause issues with case insensitivity,
        # but on all other operating systems there should be no issues.
        return fnmatch.filter(available_functions, object_path)


# Setup wsgi application wrapper defined in configuration file.


def _wsgi_application_import_hook(object_path, application):
    def _instrument(target):
        try:
            for func in _module_function_glob(target, object_path):
                _logger.debug("wrap wsgi-application %s", (target, func, application))
                newrelic.api.wsgi_application.wrap_wsgi_application(target, func, application)
        except Exception:
            _raise_instrumentation_error("wsgi-application", locals())

    return _instrument


def _process_wsgi_application_configuration():
    for section in _config_object.sections():
        if not section.startswith("wsgi-application:"):
            continue

        enabled = False

        try:
            enabled = _config_object.getboolean(section, "enabled")
        except ConfigParser.NoOptionError:
            pass
        except Exception:
            _raise_configuration_error(section)

        if not enabled:
            continue

        try:
            function = _config_object.get(section, "function")
            (module, object_path) = function.split(":", 1)

            application = None

            if _config_object.has_option(section, "application"):
                application = _config_object.get(section, "application")

            _logger.debug("register wsgi-application %s" % ((module, object_path, application),))

            hook = _wsgi_application_import_hook(object_path, application)
            newrelic.api.import_hook.register_import_hook(module, hook)
        except Exception:
            _raise_configuration_error(section)


# Setup background task wrapper defined in configuration file.


def _background_task_import_hook(object_path, application, name, group):
    def _instrument(target):
        try:
            for func in _module_function_glob(target, object_path):
                _logger.debug("wrap background-task %s", (target, func, application, name, group))
                newrelic.api.background_task.wrap_background_task(target, func, application, name, group)
        except Exception:
            _raise_instrumentation_error("background-task", locals())

    return _instrument


def _process_background_task_configuration():
    for section in _config_object.sections():
        if not section.startswith("background-task:"):
            continue

        enabled = False

        try:
            enabled = _config_object.getboolean(section, "enabled")
        except ConfigParser.NoOptionError:
            pass
        except Exception:
            _raise_configuration_error(section)

        if not enabled:
            continue

        try:
            function = _config_object.get(section, "function")
            (module, object_path) = function.split(":", 1)

            application = None
            name = None
            group = "Function"

            if _config_object.has_option(section, "application"):
                application = _config_object.get(section, "application")
            if _config_object.has_option(section, "name"):
                name = _config_object.get(section, "name")
            if _config_object.has_option(section, "group"):
                group = _config_object.get(section, "group")

            if name and name.startswith("lambda "):
                vars = {"callable_name": newrelic.api.object_wrapper.callable_name}
                name = eval(name, vars)  # nosec

            _logger.debug("register background-task %s" % ((module, object_path, application, name, group),))

            hook = _background_task_import_hook(object_path, application, name, group)
            newrelic.api.import_hook.register_import_hook(module, hook)
        except Exception:
            _raise_configuration_error(section)


# Setup database traces defined in configuration file.


def _database_trace_import_hook(object_path, sql):
    def _instrument(target):
        try:
            for func in _module_function_glob(target, object_path):
                _logger.debug("wrap database-trace %s", (target, func, sql))
                newrelic.api.database_trace.wrap_database_trace(target, func, sql)
        except Exception:
            _raise_instrumentation_error("database-trace", locals())

    return _instrument


def _process_database_trace_configuration():
    for section in _config_object.sections():
        if not section.startswith("database-trace:"):
            continue

        enabled = False

        try:
            enabled = _config_object.getboolean(section, "enabled")
        except ConfigParser.NoOptionError:
            pass
        except Exception:
            _raise_configuration_error(section)

        if not enabled:
            continue

        try:
            function = _config_object.get(section, "function")
            (module, object_path) = function.split(":", 1)

            sql = _config_object.get(section, "sql")

            if sql.startswith("lambda "):
                vars = {"callable_name": newrelic.api.object_wrapper.callable_name}
                sql = eval(sql, vars)  # nosec

            _logger.debug("register database-trace %s" % ((module, object_path, sql),))

            hook = _database_trace_import_hook(object_path, sql)
            newrelic.api.import_hook.register_import_hook(module, hook)
        except Exception:
            _raise_configuration_error(section)


# Setup external traces defined in configuration file.


def _external_trace_import_hook(object_path, library, url, method):
    def _instrument(target):
        try:
            for func in _module_function_glob(target, object_path):
                _logger.debug("wrap external-trace %s", (target, func, library, url, method))
                newrelic.api.external_trace.wrap_external_trace(target, func, library, url, method)
        except Exception:
            _raise_instrumentation_error("external-trace", locals())

    return _instrument


def _process_external_trace_configuration():
    for section in _config_object.sections():
        if not section.startswith("external-trace:"):
            continue

        enabled = False

        try:
            enabled = _config_object.getboolean(section, "enabled")
        except ConfigParser.NoOptionError:
            pass
        except Exception:
            _raise_configuration_error(section)

        if not enabled:
            continue

        try:
            function = _config_object.get(section, "function")
            (module, object_path) = function.split(":", 1)

            method = None

            library = _config_object.get(section, "library")
            url = _config_object.get(section, "url")
            if _config_object.has_option(section, "method"):
                method = _config_object.get(section, "method")

            if url.startswith("lambda "):
                vars = {"callable_name": newrelic.api.object_wrapper.callable_name}
                url = eval(url, vars)  # nosec

            if method and method.startswith("lambda "):
                vars = {"callable_name": newrelic.api.object_wrapper.callable_name}
                method = eval(method, vars)  # nosec

            _logger.debug("register external-trace %s" % ((module, object_path, library, url, method),))

            hook = _external_trace_import_hook(object_path, library, url, method)
            newrelic.api.import_hook.register_import_hook(module, hook)
        except Exception:
            _raise_configuration_error(section)


# Setup function traces defined in configuration file.


def _function_trace_import_hook(object_path, name, group, label, params, terminal, rollup):
    def _instrument(target):
        try:
            for func in _module_function_glob(target, object_path):
                _logger.debug("wrap function-trace %s", (target, func, name, group, label, params, terminal, rollup))
                newrelic.api.function_trace.wrap_function_trace(
                    target, func, name, group, label, params, terminal, rollup
                )
        except Exception:
            _raise_instrumentation_error("function-trace", locals())

    return _instrument


def _process_function_trace_configuration():
    for section in _config_object.sections():
        if not section.startswith("function-trace:"):
            continue

        enabled = False

        try:
            enabled = _config_object.getboolean(section, "enabled")
        except ConfigParser.NoOptionError:
            pass
        except Exception:
            _raise_configuration_error(section)

        if not enabled:
            continue

        try:
            function = _config_object.get(section, "function")
            (module, object_path) = function.split(":", 1)

            name = None
            group = "Function"
            label = None
            params = None
            terminal = False
            rollup = None

            if _config_object.has_option(section, "name"):
                name = _config_object.get(section, "name")
            if _config_object.has_option(section, "group"):
                group = _config_object.get(section, "group")
            if _config_object.has_option(section, "label"):
                label = _config_object.get(section, "label")
            if _config_object.has_option(section, "terminal"):
                terminal = _config_object.getboolean(section, "terminal")
            if _config_object.has_option(section, "rollup"):
                rollup = _config_object.get(section, "rollup")

            if name and name.startswith("lambda "):
                vars = {"callable_name": newrelic.api.object_wrapper.callable_name}
                name = eval(name, vars)  # nosec

            _logger.debug(
                "register function-trace %s" % ((module, object_path, name, group, label, params, terminal, rollup),)
            )

            hook = _function_trace_import_hook(object_path, name, group, label, params, terminal, rollup)
            newrelic.api.import_hook.register_import_hook(module, hook)
        except Exception:
            _raise_configuration_error(section)


# Setup generator traces defined in configuration file.


def _generator_trace_import_hook(object_path, name, group):
    def _instrument(target):
        try:
            for func in _module_function_glob(target, object_path):
                _logger.debug("wrap generator-trace %s", (target, func, name, group))
                newrelic.api.generator_trace.wrap_generator_trace(target, func, name, group)
        except Exception:
            _raise_instrumentation_error("generator-trace", locals())

    return _instrument


def _process_generator_trace_configuration():
    for section in _config_object.sections():
        if not section.startswith("generator-trace:"):
            continue

        enabled = False

        try:
            enabled = _config_object.getboolean(section, "enabled")
        except ConfigParser.NoOptionError:
            pass
        except Exception:
            _raise_configuration_error(section)

        if not enabled:
            continue

        try:
            function = _config_object.get(section, "function")
            (module, object_path) = function.split(":", 1)

            name = None
            group = "Function"

            if _config_object.has_option(section, "name"):
                name = _config_object.get(section, "name")
            if _config_object.has_option(section, "group"):
                group = _config_object.get(section, "group")

            if name and name.startswith("lambda "):
                vars = {"callable_name": newrelic.api.object_wrapper.callable_name}
                name = eval(name, vars)  # nosec

            _logger.debug("register generator-trace %s" % ((module, object_path, name, group),))

            hook = _generator_trace_import_hook(object_path, name, group)
            newrelic.api.import_hook.register_import_hook(module, hook)
        except Exception:
            _raise_configuration_error(section)


# Setup profile traces defined in configuration file.


def _profile_trace_import_hook(object_path, name, group, depth):
    def _instrument(target):
        try:
            for func in _module_function_glob(target, object_path):
                _logger.debug("wrap profile-trace %s", (target, func, name, group, depth))
                newrelic.api.profile_trace.wrap_profile_trace(target, func, name, group, depth=depth)
        except Exception:
            _raise_instrumentation_error("profile-trace", locals())

    return _instrument


def _process_profile_trace_configuration():
    for section in _config_object.sections():
        if not section.startswith("profile-trace:"):
            continue

        enabled = False

        try:
            enabled = _config_object.getboolean(section, "enabled")
        except ConfigParser.NoOptionError:
            pass
        except Exception:
            _raise_configuration_error(section)

        if not enabled:
            continue

        try:
            function = _config_object.get(section, "function")
            (module, object_path) = function.split(":", 1)

            name = None
            group = "Function"
            depth = 3

            if _config_object.has_option(section, "name"):
                name = _config_object.get(section, "name")
            if _config_object.has_option(section, "group"):
                group = _config_object.get(section, "group")
            if _config_object.has_option(section, "depth"):
                depth = _config_object.get(section, "depth")

            if name and name.startswith("lambda "):
                vars = {"callable_name": newrelic.api.object_wrapper.callable_name}
                name = eval(name, vars)  # nosec

            _logger.debug("register profile-trace %s" % ((module, object_path, name, group, depth),))

            hook = _profile_trace_import_hook(object_path, name, group, depth=depth)
            newrelic.api.import_hook.register_import_hook(module, hook)
        except Exception:
            _raise_configuration_error(section)


# Setup memcache traces defined in configuration file.


def _memcache_trace_import_hook(object_path, command):
    def _instrument(target):
        try:
            for func in _module_function_glob(target, object_path):
                _logger.debug("wrap memcache-trace %s", (target, func, command))
                newrelic.api.memcache_trace.wrap_memcache_trace(target, func, command)
        except Exception:
            _raise_instrumentation_error("memcache-trace", locals())

    return _instrument


def _process_memcache_trace_configuration():
    for section in _config_object.sections():
        if not section.startswith("memcache-trace:"):
            continue

        enabled = False

        try:
            enabled = _config_object.getboolean(section, "enabled")
        except ConfigParser.NoOptionError:
            pass
        except Exception:
            _raise_configuration_error(section)

        if not enabled:
            continue

        try:
            function = _config_object.get(section, "function")
            (module, object_path) = function.split(":", 1)

            command = _config_object.get(section, "command")

            if command.startswith("lambda "):
                vars = {"callable_name": newrelic.api.object_wrapper.callable_name}
                command = eval(command, vars)  # nosec

            _logger.debug("register memcache-trace %s", (module, object_path, command))

            hook = _memcache_trace_import_hook(object_path, command)
            newrelic.api.import_hook.register_import_hook(module, hook)
        except Exception:
            _raise_configuration_error(section)


# Setup name transaction wrapper defined in configuration file.


def _transaction_name_import_hook(object_path, name, group, priority):
    def _instrument(target):
        try:
            for func in _module_function_glob(target, object_path):
                _logger.debug("wrap transaction-name %s" % ((target, func, name, group, priority),))
                newrelic.api.transaction_name.wrap_transaction_name(target, func, name, group, priority)
        except Exception:
            _raise_instrumentation_error("transaction-name", locals())

    return _instrument


def _process_transaction_name_configuration():
    for section in _config_object.sections():
        # Support 'name-transaction' for backward compatibility.
        if not section.startswith("transaction-name:") and not section.startswith("name-transaction:"):
            continue

        enabled = False

        try:
            enabled = _config_object.getboolean(section, "enabled")
        except ConfigParser.NoOptionError:
            pass
        except Exception:
            _raise_configuration_error(section)

        if not enabled:
            continue

        try:
            function = _config_object.get(section, "function")
            (module, object_path) = function.split(":", 1)

            name = None
            group = "Function"
            priority = None

            if _config_object.has_option(section, "name"):
                name = _config_object.get(section, "name")
            if _config_object.has_option(section, "group"):
                group = _config_object.get(section, "group")
            if _config_object.has_option(section, "priority"):
                priority = _config_object.getint(section, "priority")

            if name and name.startswith("lambda "):
                vars = {"callable_name": newrelic.api.object_wrapper.callable_name}
                name = eval(name, vars)  # nosec

            _logger.debug("register transaction-name %s" % ((module, object_path, name, group, priority),))

            hook = _transaction_name_import_hook(object_path, name, group, priority)
            newrelic.api.import_hook.register_import_hook(module, hook)
        except Exception:
            _raise_configuration_error(section)


# Setup error trace wrapper defined in configuration file.


def _error_trace_import_hook(object_path, ignore, expected):
    def _instrument(target):
        try:
            for func in _module_function_glob(target, object_path):
                _logger.debug("wrap error-trace %s", (target, func, ignore, expected))
                newrelic.api.error_trace.wrap_error_trace(target, func, ignore, expected, None)
        except Exception:
            _raise_instrumentation_error("error-trace", locals())

    return _instrument


def _process_error_trace_configuration():
    for section in _config_object.sections():
        if not section.startswith("error-trace:"):
            continue

        enabled = False

        try:
            enabled = _config_object.getboolean(section, "enabled")
        except ConfigParser.NoOptionError:
            pass
        except Exception:
            _raise_configuration_error(section)

        if not enabled:
            continue

        try:
            function = _config_object.get(section, "function")
            (module, object_path) = function.split(":", 1)

            ignore_classes = []
            expected_classes = []

            if _config_object.has_option(section, "ignore_classes"):
                ignore_classes = _config_object.get(section, "ignore_classes").split()

            if _config_object.has_option(section, "ignore_errors"):
                if _config_object.has_option(section, "ignore_classes"):
                    _logger.info("Ignoring deprecated setting: ignore_errors. Please use new setting: ignore_classes.")
                else:
                    _logger.info("Deprecated setting found: ignore_errors. Please use new setting: ignore_classes.")
                    ignore_classes = _config_object.get(section, "ignore_errors").split()

            if _config_object.has_option(section, "expected_classes"):
                expected_classes = _config_object.get(section, "expected_classes").split()

            _logger.debug("register error-trace %s", (module, object_path, ignore_classes, expected_classes))

            hook = _error_trace_import_hook(object_path, ignore_classes, expected_classes)
            newrelic.api.import_hook.register_import_hook(module, hook)
        except Exception:
            _raise_configuration_error(section)


# Automatic data source loading defined in configuration file.

_data_sources = []


def _process_data_source_configuration():
    for section in _config_object.sections():
        if not section.startswith("data-source:"):
            continue

        enabled = False

        try:
            enabled = _config_object.getboolean(section, "enabled")
        except ConfigParser.NoOptionError:
            pass
        except Exception:
            _raise_configuration_error(section)

        if not enabled:
            continue

        try:
            function = _config_object.get(section, "function")
            (module, object_path) = function.split(":", 1)

            application = None
            name = None
            settings = {}
            properties = {}

            if _config_object.has_option(section, "application"):
                application = _config_object.get(section, "application")
            if _config_object.has_option(section, "name"):
                name = _config_object.get(section, "name")

            if _config_object.has_option(section, "settings"):
                config_section = _config_object.get(section, "settings")
                settings.update(_config_object.items(config_section))

            properties.update(_config_object.items(section))

            properties.pop("enabled", None)
            properties.pop("function", None)
            properties.pop("application", None)
            properties.pop("name", None)
            properties.pop("settings", None)

            _logger.debug("register data-source %s", (module, object_path, name))

            _data_sources.append((section, module, object_path, application, name, settings, properties))
        except Exception:
            _raise_configuration_error(section)


def _startup_data_source():
    _logger.debug("Registering data sources defined in configuration.")

    agent_instance = newrelic.core.agent.agent_instance()

    for (
        section,
        module,
        object_path,
        application,
        name,
        settings,
        properties,
    ) in _data_sources:
        try:
            source = getattr(newrelic.api.import_hook.import_module(module), object_path)

            agent_instance.register_data_source(source, application, name, settings, **properties)

        except Exception:
            _logger.exception(
                "Attempt to register data source %s:%s with "
                "name %r from section %r of agent configuration file "
                "has failed. Data source will be skipped.",
                module,
                object_path,
                name,
                section,
            )


_data_sources_done = False


def _setup_data_source():

    global _data_sources_done

    if _data_sources_done:
        return

    _data_sources_done = True

    if _data_sources:
        newrelic.core.agent.Agent.run_on_startup(_startup_data_source)


# Setup function profiler defined in configuration file.


def _function_profile_import_hook(object_path, filename, delay, checkpoint):
    def _instrument(target):
        try:
            for func in _module_function_glob(target, object_path):
                _logger.debug("wrap function-profile %s", (target, func, filename, delay, checkpoint))
                newrelic.api.function_profile.wrap_function_profile(target, func, filename, delay, checkpoint)
        except Exception:
            _raise_instrumentation_error("function-profile", locals())

    return _instrument


def _process_function_profile_configuration():
    for section in _config_object.sections():
        if not section.startswith("function-profile:"):
            continue

        enabled = False

        try:
            enabled = _config_object.getboolean(section, "enabled")
        except ConfigParser.NoOptionError:
            pass
        except Exception:
            _raise_configuration_error(section)

        if not enabled:
            continue

        try:
            function = _config_object.get(section, "function")
            (module, object_path) = function.split(":", 1)

            filename = None
            delay = 1.0
            checkpoint = 30

            filename = _config_object.get(section, "filename")

            if _config_object.has_option(section, "delay"):
                delay = _config_object.getfloat(section, "delay")
            if _config_object.has_option(section, "checkpoint"):
                checkpoint = _config_object.getfloat(section, "checkpoint")

            _logger.debug("register function-profile %s" % ((module, object_path, filename, delay, checkpoint),))

            hook = _function_profile_import_hook(object_path, filename, delay, checkpoint)
            newrelic.api.import_hook.register_import_hook(module, hook)
        except Exception:
            _raise_configuration_error(section)


def _process_module_definition(target, module, function="instrument"):
    enabled = True
    execute = None

    # XXX This check makes the following checks to see if import hook
    # was defined in agent configuration file redundant. Leave it as is
    # for now until can clean up whole configuration system.

    if target in _module_import_hook_registry:
        return

    try:
        section = "import-hook:%s" % target
        if _config_object.has_section(section):
            enabled = _config_object.getboolean(section, "enabled")
    except ConfigParser.NoOptionError:
        pass
    except Exception:
        _raise_configuration_error(section)

    try:
        if _config_object.has_option(section, "execute"):
            execute = _config_object.get(section, "execute")

    except Exception:
        _raise_configuration_error(section)

    try:
        if enabled and not execute:
            _module_import_hook_registry[target] = (module, function)

            _logger.debug("register module %s", (target, module, function))

            newrelic.api.import_hook.register_import_hook(target, _module_import_hook(target, module, function))

            _module_import_hook_results.setdefault((target, module, function), None)

    except Exception:
        _raise_instrumentation_error("import-hook", locals())


ASYNCIO_HOOK = ("asyncio", "newrelic.core.trace_cache", "asyncio_loaded")
GREENLET_HOOK = ("greenlet", "newrelic.core.trace_cache", "greenlet_loaded")


def _process_trace_cache_import_hooks():
    _process_module_definition(*GREENLET_HOOK)

    if GREENLET_HOOK not in _module_import_hook_results:
        pass
    elif _module_import_hook_results[GREENLET_HOOK] is None:
        trace_cache.trace_cache().greenlet = False

    _process_module_definition(*ASYNCIO_HOOK)

    if ASYNCIO_HOOK not in _module_import_hook_results:
        pass
    elif _module_import_hook_results[ASYNCIO_HOOK] is None:
        trace_cache.trace_cache().asyncio = False


def _process_module_builtin_defaults():
    _process_module_definition(
        "asyncio.base_events",
        "newrelic.hooks.coroutines_asyncio",
        "instrument_asyncio_base_events",
    )
    _process_module_definition(
        "asyncio.events",
        "newrelic.hooks.coroutines_asyncio",
        "instrument_asyncio_events",
    )

    _process_module_definition("asgiref.sync", "newrelic.hooks.adapter_asgiref", "instrument_asgiref_sync")

    _process_module_definition(
        "django.core.handlers.base",
        "newrelic.hooks.framework_django",
        "instrument_django_core_handlers_base",
    )
    _process_module_definition(
        "django.core.handlers.asgi",
        "newrelic.hooks.framework_django",
        "instrument_django_core_handlers_asgi",
    )
    _process_module_definition(
        "django.core.handlers.wsgi",
        "newrelic.hooks.framework_django",
        "instrument_django_core_handlers_wsgi",
    )
    _process_module_definition(
        "django.core.urlresolvers",
        "newrelic.hooks.framework_django",
        "instrument_django_core_urlresolvers",
    )
    _process_module_definition(
        "django.template",
        "newrelic.hooks.framework_django",
        "instrument_django_template",
    )
    _process_module_definition(
        "django.template.loader_tags",
        "newrelic.hooks.framework_django",
        "instrument_django_template_loader_tags",
    )
    _process_module_definition(
        "django.core.servers.basehttp",
        "newrelic.hooks.framework_django",
        "instrument_django_core_servers_basehttp",
    )
    _process_module_definition(
        "django.contrib.staticfiles.views",
        "newrelic.hooks.framework_django",
        "instrument_django_contrib_staticfiles_views",
    )
    _process_module_definition(
        "django.contrib.staticfiles.handlers",
        "newrelic.hooks.framework_django",
        "instrument_django_contrib_staticfiles_handlers",
    )
    _process_module_definition(
        "django.views.debug",
        "newrelic.hooks.framework_django",
        "instrument_django_views_debug",
    )
    _process_module_definition(
        "django.http.multipartparser",
        "newrelic.hooks.framework_django",
        "instrument_django_http_multipartparser",
    )
    _process_module_definition(
        "django.core.mail",
        "newrelic.hooks.framework_django",
        "instrument_django_core_mail",
    )
    _process_module_definition(
        "django.core.mail.message",
        "newrelic.hooks.framework_django",
        "instrument_django_core_mail_message",
    )
    _process_module_definition(
        "django.views.generic.base",
        "newrelic.hooks.framework_django",
        "instrument_django_views_generic_base",
    )
    _process_module_definition(
        "django.core.management.base",
        "newrelic.hooks.framework_django",
        "instrument_django_core_management_base",
    )
    _process_module_definition(
        "django.template.base",
        "newrelic.hooks.framework_django",
        "instrument_django_template_base",
    )
    _process_module_definition(
        "django.middleware.gzip",
        "newrelic.hooks.framework_django",
        "instrument_django_gzip_middleware",
    )

    # New modules in Django 1.10
    _process_module_definition(
        "django.urls.resolvers",
        "newrelic.hooks.framework_django",
        "instrument_django_core_urlresolvers",
    )
    _process_module_definition(
        "django.urls.base",
        "newrelic.hooks.framework_django",
        "instrument_django_urls_base",
    )
    _process_module_definition(
        "django.core.handlers.exception",
        "newrelic.hooks.framework_django",
        "instrument_django_core_handlers_exception",
    )

    _process_module_definition("falcon.api", "newrelic.hooks.framework_falcon", "instrument_falcon_api")
    _process_module_definition("falcon.app", "newrelic.hooks.framework_falcon", "instrument_falcon_app")
    _process_module_definition(
        "falcon.routing.util",
        "newrelic.hooks.framework_falcon",
        "instrument_falcon_routing_util",
    )

    _process_module_definition(
        "fastapi.routing",
        "newrelic.hooks.framework_fastapi",
        "instrument_fastapi_routing",
    )

    _process_module_definition("flask.app", "newrelic.hooks.framework_flask", "instrument_flask_app")
    _process_module_definition(
        "flask.templating",
        "newrelic.hooks.framework_flask",
        "instrument_flask_templating",
    )
    _process_module_definition(
        "flask.blueprints",
        "newrelic.hooks.framework_flask",
        "instrument_flask_blueprints",
    )
    _process_module_definition("flask.views", "newrelic.hooks.framework_flask", "instrument_flask_views")

    _process_module_definition(
        "flask_compress",
        "newrelic.hooks.middleware_flask_compress",
        "instrument_flask_compress",
    )

    _process_module_definition("flask_restful", "newrelic.hooks.component_flask_rest", "instrument_flask_rest")
    _process_module_definition(
        "flask_restplus.api",
        "newrelic.hooks.component_flask_rest",
        "instrument_flask_rest",
    )
    _process_module_definition(
        "flask_restx.api",
        "newrelic.hooks.component_flask_rest",
        "instrument_flask_rest",
    )

    _process_module_definition(
        "graphql_server",
        "newrelic.hooks.component_graphqlserver",
        "instrument_graphqlserver",
    )

    _process_module_definition(
        "sentry_sdk.integrations.asgi", "newrelic.hooks.component_sentry", "instrument_sentry_sdk_integrations_asgi"
    )

    # _process_module_definition('web.application',
    #        'newrelic.hooks.framework_webpy')
    # _process_module_definition('web.template',
    #        'newrelic.hooks.framework_webpy')

    _process_module_definition(
        "gluon.compileapp",
        "newrelic.hooks.framework_web2py",
        "instrument_gluon_compileapp",
    )
    _process_module_definition(
        "gluon.restricted",
        "newrelic.hooks.framework_web2py",
        "instrument_gluon_restricted",
    )
    _process_module_definition("gluon.main", "newrelic.hooks.framework_web2py", "instrument_gluon_main")
    _process_module_definition("gluon.template", "newrelic.hooks.framework_web2py", "instrument_gluon_template")
    _process_module_definition("gluon.tools", "newrelic.hooks.framework_web2py", "instrument_gluon_tools")
    _process_module_definition("gluon.http", "newrelic.hooks.framework_web2py", "instrument_gluon_http")

    _process_module_definition("httpx._client", "newrelic.hooks.external_httpx", "instrument_httpx_client")

    _process_module_definition("gluon.contrib.feedparser", "newrelic.hooks.external_feedparser")
    _process_module_definition("gluon.contrib.memcache.memcache", "newrelic.hooks.memcache_memcache")

    _process_module_definition(
        "graphene.types.schema",
        "newrelic.hooks.framework_graphene",
        "instrument_graphene_types_schema",
    )

    _process_module_definition(
        "graphql.graphql",
        "newrelic.hooks.framework_graphql",
        "instrument_graphql",
    )
    _process_module_definition(
        "graphql.execution.execute",
        "newrelic.hooks.framework_graphql",
        "instrument_graphql_execute",
    )
    _process_module_definition(
        "graphql.execution.executor",
        "newrelic.hooks.framework_graphql",
        "instrument_graphql_execute",
    )
    _process_module_definition(
        "graphql.execution.middleware",
        "newrelic.hooks.framework_graphql",
        "instrument_graphql_execution_middleware",
    )
    _process_module_definition(
        "graphql.execution.utils",
        "newrelic.hooks.framework_graphql",
        "instrument_graphql_execution_utils",
    )
    _process_module_definition(
        "graphql.error.located_error",
        "newrelic.hooks.framework_graphql",
        "instrument_graphql_error_located_error",
    )
    _process_module_definition(
        "graphql.language.parser",
        "newrelic.hooks.framework_graphql",
        "instrument_graphql_parser",
    )
    _process_module_definition(
        "graphql.validation.validate",
        "newrelic.hooks.framework_graphql",
        "instrument_graphql_validate",
    )
    _process_module_definition(
        "graphql.validation.validation",
        "newrelic.hooks.framework_graphql",
        "instrument_graphql_validate",
    )

    _process_module_definition(
        "ariadne.asgi",
        "newrelic.hooks.framework_ariadne",
        "instrument_ariadne_asgi",
    )
    _process_module_definition(
        "ariadne.graphql",
        "newrelic.hooks.framework_ariadne",
        "instrument_ariadne_execute",
    )
    _process_module_definition(
        "ariadne.wsgi",
        "newrelic.hooks.framework_ariadne",
        "instrument_ariadne_wsgi",
    )

    _process_module_definition("grpc._channel", "newrelic.hooks.framework_grpc", "instrument_grpc__channel")
    _process_module_definition("grpc._server", "newrelic.hooks.framework_grpc", "instrument_grpc_server")

    _process_module_definition("pylons.wsgiapp", "newrelic.hooks.framework_pylons")
    _process_module_definition("pylons.controllers.core", "newrelic.hooks.framework_pylons")
    _process_module_definition("pylons.templating", "newrelic.hooks.framework_pylons")

    _process_module_definition("bottle", "newrelic.hooks.framework_bottle", "instrument_bottle")

    _process_module_definition(
        "cherrypy._cpreqbody",
        "newrelic.hooks.framework_cherrypy",
        "instrument_cherrypy__cpreqbody",
    )
    _process_module_definition(
        "cherrypy._cprequest",
        "newrelic.hooks.framework_cherrypy",
        "instrument_cherrypy__cprequest",
    )
    _process_module_definition(
        "cherrypy._cpdispatch",
        "newrelic.hooks.framework_cherrypy",
        "instrument_cherrypy__cpdispatch",
    )
    _process_module_definition(
        "cherrypy._cpwsgi",
        "newrelic.hooks.framework_cherrypy",
        "instrument_cherrypy__cpwsgi",
    )
    _process_module_definition(
        "cherrypy._cptree",
        "newrelic.hooks.framework_cherrypy",
        "instrument_cherrypy__cptree",
    )

    _process_module_definition(
        "confluent_kafka.cimpl",
        "newrelic.hooks.messagebroker_confluentkafka",
        "instrument_confluentkafka_cimpl",
    )
    _process_module_definition(
        "confluent_kafka.serializing_producer",
        "newrelic.hooks.messagebroker_confluentkafka",
        "instrument_confluentkafka_serializing_producer",
    )
    _process_module_definition(
        "confluent_kafka.deserializing_consumer",
        "newrelic.hooks.messagebroker_confluentkafka",
        "instrument_confluentkafka_deserializing_consumer",
    )

    _process_module_definition(
        "kafka.consumer.group",
        "newrelic.hooks.messagebroker_kafkapython",
        "instrument_kafka_consumer_group",
    )
    _process_module_definition(
        "kafka.producer.kafka",
        "newrelic.hooks.messagebroker_kafkapython",
        "instrument_kafka_producer",
    )
    _process_module_definition(
        "kafka.coordinator.heartbeat",
        "newrelic.hooks.messagebroker_kafkapython",
        "instrument_kafka_heartbeat",
    )
    _process_module_definition(
        "kafka.consumer.group",
        "newrelic.hooks.messagebroker_kafkapython",
        "instrument_kafka_consumer_group",
    )

    _process_module_definition(
        "logging",
        "newrelic.hooks.logger_logging",
        "instrument_logging",
    )

    _process_module_definition(
        "loguru",
        "newrelic.hooks.logger_loguru",
        "instrument_loguru",
    )
    _process_module_definition(
        "loguru._logger",
        "newrelic.hooks.logger_loguru",
        "instrument_loguru_logger",
    )

    _process_module_definition(
        "paste.httpserver",
        "newrelic.hooks.adapter_paste",
        "instrument_paste_httpserver",
    )

    _process_module_definition(
        "gunicorn.app.base",
        "newrelic.hooks.adapter_gunicorn",
        "instrument_gunicorn_app_base",
    )

    _process_module_definition("cx_Oracle", "newrelic.hooks.database_cx_oracle", "instrument_cx_oracle")

    _process_module_definition("ibm_db_dbi", "newrelic.hooks.database_ibm_db_dbi", "instrument_ibm_db_dbi")

    _process_module_definition("mysql.connector", "newrelic.hooks.database_mysql", "instrument_mysql_connector")
    _process_module_definition("MySQLdb", "newrelic.hooks.database_mysqldb", "instrument_mysqldb")
    _process_module_definition("oursql", "newrelic.hooks.database_oursql", "instrument_oursql")
    _process_module_definition("pymysql", "newrelic.hooks.database_pymysql", "instrument_pymysql")

    _process_module_definition("pyodbc", "newrelic.hooks.database_pyodbc", "instrument_pyodbc")

    _process_module_definition("pymssql", "newrelic.hooks.database_pymssql", "instrument_pymssql")

    _process_module_definition("psycopg2", "newrelic.hooks.database_psycopg2", "instrument_psycopg2")
    _process_module_definition(
        "psycopg2._psycopg2",
        "newrelic.hooks.database_psycopg2",
        "instrument_psycopg2__psycopg2",
    )
    _process_module_definition(
        "psycopg2.extensions",
        "newrelic.hooks.database_psycopg2",
        "instrument_psycopg2_extensions",
    )
    _process_module_definition(
        "psycopg2._json",
        "newrelic.hooks.database_psycopg2",
        "instrument_psycopg2__json",
    )
    _process_module_definition(
        "psycopg2._range",
        "newrelic.hooks.database_psycopg2",
        "instrument_psycopg2__range",
    )
    _process_module_definition("psycopg2.sql", "newrelic.hooks.database_psycopg2", "instrument_psycopg2_sql")

    _process_module_definition("psycopg2ct", "newrelic.hooks.database_psycopg2ct", "instrument_psycopg2ct")
    _process_module_definition(
        "psycopg2ct.extensions",
        "newrelic.hooks.database_psycopg2ct",
        "instrument_psycopg2ct_extensions",
    )

    _process_module_definition(
        "psycopg2cffi",
        "newrelic.hooks.database_psycopg2cffi",
        "instrument_psycopg2cffi",
    )
    _process_module_definition(
        "psycopg2cffi.extensions",
        "newrelic.hooks.database_psycopg2cffi",
        "instrument_psycopg2cffi_extensions",
    )

    _process_module_definition(
        "asyncpg.connect_utils",
        "newrelic.hooks.database_asyncpg",
        "instrument_asyncpg_connect_utils",
    )
    _process_module_definition(
        "asyncpg.protocol",
        "newrelic.hooks.database_asyncpg",
        "instrument_asyncpg_protocol",
    )

    _process_module_definition(
        "postgresql.driver.dbapi20",
        "newrelic.hooks.database_postgresql",
        "instrument_postgresql_driver_dbapi20",
    )

    _process_module_definition(
        "postgresql.interface.proboscis.dbapi2",
        "newrelic.hooks.database_postgresql",
        "instrument_postgresql_interface_proboscis_dbapi2",
    )

    _process_module_definition("sqlite3", "newrelic.hooks.database_sqlite", "instrument_sqlite3")
    _process_module_definition("sqlite3.dbapi2", "newrelic.hooks.database_sqlite", "instrument_sqlite3_dbapi2")

    _process_module_definition("pysqlite2", "newrelic.hooks.database_sqlite", "instrument_sqlite3")
    _process_module_definition(
        "pysqlite2.dbapi2",
        "newrelic.hooks.database_sqlite",
        "instrument_sqlite3_dbapi2",
    )

    _process_module_definition("memcache", "newrelic.hooks.datastore_memcache", "instrument_memcache")
    _process_module_definition("umemcache", "newrelic.hooks.datastore_umemcache", "instrument_umemcache")
    _process_module_definition(
        "pylibmc.client",
        "newrelic.hooks.datastore_pylibmc",
        "instrument_pylibmc_client",
    )
    _process_module_definition(
        "bmemcached.client",
        "newrelic.hooks.datastore_bmemcached",
        "instrument_bmemcached_client",
    )
    _process_module_definition(
        "pymemcache.client",
        "newrelic.hooks.datastore_pymemcache",
        "instrument_pymemcache_client",
    )

    _process_module_definition("jinja2.environment", "newrelic.hooks.template_jinja2")

    _process_module_definition("mako.runtime", "newrelic.hooks.template_mako", "instrument_mako_runtime")
    _process_module_definition("mako.template", "newrelic.hooks.template_mako", "instrument_mako_template")

    _process_module_definition("genshi.template.base", "newrelic.hooks.template_genshi")

    if six.PY2:
        _process_module_definition("httplib", "newrelic.hooks.external_httplib")
    else:
        _process_module_definition("http.client", "newrelic.hooks.external_httplib")

    _process_module_definition("httplib2", "newrelic.hooks.external_httplib2")

    if six.PY2:
        _process_module_definition("urllib", "newrelic.hooks.external_urllib")
    else:
        _process_module_definition("urllib.request", "newrelic.hooks.external_urllib")

    if six.PY2:
        _process_module_definition("urllib2", "newrelic.hooks.external_urllib2")

    _process_module_definition(
        "urllib3.connectionpool",
        "newrelic.hooks.external_urllib3",
        "instrument_urllib3_connectionpool",
    )
    _process_module_definition(
        "urllib3.connection",
        "newrelic.hooks.external_urllib3",
        "instrument_urllib3_connection",
    )
    _process_module_definition(
        "requests.packages.urllib3.connection",
        "newrelic.hooks.external_urllib3",
        "instrument_urllib3_connection",
    )

    _process_module_definition(
        "starlette.requests",
        "newrelic.hooks.framework_starlette",
        "instrument_starlette_requests",
    )
    _process_module_definition(
        "starlette.routing",
        "newrelic.hooks.framework_starlette",
        "instrument_starlette_routing",
    )
    _process_module_definition(
        "starlette.applications",
        "newrelic.hooks.framework_starlette",
        "instrument_starlette_applications",
    )
    _process_module_definition(
        "starlette.middleware.errors",
        "newrelic.hooks.framework_starlette",
        "instrument_starlette_middleware_errors",
    )
    _process_module_definition(
        "starlette.middleware.exceptions",
        "newrelic.hooks.framework_starlette",
        "instrument_starlette_middleware_exceptions",
    )
    _process_module_definition(
        "starlette.exceptions",
        "newrelic.hooks.framework_starlette",
        "instrument_starlette_exceptions",
    )
    _process_module_definition(
        "starlette.background",
        "newrelic.hooks.framework_starlette",
        "instrument_starlette_background_task",
    )
    _process_module_definition(
        "starlette.concurrency",
        "newrelic.hooks.framework_starlette",
        "instrument_starlette_concurrency",
    )

    _process_module_definition(
        "strawberry.asgi",
        "newrelic.hooks.framework_strawberry",
        "instrument_strawberry_asgi",
    )

    _process_module_definition(
        "strawberry.schema.schema",
        "newrelic.hooks.framework_strawberry",
        "instrument_strawberry_schema",
    )

    _process_module_definition(
        "strawberry.schema.schema_converter",
        "newrelic.hooks.framework_strawberry",
        "instrument_strawberry_schema_converter",
    )

    _process_module_definition("uvicorn.config", "newrelic.hooks.adapter_uvicorn", "instrument_uvicorn_config")

    _process_module_definition(
        "hypercorn.asyncio.run", "newrelic.hooks.adapter_hypercorn", "instrument_hypercorn_asyncio_run"
    )
    _process_module_definition(
        "hypercorn.trio.run", "newrelic.hooks.adapter_hypercorn", "instrument_hypercorn_trio_run"
    )
    _process_module_definition("hypercorn.utils", "newrelic.hooks.adapter_hypercorn", "instrument_hypercorn_utils")

    _process_module_definition("daphne.server", "newrelic.hooks.adapter_daphne", "instrument_daphne_server")

    _process_module_definition("sanic.app", "newrelic.hooks.framework_sanic", "instrument_sanic_app")
    _process_module_definition("sanic.response", "newrelic.hooks.framework_sanic", "instrument_sanic_response")
    _process_module_definition(
        "sanic.touchup.service", "newrelic.hooks.framework_sanic", "instrument_sanic_touchup_service"
    )

    _process_module_definition("aiohttp.wsgi", "newrelic.hooks.framework_aiohttp", "instrument_aiohttp_wsgi")
    _process_module_definition("aiohttp.web", "newrelic.hooks.framework_aiohttp", "instrument_aiohttp_web")
    _process_module_definition(
        "aiohttp.web_reqrep",
        "newrelic.hooks.framework_aiohttp",
        "instrument_aiohttp_web_response",
    )
    _process_module_definition(
        "aiohttp.web_response",
        "newrelic.hooks.framework_aiohttp",
        "instrument_aiohttp_web_response",
    )
    _process_module_definition(
        "aiohttp.web_urldispatcher",
        "newrelic.hooks.framework_aiohttp",
        "instrument_aiohttp_web_urldispatcher",
    )
    _process_module_definition(
        "aiohttp.client",
        "newrelic.hooks.framework_aiohttp",
        "instrument_aiohttp_client",
    )
    _process_module_definition(
        "aiohttp.client_reqrep",
        "newrelic.hooks.framework_aiohttp",
        "instrument_aiohttp_client_reqrep",
    )
    _process_module_definition(
        "aiohttp.protocol",
        "newrelic.hooks.framework_aiohttp",
        "instrument_aiohttp_protocol",
    )

    _process_module_definition("requests.api", "newrelic.hooks.external_requests", "instrument_requests_api")
    _process_module_definition(
        "requests.sessions",
        "newrelic.hooks.external_requests",
        "instrument_requests_sessions",
    )

    _process_module_definition("feedparser", "newrelic.hooks.external_feedparser")

    _process_module_definition("xmlrpclib", "newrelic.hooks.external_xmlrpclib")

    _process_module_definition("dropbox", "newrelic.hooks.external_dropbox")

    _process_module_definition("facepy.graph_api", "newrelic.hooks.external_facepy")

    _process_module_definition("pysolr", "newrelic.hooks.datastore_pysolr", "instrument_pysolr")

    _process_module_definition("solr", "newrelic.hooks.datastore_solrpy", "instrument_solrpy")

    _process_module_definition("aredis.client", "newrelic.hooks.datastore_aredis", "instrument_aredis_client")

    _process_module_definition(
        "aredis.connection",
        "newrelic.hooks.datastore_aredis",
        "instrument_aredis_connection",
    )

    _process_module_definition("aioredis.client", "newrelic.hooks.datastore_aioredis", "instrument_aioredis_client")

    _process_module_definition("aioredis.commands", "newrelic.hooks.datastore_aioredis", "instrument_aioredis_client")

    _process_module_definition(
        "aioredis.connection", "newrelic.hooks.datastore_aioredis", "instrument_aioredis_connection"
    )

    _process_module_definition(
        "elasticsearch.client",
        "newrelic.hooks.datastore_elasticsearch",
        "instrument_elasticsearch_client",
    )
    _process_module_definition(
        "elasticsearch.client.cat",
        "newrelic.hooks.datastore_elasticsearch",
        "instrument_elasticsearch_client_cat",
    )
    _process_module_definition(
        "elasticsearch.client.cluster",
        "newrelic.hooks.datastore_elasticsearch",
        "instrument_elasticsearch_client_cluster",
    )
    _process_module_definition(
        "elasticsearch.client.indices",
        "newrelic.hooks.datastore_elasticsearch",
        "instrument_elasticsearch_client_indices",
    )
    _process_module_definition(
        "elasticsearch.client.nodes",
        "newrelic.hooks.datastore_elasticsearch",
        "instrument_elasticsearch_client_nodes",
    )
    _process_module_definition(
        "elasticsearch.client.snapshot",
        "newrelic.hooks.datastore_elasticsearch",
        "instrument_elasticsearch_client_snapshot",
    )
    _process_module_definition(
        "elasticsearch.client.tasks",
        "newrelic.hooks.datastore_elasticsearch",
        "instrument_elasticsearch_client_tasks",
    )
    _process_module_definition(
        "elasticsearch.client.ingest",
        "newrelic.hooks.datastore_elasticsearch",
        "instrument_elasticsearch_client_ingest",
    )
    _process_module_definition(
        "elasticsearch.connection.base",
        "newrelic.hooks.datastore_elasticsearch",
        "instrument_elasticsearch_connection_base",
    )
    _process_module_definition(
        "elasticsearch.transport",
        "newrelic.hooks.datastore_elasticsearch",
        "instrument_elasticsearch_transport",
    )

    _process_module_definition("pika.adapters", "newrelic.hooks.messagebroker_pika", "instrument_pika_adapters")
    _process_module_definition("pika.channel", "newrelic.hooks.messagebroker_pika", "instrument_pika_channel")
    _process_module_definition("pika.spec", "newrelic.hooks.messagebroker_pika", "instrument_pika_spec")

    _process_module_definition(
        "pyelasticsearch.client",
        "newrelic.hooks.datastore_pyelasticsearch",
        "instrument_pyelasticsearch_client",
    )

    _process_module_definition(
        "pymongo.connection",
        "newrelic.hooks.datastore_pymongo",
        "instrument_pymongo_connection",
    )
    _process_module_definition(
        "pymongo.mongo_client",
        "newrelic.hooks.datastore_pymongo",
        "instrument_pymongo_mongo_client",
    )
    _process_module_definition(
        "pymongo.collection",
        "newrelic.hooks.datastore_pymongo",
        "instrument_pymongo_collection",
    )

    _process_module_definition(
        "redis.connection",
        "newrelic.hooks.datastore_redis",
        "instrument_redis_connection",
    )
    _process_module_definition("redis.client", "newrelic.hooks.datastore_redis", "instrument_redis_client")

    _process_module_definition(
        "redis.commands.core", "newrelic.hooks.datastore_redis", "instrument_redis_commands_core"
    )

    _process_module_definition(
        "redis.commands.sentinel", "newrelic.hooks.datastore_redis", "instrument_redis_commands_sentinel"
    )

    _process_module_definition(
        "redis.commands.json.commands", "newrelic.hooks.datastore_redis", "instrument_redis_commands_json_commands"
    )

    _process_module_definition(
        "redis.commands.search.commands", "newrelic.hooks.datastore_redis", "instrument_redis_commands_search_commands"
    )

    _process_module_definition(
        "redis.commands.timeseries.commands",
        "newrelic.hooks.datastore_redis",
        "instrument_redis_commands_timeseries_commands",
    )

    _process_module_definition(
        "redis.commands.bf.commands", "newrelic.hooks.datastore_redis", "instrument_redis_commands_bf_commands"
    )

    _process_module_definition(
        "redis.commands.graph.commands", "newrelic.hooks.datastore_redis", "instrument_redis_commands_graph_commands"
    )

    _process_module_definition("motor", "newrelic.hooks.datastore_motor", "patch_motor")

    _process_module_definition(
        "piston.resource",
        "newrelic.hooks.component_piston",
        "instrument_piston_resource",
    )
    _process_module_definition("piston.doc", "newrelic.hooks.component_piston", "instrument_piston_doc")

    _process_module_definition(
        "tastypie.resources",
        "newrelic.hooks.component_tastypie",
        "instrument_tastypie_resources",
    )
    _process_module_definition("tastypie.api", "newrelic.hooks.component_tastypie", "instrument_tastypie_api")

    _process_module_definition(
        "sklearn.tree._classes",
        "newrelic.hooks.mlmodel_sklearn",
        "instrument_sklearn_tree_models",
    )
    # In scikit-learn < 0.21 the model classes are in tree.py instead of _classes.py.
    _process_module_definition(
        "sklearn.tree.tree",
        "newrelic.hooks.mlmodel_sklearn",
        "instrument_sklearn_tree_models",
    )
    _process_module_definition(
        "sklearn.metrics",
        "newrelic.hooks.mlmodel_sklearn",
        "instrument_sklearn_metrics",
    )

    _process_module_definition(
        "sklearn.ensemble._bagging",
        "newrelic.hooks.mlmodel_sklearn",
        "instrument_sklearn_ensemble_bagging_models",
    )

    _process_module_definition(
        "sklearn.ensemble.bagging",
        "newrelic.hooks.mlmodel_sklearn",
        "instrument_sklearn_ensemble_bagging_models",
    )

    _process_module_definition(
        "sklearn.ensemble._forest",
        "newrelic.hooks.mlmodel_sklearn",
        "instrument_sklearn_ensemble_forest_models",
    )

    _process_module_definition(
        "sklearn.ensemble.forest",
        "newrelic.hooks.mlmodel_sklearn",
        "instrument_sklearn_ensemble_forest_models",
    )

    _process_module_definition(
        "sklearn.ensemble._iforest",
        "newrelic.hooks.mlmodel_sklearn",
        "instrument_sklearn_ensemble_iforest_models",
    )

    _process_module_definition(
        "sklearn.ensemble.iforest",
        "newrelic.hooks.mlmodel_sklearn",
        "instrument_sklearn_ensemble_iforest_models",
    )

    _process_module_definition(
        "sklearn.ensemble._weight_boosting",
        "newrelic.hooks.mlmodel_sklearn",
        "instrument_sklearn_ensemble_weight_boosting_models",
    )

    _process_module_definition(
        "sklearn.ensemble.weight_boosting",
        "newrelic.hooks.mlmodel_sklearn",
        "instrument_sklearn_ensemble_weight_boosting_models",
    )

    _process_module_definition(
        "sklearn.ensemble._gb",
        "newrelic.hooks.mlmodel_sklearn",
        "instrument_sklearn_ensemble_gradient_boosting_models",
    )

    _process_module_definition(
        "sklearn.ensemble.gradient_boosting",
        "newrelic.hooks.mlmodel_sklearn",
        "instrument_sklearn_ensemble_gradient_boosting_models",
    )

    _process_module_definition(
        "sklearn.ensemble._voting",
        "newrelic.hooks.mlmodel_sklearn",
        "instrument_sklearn_ensemble_voting_models",
    )

    _process_module_definition(
        "sklearn.ensemble.voting_classifier",
        "newrelic.hooks.mlmodel_sklearn",
        "instrument_sklearn_ensemble_voting_models",
    )

    _process_module_definition(
        "sklearn.ensemble._stacking",
        "newrelic.hooks.mlmodel_sklearn",
        "instrument_sklearn_ensemble_stacking_models",
    )

    _process_module_definition(
        "sklearn.ensemble._hist_gradient_boosting.gradient_boosting",
        "newrelic.hooks.mlmodel_sklearn",
        "instrument_sklearn_ensemble_hist_models",
    )

    _process_module_definition(
<<<<<<< HEAD
        "sklearn.linear_model._base",
        "newrelic.hooks.mlmodel_sklearn",
        "instrument_sklearn_linear_models",
    )

    _process_module_definition(
        "sklearn.linear_model.base",
        "newrelic.hooks.mlmodel_sklearn",
        "instrument_sklearn_linear_models",
    )

    _process_module_definition(
        "sklearn.linear_model._bayes",
        "newrelic.hooks.mlmodel_sklearn",
        "instrument_sklearn_linear_bayes_models",
    )

    _process_module_definition(
        "sklearn.linear_model.bayes",
        "newrelic.hooks.mlmodel_sklearn",
        "instrument_sklearn_linear_bayes_models",
    )

    _process_module_definition(
        "sklearn.linear_model._least_angle",
        "newrelic.hooks.mlmodel_sklearn",
        "instrument_sklearn_linear_least_angle_models",
    )

    _process_module_definition(
        "sklearn.linear_model.least_angle",
        "newrelic.hooks.mlmodel_sklearn",
        "instrument_sklearn_linear_least_angle_models",
    )

    _process_module_definition(
        "sklearn.linear_model.coordinate_descent",
        "newrelic.hooks.mlmodel_sklearn",
        "instrument_sklearn_linear_coordinate_descent_models",
    )

    _process_module_definition(
        "sklearn.linear_model._coordinate_descent",
        "newrelic.hooks.mlmodel_sklearn",
        "instrument_sklearn_linear_coordinate_descent_models",
    )

    _process_module_definition(
        "sklearn.linear_model._glm",
        "newrelic.hooks.mlmodel_sklearn",
        "instrument_sklearn_linear_GLM_models",
    )

    _process_module_definition(
        "sklearn.linear_model._huber",
        "newrelic.hooks.mlmodel_sklearn",
        "instrument_sklearn_linear_models",
    )

    _process_module_definition(
        "sklearn.linear_model.huber",
        "newrelic.hooks.mlmodel_sklearn",
        "instrument_sklearn_linear_models",
    )

    _process_module_definition(
        "sklearn.linear_model._stochastic_gradient",
        "newrelic.hooks.mlmodel_sklearn",
        "instrument_sklearn_linear_stochastic_gradient_models",
    )

    _process_module_definition(
        "sklearn.linear_model.stochastic_gradient",
        "newrelic.hooks.mlmodel_sklearn",
        "instrument_sklearn_linear_stochastic_gradient_models",
    )

    _process_module_definition(
        "sklearn.linear_model._ridge",
        "newrelic.hooks.mlmodel_sklearn",
        "instrument_sklearn_linear_ridge_models",
    )

    _process_module_definition(
        "sklearn.linear_model.ridge",
        "newrelic.hooks.mlmodel_sklearn",
        "instrument_sklearn_linear_ridge_models",
    )

    _process_module_definition(
        "sklearn.linear_model._logistic",
        "newrelic.hooks.mlmodel_sklearn",
        "instrument_sklearn_linear_logistic_models",
    )

    _process_module_definition(
        "sklearn.linear_model.logistic",
        "newrelic.hooks.mlmodel_sklearn",
        "instrument_sklearn_linear_logistic_models",
    )

    _process_module_definition(
        "sklearn.linear_model._omp",
        "newrelic.hooks.mlmodel_sklearn",
        "instrument_sklearn_linear_OMP_models",
    )

    _process_module_definition(
        "sklearn.linear_model.omp",
        "newrelic.hooks.mlmodel_sklearn",
        "instrument_sklearn_linear_OMP_models",
    )

    _process_module_definition(
        "sklearn.linear_model._passive_aggressive",
        "newrelic.hooks.mlmodel_sklearn",
        "instrument_sklearn_linear_passive_aggressive_models",
    )

    _process_module_definition(
        "sklearn.linear_model.passive_aggressive",
        "newrelic.hooks.mlmodel_sklearn",
        "instrument_sklearn_linear_passive_aggressive_models",
    )

    _process_module_definition(
        "sklearn.linear_model._perceptron",
        "newrelic.hooks.mlmodel_sklearn",
        "instrument_sklearn_linear_models",
    )

    _process_module_definition(
        "sklearn.linear_model.perceptron",
        "newrelic.hooks.mlmodel_sklearn",
        "instrument_sklearn_linear_models",
    )

    _process_module_definition(
        "sklearn.linear_model._quantile",
        "newrelic.hooks.mlmodel_sklearn",
        "instrument_sklearn_linear_models",
    )

    _process_module_definition(
        "sklearn.linear_model._ransac",
        "newrelic.hooks.mlmodel_sklearn",
        "instrument_sklearn_linear_models",
    )

    _process_module_definition(
        "sklearn.linear_model.ransac",
        "newrelic.hooks.mlmodel_sklearn",
        "instrument_sklearn_linear_models",
    )

    _process_module_definition(
        "sklearn.linear_model._theil_sen",
        "newrelic.hooks.mlmodel_sklearn",
        "instrument_sklearn_linear_models",
    )

    _process_module_definition(
        "sklearn.linear_model.theil_sen",
        "newrelic.hooks.mlmodel_sklearn",
        "instrument_sklearn_linear_models",
=======
        "sklearn.calibration",
        "newrelic.hooks.mlmodel_sklearn",
        "instrument_sklearn_calibration_models",
>>>>>>> e3f43f2d
    )

    _process_module_definition(
        "sklearn.cluster._affinity_propagation",
        "newrelic.hooks.mlmodel_sklearn",
        "instrument_sklearn_cluster_models",
    )

    _process_module_definition(
        "sklearn.cluster.affinity_propagation_",
        "newrelic.hooks.mlmodel_sklearn",
        "instrument_sklearn_cluster_models",
    )

    _process_module_definition(
        "sklearn.cluster._agglomerative",
        "newrelic.hooks.mlmodel_sklearn",
        "instrument_sklearn_cluster_agglomerative_models",
    )

    _process_module_definition(
        "sklearn.cluster.hierarchical",
        "newrelic.hooks.mlmodel_sklearn",
        "instrument_sklearn_cluster_agglomerative_models",
    )

    _process_module_definition(
        "sklearn.cluster._birch",
        "newrelic.hooks.mlmodel_sklearn",
        "instrument_sklearn_cluster_models",
    )

    _process_module_definition(
        "sklearn.cluster.birch",
        "newrelic.hooks.mlmodel_sklearn",
        "instrument_sklearn_cluster_models",
    )

    _process_module_definition(
        "sklearn.cluster._bisect_k_means",
        "newrelic.hooks.mlmodel_sklearn",
        "instrument_sklearn_cluster_kmeans_models",
    )

    _process_module_definition(
        "sklearn.cluster._dbscan",
        "newrelic.hooks.mlmodel_sklearn",
        "instrument_sklearn_cluster_models",
    )

    _process_module_definition(
        "sklearn.cluster.dbscan_",
        "newrelic.hooks.mlmodel_sklearn",
        "instrument_sklearn_cluster_models",
    )

    _process_module_definition(
        "sklearn.cluster._feature_agglomeration",
        "newrelic.hooks.mlmodel_sklearn",
        "instrument_sklearn_cluster_models",
    )

    _process_module_definition(
        "sklearn.cluster._kmeans",
        "newrelic.hooks.mlmodel_sklearn",
        "instrument_sklearn_cluster_kmeans_models",
    )

    _process_module_definition(
        "sklearn.cluster.k_means_",
        "newrelic.hooks.mlmodel_sklearn",
        "instrument_sklearn_cluster_kmeans_models",
    )

    _process_module_definition(
        "sklearn.cluster._mean_shift",
        "newrelic.hooks.mlmodel_sklearn",
        "instrument_sklearn_cluster_models",
    )

    _process_module_definition(
        "sklearn.cluster.mean_shift_",
        "newrelic.hooks.mlmodel_sklearn",
        "instrument_sklearn_cluster_models",
    )

    _process_module_definition(
        "sklearn.cluster._optics",
        "newrelic.hooks.mlmodel_sklearn",
        "instrument_sklearn_cluster_models",
    )

    _process_module_definition(
        "sklearn.cluster._spectral",
        "newrelic.hooks.mlmodel_sklearn",
        "instrument_sklearn_cluster_clustering_models",
    )

    _process_module_definition(
        "sklearn.cluster.spectral",
        "newrelic.hooks.mlmodel_sklearn",
        "instrument_sklearn_cluster_clustering_models",
    )

    _process_module_definition(
        "sklearn.cluster._bicluster",
        "newrelic.hooks.mlmodel_sklearn",
        "instrument_sklearn_cluster_clustering_models",
    )

    _process_module_definition(
        "sklearn.cluster.bicluster",
        "newrelic.hooks.mlmodel_sklearn",
        "instrument_sklearn_cluster_clustering_models",
    )

    _process_module_definition(
        "rest_framework.views",
        "newrelic.hooks.component_djangorestframework",
        "instrument_rest_framework_views",
    )
    _process_module_definition(
        "rest_framework.decorators",
        "newrelic.hooks.component_djangorestframework",
        "instrument_rest_framework_decorators",
    )

    _process_module_definition(
        "celery.task.base",
        "newrelic.hooks.application_celery",
        "instrument_celery_app_task",
    )
    _process_module_definition(
        "celery.app.task",
        "newrelic.hooks.application_celery",
        "instrument_celery_app_task",
    )
    _process_module_definition("celery.worker", "newrelic.hooks.application_celery", "instrument_celery_worker")
    _process_module_definition(
        "celery.concurrency.processes",
        "newrelic.hooks.application_celery",
        "instrument_celery_worker",
    )
    _process_module_definition(
        "celery.concurrency.prefork",
        "newrelic.hooks.application_celery",
        "instrument_celery_worker",
    )
    # _process_module_definition('celery.loaders.base',
    #        'newrelic.hooks.application_celery',
    #        'instrument_celery_loaders_base')
    _process_module_definition(
        "celery.execute.trace",
        "newrelic.hooks.application_celery",
        "instrument_celery_execute_trace",
    )
    _process_module_definition(
        "celery.task.trace",
        "newrelic.hooks.application_celery",
        "instrument_celery_execute_trace",
    )
    _process_module_definition(
        "celery.app.trace",
        "newrelic.hooks.application_celery",
        "instrument_celery_execute_trace",
    )
    _process_module_definition("billiard.pool", "newrelic.hooks.application_celery", "instrument_billiard_pool")

    _process_module_definition("flup.server.cgi", "newrelic.hooks.adapter_flup", "instrument_flup_server_cgi")
    _process_module_definition(
        "flup.server.ajp_base",
        "newrelic.hooks.adapter_flup",
        "instrument_flup_server_ajp_base",
    )
    _process_module_definition(
        "flup.server.fcgi_base",
        "newrelic.hooks.adapter_flup",
        "instrument_flup_server_fcgi_base",
    )
    _process_module_definition(
        "flup.server.scgi_base",
        "newrelic.hooks.adapter_flup",
        "instrument_flup_server_scgi_base",
    )

    _process_module_definition("pywapi", "newrelic.hooks.external_pywapi", "instrument_pywapi")

    _process_module_definition(
        "meinheld.server",
        "newrelic.hooks.adapter_meinheld",
        "instrument_meinheld_server",
    )

    _process_module_definition(
        "waitress.server",
        "newrelic.hooks.adapter_waitress",
        "instrument_waitress_server",
    )

    _process_module_definition("gevent.wsgi", "newrelic.hooks.adapter_gevent", "instrument_gevent_wsgi")
    _process_module_definition("gevent.pywsgi", "newrelic.hooks.adapter_gevent", "instrument_gevent_pywsgi")

    _process_module_definition(
        "wsgiref.simple_server",
        "newrelic.hooks.adapter_wsgiref",
        "instrument_wsgiref_simple_server",
    )

    _process_module_definition(
        "cherrypy.wsgiserver",
        "newrelic.hooks.adapter_cherrypy",
        "instrument_cherrypy_wsgiserver",
    )

    _process_module_definition(
        "cheroot.wsgi",
        "newrelic.hooks.adapter_cheroot",
        "instrument_cheroot_wsgiserver",
    )

    _process_module_definition(
        "pyramid.router",
        "newrelic.hooks.framework_pyramid",
        "instrument_pyramid_router",
    )
    _process_module_definition(
        "pyramid.config",
        "newrelic.hooks.framework_pyramid",
        "instrument_pyramid_config_views",
    )
    _process_module_definition(
        "pyramid.config.views",
        "newrelic.hooks.framework_pyramid",
        "instrument_pyramid_config_views",
    )
    _process_module_definition(
        "pyramid.config.tweens",
        "newrelic.hooks.framework_pyramid",
        "instrument_pyramid_config_tweens",
    )

    _process_module_definition(
        "cornice.service",
        "newrelic.hooks.component_cornice",
        "instrument_cornice_service",
    )

    # _process_module_definition('twisted.web.server',
    #        'newrelic.hooks.framework_twisted',
    #        'instrument_twisted_web_server')
    # _process_module_definition('twisted.web.http',
    #        'newrelic.hooks.framework_twisted',
    #        'instrument_twisted_web_http')
    # _process_module_definition('twisted.web.resource',
    #        'newrelic.hooks.framework_twisted',
    #        'instrument_twisted_web_resource')
    # _process_module_definition('twisted.internet.defer',
    #        'newrelic.hooks.framework_twisted',
    #        'instrument_twisted_internet_defer')

    _process_module_definition("gevent.monkey", "newrelic.hooks.coroutines_gevent", "instrument_gevent_monkey")

    _process_module_definition(
        "weberror.errormiddleware",
        "newrelic.hooks.middleware_weberror",
        "instrument_weberror_errormiddleware",
    )
    _process_module_definition(
        "weberror.reporter",
        "newrelic.hooks.middleware_weberror",
        "instrument_weberror_reporter",
    )

    _process_module_definition("thrift.transport.TSocket", "newrelic.hooks.external_thrift")

    _process_module_definition(
        "gearman.client",
        "newrelic.hooks.application_gearman",
        "instrument_gearman_client",
    )
    _process_module_definition(
        "gearman.connection_manager",
        "newrelic.hooks.application_gearman",
        "instrument_gearman_connection_manager",
    )
    _process_module_definition(
        "gearman.worker",
        "newrelic.hooks.application_gearman",
        "instrument_gearman_worker",
    )

    _process_module_definition(
        "botocore.endpoint",
        "newrelic.hooks.external_botocore",
        "instrument_botocore_endpoint",
    )
    _process_module_definition(
        "botocore.client",
        "newrelic.hooks.external_botocore",
        "instrument_botocore_client",
    )

    _process_module_definition(
        "tornado.httpserver",
        "newrelic.hooks.framework_tornado",
        "instrument_tornado_httpserver",
    )
    _process_module_definition(
        "tornado.httputil",
        "newrelic.hooks.framework_tornado",
        "instrument_tornado_httputil",
    )
    _process_module_definition(
        "tornado.httpclient",
        "newrelic.hooks.framework_tornado",
        "instrument_tornado_httpclient",
    )
    _process_module_definition(
        "tornado.routing",
        "newrelic.hooks.framework_tornado",
        "instrument_tornado_routing",
    )
    _process_module_definition("tornado.web", "newrelic.hooks.framework_tornado", "instrument_tornado_web")


def _process_module_entry_points():
    try:
        import pkg_resources
    except ImportError:
        return

    group = "newrelic.hooks"

    for entrypoint in pkg_resources.iter_entry_points(group=group):
        target = entrypoint.name

        if target in _module_import_hook_registry:
            continue

        module = entrypoint.module_name

        if entrypoint.attrs:
            function = ".".join(entrypoint.attrs)
        else:
            function = "instrument"

        _process_module_definition(target, module, function)


_instrumentation_done = False


def _setup_instrumentation():

    global _instrumentation_done

    if _instrumentation_done:
        return

    _instrumentation_done = True

    _process_module_configuration()
    _process_module_entry_points()
    _process_trace_cache_import_hooks()
    _process_module_builtin_defaults()

    _process_wsgi_application_configuration()
    _process_background_task_configuration()

    _process_database_trace_configuration()
    _process_external_trace_configuration()
    _process_function_trace_configuration()
    _process_generator_trace_configuration()
    _process_profile_trace_configuration()
    _process_memcache_trace_configuration()

    _process_transaction_name_configuration()

    _process_error_trace_configuration()

    _process_data_source_configuration()

    _process_function_profile_configuration()


def _setup_extensions():
    try:
        import pkg_resources
    except ImportError:
        return

    group = "newrelic.extension"

    for entrypoint in pkg_resources.iter_entry_points(group=group):
        __import__(entrypoint.module_name)
        module = sys.modules[entrypoint.module_name]
        module.initialize()


_console = None


def _startup_agent_console():
    global _console

    if _console:
        return

    _console = newrelic.console.ConnectionManager(_settings.console.listener_socket)


def _setup_agent_console():
    if _settings.console.listener_socket:
        newrelic.core.agent.Agent.run_on_startup(_startup_agent_console)


def initialize(
    config_file=None,
    environment=None,
    ignore_errors=None,
    log_file=None,
    log_level=None,
):
    if config_file is None:
        config_file = os.environ.get("NEW_RELIC_CONFIG_FILE", None)

    if environment is None:
        environment = os.environ.get("NEW_RELIC_ENVIRONMENT", None)

    if ignore_errors is None:
        ignore_errors = newrelic.core.config._environ_as_bool("NEW_RELIC_IGNORE_STARTUP_ERRORS", True)

    _load_configuration(config_file, environment, ignore_errors, log_file, log_level)

    if _settings.monitor_mode or _settings.developer_mode:
        _settings.enabled = True
        _setup_instrumentation()
        _setup_data_source()
        _setup_extensions()
        _setup_agent_console()
    else:
        _settings.enabled = False


def filter_app_factory(app, global_conf, config_file, environment=None):
    initialize(config_file, environment)
    return newrelic.api.wsgi_application.WSGIApplicationWrapper(app)<|MERGE_RESOLUTION|>--- conflicted
+++ resolved
@@ -2903,7 +2903,6 @@
     )
 
     _process_module_definition(
-<<<<<<< HEAD
         "sklearn.linear_model._base",
         "newrelic.hooks.mlmodel_sklearn",
         "instrument_sklearn_linear_models",
@@ -3069,11 +3068,12 @@
         "sklearn.linear_model.theil_sen",
         "newrelic.hooks.mlmodel_sklearn",
         "instrument_sklearn_linear_models",
-=======
+    )
+
+    _process_module_definition(
         "sklearn.calibration",
         "newrelic.hooks.mlmodel_sklearn",
         "instrument_sklearn_calibration_models",
->>>>>>> e3f43f2d
     )
 
     _process_module_definition(
