# Copyright 2010 New Relic, Inc.
#
# Licensed under the Apache License, Version 2.0 (the "License");
# you may not use this file except in compliance with the License.
# You may obtain a copy of the License at
#
#      http://www.apache.org/licenses/LICENSE-2.0
#
# Unless required by applicable law or agreed to in writing, software
# distributed under the License is distributed on an "AS IS" BASIS,
# WITHOUT WARRANTIES OR CONDITIONS OF ANY KIND, either express or implied.
# See the License for the specific language governing permissions and
# limitations under the License.

import fnmatch
import logging
import os
import sys
import traceback

try:
    import ConfigParser
except ImportError:
    import configparser as ConfigParser

import newrelic.api.application
import newrelic.api.background_task
import newrelic.api.database_trace
import newrelic.api.error_trace
import newrelic.api.exceptions
import newrelic.api.external_trace
import newrelic.api.function_profile
import newrelic.api.function_trace
import newrelic.api.generator_trace
import newrelic.api.import_hook
import newrelic.api.memcache_trace
import newrelic.api.object_wrapper
import newrelic.api.profile_trace
import newrelic.api.settings
import newrelic.api.transaction_name
import newrelic.api.wsgi_application
import newrelic.console
import newrelic.core.agent
import newrelic.core.config
import newrelic.core.trace_cache as trace_cache
from newrelic.common.log_file import initialize_logging
from newrelic.common.object_names import expand_builtin_exception_name
from newrelic.core.config import (
    Settings,
    apply_config_setting,
    default_host,
    fetch_config_setting,
)
from newrelic.packages import six

__all__ = ["initialize", "filter_app_factory"]

_logger = logging.getLogger(__name__)

# Register our importer which implements post import hooks for
# triggering of callbacks to monkey patch modules before import
# returns them to caller.

sys.meta_path.insert(0, newrelic.api.import_hook.ImportHookFinder())

# The set of valid feature flags that the agent currently uses.
# This will be used to validate what is provided and issue warnings
# if feature flags not in set are provided.

_FEATURE_FLAGS = set(
    [
        "django.instrumentation.inclusion-tags.r1",
    ]
)

# Names of configuration file and deployment environment. This
# will be overridden by the load_configuration() function when
# configuration is loaded.

_config_file = None
_environment = None
_ignore_errors = True

# This is the actual internal settings object. Options which
# are read from the configuration file will be applied to this.

_settings = newrelic.api.settings.settings()

# Use the raw config parser as we want to avoid interpolation
# within values. This avoids problems when writing lambdas
# within the actual configuration file for options which value
# can be dynamically calculated at time wrapper is executed.
# This configuration object can be used by the instrumentation
# modules to look up customised settings defined in the loaded
# configuration file.

_config_object = ConfigParser.RawConfigParser()

# Cache of the parsed global settings found in the configuration
# file. We cache these so can dump them out to the log file once
# all the settings have been read.

_cache_object = []

# Mechanism for extracting settings from the configuration for use in
# instrumentation modules and extensions.


def extra_settings(section, types={}, defaults={}):
    settings = {}

    if _config_object.has_section(section):
        settings.update(_config_object.items(section))

    settings_object = Settings()

    for name, value in defaults.items():
        apply_config_setting(settings_object, name, value)

    for name, value in settings.items():
        if name in types:
            value = types[name](value)

        apply_config_setting(settings_object, name, value)

    return settings_object


# Define some mapping functions to convert raw values read from
# configuration file into the internal types expected by the
# internal configuration settings object.

_LOG_LEVEL = {
    "CRITICAL": logging.CRITICAL,
    "ERROR": logging.ERROR,
    "WARNING": logging.WARNING,
    "INFO": logging.INFO,
    "DEBUG": logging.DEBUG,
}

_RECORD_SQL = {
    "off": newrelic.api.settings.RECORDSQL_OFF,
    "raw": newrelic.api.settings.RECORDSQL_RAW,
    "obfuscated": newrelic.api.settings.RECORDSQL_OBFUSCATED,
}

_COMPRESSED_CONTENT_ENCODING = {
    "deflate": newrelic.api.settings.COMPRESSED_CONTENT_ENCODING_DEFLATE,
    "gzip": newrelic.api.settings.COMPRESSED_CONTENT_ENCODING_GZIP,
}


def _map_log_level(s):
    return _LOG_LEVEL[s.upper()]


def _map_feature_flag(s):
    return set(s.split())


def _map_labels(s):
    return newrelic.core.config._environ_as_mapping(name="", default=s)


def _map_transaction_threshold(s):
    if s == "apdex_f":
        return None
    return float(s)


def _map_record_sql(s):
    return _RECORD_SQL[s]


def _map_compressed_content_encoding(s):
    return _COMPRESSED_CONTENT_ENCODING[s]


def _map_split_strings(s):
    return s.split()


def _map_console_listener_socket(s):
    return s % {"pid": os.getpid()}


def _merge_ignore_status_codes(s):
    return newrelic.core.config._parse_status_codes(s, _settings.error_collector.ignore_status_codes)


def _merge_expected_status_codes(s):
    return newrelic.core.config._parse_status_codes(s, _settings.error_collector.expected_status_codes)


def _map_browser_monitoring_content_type(s):
    return s.split()


def _map_strip_exception_messages_allowlist(s):
    return [expand_builtin_exception_name(item) for item in s.split()]


def _map_inc_excl_attributes(s):
    return newrelic.core.config._parse_attributes(s)


def _map_default_host_value(license_key):
    # If the license key is region aware, we should override the default host
    # to be the region aware host
    _default_host = default_host(license_key)
    _settings.host = os.environ.get("NEW_RELIC_HOST", _default_host)

    return license_key


# Processing of a single setting from configuration file.


def _raise_configuration_error(section, option=None):
    _logger.error("CONFIGURATION ERROR")
    if section:
        _logger.error("Section = %s" % section)

    if option is None:
        options = _config_object.options(section)

        _logger.error("Options = %s" % options)
        _logger.exception("Exception Details")

        if not _ignore_errors:
            if section:
                raise newrelic.api.exceptions.ConfigurationError(
                    'Invalid configuration for section "%s". '
                    "Check New Relic agent log file for further "
                    "details." % section
                )
            else:
                raise newrelic.api.exceptions.ConfigurationError(
                    "Invalid configuration. Check New Relic agent log file for further details."
                )

    else:
        _logger.error("Option = %s" % option)
        _logger.exception("Exception Details")

        if not _ignore_errors:
            if section:
                raise newrelic.api.exceptions.ConfigurationError(
                    'Invalid configuration for option "%s" in '
                    'section "%s". Check New Relic agent log '
                    "file for further details." % (option, section)
                )
            else:
                raise newrelic.api.exceptions.ConfigurationError(
                    'Invalid configuration for option "%s". '
                    "Check New Relic agent log file for further "
                    "details." % option
                )


def _process_setting(section, option, getter, mapper):
    try:
        # The type of a value is dictated by the getter
        # function supplied.

        value = getattr(_config_object, getter)(section, option)

        # The getter parsed the value okay but want to
        # pass this through a mapping function to change
        # it to internal value suitable for internal
        # settings object. This is usually one where the
        # value was a string.

        if mapper:
            value = mapper(value)

        # Now need to apply the option from the
        # configuration file to the internal settings
        # object. Walk the object path and assign it.

        target = _settings
        fields = option.split(".", 1)

        while True:
            if len(fields) == 1:
                setattr(target, fields[0], value)
                break
            else:
                target = getattr(target, fields[0])
                fields = fields[1].split(".", 1)

        # Cache the configuration so can be dumped out to
        # log file when whole main configuration has been
        # processed. This ensures that the log file and log
        # level entries have been set.

        _cache_object.append((option, value))

    except ConfigParser.NoSectionError:
        pass

    except ConfigParser.NoOptionError:
        pass

    except Exception:
        _raise_configuration_error(section, option)


# Processing of all the settings for specified section except
# for log file and log level which are applied separately to
# ensure they are set as soon as possible.


def _process_configuration(section):
    _process_setting(section, "feature_flag", "get", _map_feature_flag)
    _process_setting(section, "app_name", "get", None)
    _process_setting(section, "labels", "get", _map_labels)
    _process_setting(section, "license_key", "get", _map_default_host_value)
    _process_setting(section, "api_key", "get", None)
    _process_setting(section, "host", "get", None)
    _process_setting(section, "port", "getint", None)
    _process_setting(section, "ssl", "getboolean", None)
    _process_setting(section, "proxy_scheme", "get", None)
    _process_setting(section, "proxy_host", "get", None)
    _process_setting(section, "proxy_port", "getint", None)
    _process_setting(section, "proxy_user", "get", None)
    _process_setting(section, "proxy_pass", "get", None)
    _process_setting(section, "ca_bundle_path", "get", None)
    _process_setting(section, "audit_log_file", "get", None)
    _process_setting(section, "monitor_mode", "getboolean", None)
    _process_setting(section, "developer_mode", "getboolean", None)
    _process_setting(section, "high_security", "getboolean", None)
    _process_setting(section, "capture_params", "getboolean", None)
    _process_setting(section, "ignored_params", "get", _map_split_strings)
    _process_setting(section, "capture_environ", "getboolean", None)
    _process_setting(section, "include_environ", "get", _map_split_strings)
    _process_setting(section, "max_stack_trace_lines", "getint", None)
    _process_setting(section, "startup_timeout", "getfloat", None)
    _process_setting(section, "shutdown_timeout", "getfloat", None)
    _process_setting(section, "compressed_content_encoding", "get", _map_compressed_content_encoding)
    _process_setting(section, "attributes.enabled", "getboolean", None)
    _process_setting(section, "attributes.exclude", "get", _map_inc_excl_attributes)
    _process_setting(section, "attributes.include", "get", _map_inc_excl_attributes)
    _process_setting(section, "transaction_name.naming_scheme", "get", None)
    _process_setting(section, "gc_runtime_metrics.enabled", "getboolean", None)
    _process_setting(section, "gc_runtime_metrics.top_object_count_limit", "getint", None)
    _process_setting(section, "thread_profiler.enabled", "getboolean", None)
    _process_setting(section, "transaction_tracer.enabled", "getboolean", None)
    _process_setting(
        section,
        "transaction_tracer.transaction_threshold",
        "get",
        _map_transaction_threshold,
    )
    _process_setting(section, "transaction_tracer.record_sql", "get", _map_record_sql)
    _process_setting(section, "transaction_tracer.stack_trace_threshold", "getfloat", None)
    _process_setting(section, "transaction_tracer.explain_enabled", "getboolean", None)
    _process_setting(section, "transaction_tracer.explain_threshold", "getfloat", None)
    _process_setting(section, "transaction_tracer.function_trace", "get", _map_split_strings)
    _process_setting(section, "transaction_tracer.generator_trace", "get", _map_split_strings)
    _process_setting(section, "transaction_tracer.top_n", "getint", None)
    _process_setting(section, "transaction_tracer.attributes.enabled", "getboolean", None)
    _process_setting(
        section,
        "transaction_tracer.attributes.exclude",
        "get",
        _map_inc_excl_attributes,
    )
    _process_setting(
        section,
        "transaction_tracer.attributes.include",
        "get",
        _map_inc_excl_attributes,
    )
    _process_setting(section, "error_collector.enabled", "getboolean", None)
    _process_setting(section, "error_collector.capture_events", "getboolean", None)
    _process_setting(section, "error_collector.max_event_samples_stored", "getint", None)
    _process_setting(section, "error_collector.capture_source", "getboolean", None)
    _process_setting(section, "error_collector.ignore_errors", "get", _map_split_strings)
    _process_setting(section, "error_collector.ignore_classes", "get", _map_split_strings)
    _process_setting(
        section,
        "error_collector.ignore_status_codes",
        "get",
        _merge_ignore_status_codes,
    )
    _process_setting(section, "error_collector.expected_classes", "get", _map_split_strings)
    _process_setting(
        section,
        "error_collector.expected_status_codes",
        "get",
        _merge_expected_status_codes,
    )
    _process_setting(section, "error_collector.attributes.enabled", "getboolean", None)
    _process_setting(section, "error_collector.attributes.exclude", "get", _map_inc_excl_attributes)
    _process_setting(section, "error_collector.attributes.include", "get", _map_inc_excl_attributes)
    _process_setting(section, "browser_monitoring.enabled", "getboolean", None)
    _process_setting(section, "browser_monitoring.auto_instrument", "getboolean", None)
    _process_setting(section, "browser_monitoring.loader", "get", None)
    _process_setting(section, "browser_monitoring.debug", "getboolean", None)
    _process_setting(section, "browser_monitoring.ssl_for_http", "getboolean", None)
    _process_setting(section, "browser_monitoring.content_type", "get", _map_split_strings)
    _process_setting(section, "browser_monitoring.attributes.enabled", "getboolean", None)
    _process_setting(
        section,
        "browser_monitoring.attributes.exclude",
        "get",
        _map_inc_excl_attributes,
    )
    _process_setting(
        section,
        "browser_monitoring.attributes.include",
        "get",
        _map_inc_excl_attributes,
    )
    _process_setting(section, "slow_sql.enabled", "getboolean", None)
    _process_setting(section, "synthetics.enabled", "getboolean", None)
    _process_setting(section, "transaction_events.enabled", "getboolean", None)
    _process_setting(section, "transaction_events.max_samples_stored", "getint", None)
    _process_setting(section, "transaction_events.attributes.enabled", "getboolean", None)
    _process_setting(
        section,
        "transaction_events.attributes.exclude",
        "get",
        _map_inc_excl_attributes,
    )
    _process_setting(
        section,
        "transaction_events.attributes.include",
        "get",
        _map_inc_excl_attributes,
    )
    _process_setting(section, "custom_insights_events.enabled", "getboolean", None)
    _process_setting(section, "custom_insights_events.max_samples_stored", "getint", None)
    _process_setting(section, "distributed_tracing.enabled", "getboolean", None)
    _process_setting(section, "distributed_tracing.exclude_newrelic_header", "getboolean", None)
    _process_setting(section, "span_events.enabled", "getboolean", None)
    _process_setting(section, "span_events.max_samples_stored", "getint", None)
    _process_setting(section, "span_events.attributes.enabled", "getboolean", None)
    _process_setting(section, "span_events.attributes.exclude", "get", _map_inc_excl_attributes)
    _process_setting(section, "span_events.attributes.include", "get", _map_inc_excl_attributes)
    _process_setting(section, "transaction_segments.attributes.enabled", "getboolean", None)
    _process_setting(
        section,
        "transaction_segments.attributes.exclude",
        "get",
        _map_inc_excl_attributes,
    )
    _process_setting(
        section,
        "transaction_segments.attributes.include",
        "get",
        _map_inc_excl_attributes,
    )
    _process_setting(section, "local_daemon.socket_path", "get", None)
    _process_setting(section, "local_daemon.synchronous_startup", "getboolean", None)
    _process_setting(section, "agent_limits.transaction_traces_nodes", "getint", None)
    _process_setting(section, "agent_limits.sql_query_length_maximum", "getint", None)
    _process_setting(section, "agent_limits.slow_sql_stack_trace", "getint", None)
    _process_setting(section, "agent_limits.max_sql_connections", "getint", None)
    _process_setting(section, "agent_limits.sql_explain_plans", "getint", None)
    _process_setting(section, "agent_limits.sql_explain_plans_per_harvest", "getint", None)
    _process_setting(section, "agent_limits.slow_sql_data", "getint", None)
    _process_setting(section, "agent_limits.merge_stats_maximum", "getint", None)
    _process_setting(section, "agent_limits.errors_per_transaction", "getint", None)
    _process_setting(section, "agent_limits.errors_per_harvest", "getint", None)
    _process_setting(section, "agent_limits.slow_transaction_dry_harvests", "getint", None)
    _process_setting(section, "agent_limits.thread_profiler_nodes", "getint", None)
    _process_setting(section, "agent_limits.synthetics_events", "getint", None)
    _process_setting(section, "agent_limits.synthetics_transactions", "getint", None)
    _process_setting(section, "agent_limits.data_compression_threshold", "getint", None)
    _process_setting(section, "agent_limits.data_compression_level", "getint", None)
    _process_setting(section, "console.listener_socket", "get", _map_console_listener_socket)
    _process_setting(section, "console.allow_interpreter_cmd", "getboolean", None)
    _process_setting(section, "debug.disable_api_supportability_metrics", "getboolean", None)
    _process_setting(section, "debug.log_data_collector_calls", "getboolean", None)
    _process_setting(section, "debug.log_data_collector_payloads", "getboolean", None)
    _process_setting(section, "debug.log_malformed_json_data", "getboolean", None)
    _process_setting(section, "debug.log_transaction_trace_payload", "getboolean", None)
    _process_setting(section, "debug.log_thread_profile_payload", "getboolean", None)
    _process_setting(section, "debug.log_raw_metric_data", "getboolean", None)
    _process_setting(section, "debug.log_normalized_metric_data", "getboolean", None)
    _process_setting(section, "debug.log_normalization_rules", "getboolean", None)
    _process_setting(section, "debug.log_agent_initialization", "getboolean", None)
    _process_setting(section, "debug.log_explain_plan_queries", "getboolean", None)
    _process_setting(section, "debug.log_autorum_middleware", "getboolean", None)
    _process_setting(section, "debug.log_untrusted_distributed_trace_keys", "getboolean", None)
    _process_setting(section, "debug.enable_coroutine_profiling", "getboolean", None)
    _process_setting(section, "debug.record_transaction_failure", "getboolean", None)
    _process_setting(section, "debug.explain_plan_obfuscation", "get", None)
    _process_setting(section, "debug.disable_certificate_validation", "getboolean", None)
    _process_setting(section, "debug.disable_harvest_until_shutdown", "getboolean", None)
    _process_setting(section, "debug.connect_span_stream_in_developer_mode", "getboolean", None)
    _process_setting(section, "cross_application_tracer.enabled", "getboolean", None)
    _process_setting(section, "message_tracer.segment_parameters_enabled", "getboolean", None)
    _process_setting(section, "process_host.display_name", "get", None)
    _process_setting(section, "utilization.detect_aws", "getboolean", None)
    _process_setting(section, "utilization.detect_azure", "getboolean", None)
    _process_setting(section, "utilization.detect_docker", "getboolean", None)
    _process_setting(section, "utilization.detect_kubernetes", "getboolean", None)
    _process_setting(section, "utilization.detect_gcp", "getboolean", None)
    _process_setting(section, "utilization.detect_pcf", "getboolean", None)
    _process_setting(section, "utilization.logical_processors", "getint", None)
    _process_setting(section, "utilization.total_ram_mib", "getint", None)
    _process_setting(section, "utilization.billing_hostname", "get", None)
    _process_setting(section, "strip_exception_messages.enabled", "getboolean", None)
    _process_setting(
        section,
        "strip_exception_messages.allowlist",
        "get",
        _map_strip_exception_messages_allowlist,
    )
    _process_setting(section, "datastore_tracer.instance_reporting.enabled", "getboolean", None)
    _process_setting(section, "datastore_tracer.database_name_reporting.enabled", "getboolean", None)
    _process_setting(section, "heroku.use_dyno_names", "getboolean", None)
    _process_setting(section, "heroku.dyno_name_prefixes_to_shorten", "get", _map_split_strings)
    _process_setting(section, "serverless_mode.enabled", "getboolean", None)
    _process_setting(section, "apdex_t", "getfloat", None)
    _process_setting(section, "event_loop_visibility.enabled", "getboolean", None)
    _process_setting(section, "event_loop_visibility.blocking_threshold", "getfloat", None)
    _process_setting(
        section,
        "event_harvest_config.harvest_limits.analytic_event_data",
        "getint",
        None,
    )
    _process_setting(section, "event_harvest_config.harvest_limits.custom_event_data", "getint", None)
    _process_setting(section, "event_harvest_config.harvest_limits.span_event_data", "getint", None)
    _process_setting(section, "event_harvest_config.harvest_limits.error_event_data", "getint", None)
    _process_setting(section, "event_harvest_config.harvest_limits.log_event_data", "getint", None)
    _process_setting(section, "infinite_tracing.trace_observer_host", "get", None)
    _process_setting(section, "infinite_tracing.trace_observer_port", "getint", None)
    _process_setting(section, "infinite_tracing.span_queue_size", "getint", None)
    _process_setting(section, "code_level_metrics.enabled", "getboolean", None)

    _process_setting(section, "application_logging.enabled", "getboolean", None)
    _process_setting(section, "application_logging.forwarding.max_samples_stored", "getint", None)
    _process_setting(section, "application_logging.forwarding.enabled", "getboolean", None)
    _process_setting(section, "application_logging.metrics.enabled", "getboolean", None)
    _process_setting(section, "application_logging.local_decorating.enabled", "getboolean", None)

    _process_setting(section, "machine_learning.inference_event_value.enabled", "getboolean", None)


# Loading of configuration from specified file and for specified
# deployment environment. Can also indicate whether configuration
# and instrumentation errors should raise an exception or not.

_configuration_done = False


def _process_app_name_setting():
    # Do special processing to handle the case where the application
    # name was actually a semicolon separated list of names. In this
    # case the first application name is the primary and the others are
    # linked applications the application also reports to. What we need
    # to do is explicitly retrieve the application object for the
    # primary application name and link it with the other applications.
    # When activating the application the linked names will be sent
    # along to the core application where the association will be
    # created if the do not exist.

    name = _settings.app_name.split(";")[0].strip() or "Python Application"

    linked = []
    for altname in _settings.app_name.split(";")[1:]:
        altname = altname.strip()
        if altname:
            linked.append(altname)

    def _link_applications(application):
        for altname in linked:
            _logger.debug("link to %s" % ((name, altname),))
            application.link_to_application(altname)

    if linked:
        newrelic.api.application.Application.run_on_initialization(name, _link_applications)
        _settings.linked_applications = linked

    _settings.app_name = name


def _process_labels_setting(labels=None):
    # Do special processing to handle labels. Initially the labels
    # setting will be a list of key/value tuples. This needs to be
    # converted into a list of dictionaries. It is also necessary
    # to eliminate duplicates by taking the last value, plus apply
    # length limits and limits on the number collected.

    if labels is None:
        labels = _settings.labels

    length_limit = 255
    count_limit = 64

    deduped = {}

    for key, value in labels:

        if len(key) > length_limit:
            _logger.warning(
                "Improper configuration. Label key %s is too long. Truncating key to: %s" % (key, key[:length_limit])
            )

        if len(value) > length_limit:
            _logger.warning(
                "Improper configuration. Label value %s is too "
                "long. Truncating value to: %s" % (value, value[:length_limit])
            )

        if len(deduped) >= count_limit:
            _logger.warning(
                "Improper configuration. Maximum number of labels reached. Using first %d labels." % count_limit
            )
            break

        key = key[:length_limit]
        value = value[:length_limit]

        deduped[key] = value

    result = []

    for key, value in deduped.items():
        result.append({"label_type": key, "label_value": value})

    _settings.labels = result


def delete_setting(settings_object, name):
    """Delete setting from settings_object.

    If passed a 'root' setting, like 'error_collector', it will
    delete 'error_collector' and all settings underneath it, such
    as 'error_collector.attributes.enabled'

    """

    target = settings_object
    fields = name.split(".", 1)

    while len(fields) > 1:
        if not hasattr(target, fields[0]):
            break
        target = getattr(target, fields[0])
        fields = fields[1].split(".", 1)

    try:
        delattr(target, fields[0])
    except AttributeError:
        _logger.debug("Failed to delete setting: %r", name)


def translate_deprecated_settings(settings, cached_settings):
    # If deprecated setting has been set by user, but the new
    # setting has not, then translate the deprecated setting to the
    # new one.
    #
    # If both deprecated and new setting have been applied, ignore
    # deprecated setting.
    #
    # In either case, delete the deprecated one from the settings object.

    # Parameters:
    #
    #    settings:
    #         Settings object
    #
    #   cached_settings:
    #         A list of (key, value) pairs of the parsed global settings
    #         found in the config file.

    # NOTE:
    #
    # cached_settings is a list of option key/values and can have duplicate
    # keys, if the customer used environment sections in the config file.
    # Since options are applied to the settings object in order, so that the
    # options at the end of the list will override earlier options with the
    # same key, then converting to a dict will result in each option having
    # the most recently applied value.

    cached = dict(cached_settings)

    deprecated_settings_map = [
        (
            "transaction_tracer.capture_attributes",
            "transaction_tracer.attributes.enabled",
        ),
        ("error_collector.capture_attributes", "error_collector.attributes.enabled"),
        (
            "browser_monitoring.capture_attributes",
            "browser_monitoring.attributes.enabled",
        ),
        (
            "analytics_events.capture_attributes",
            "transaction_events.attributes.enabled",
        ),
        ("analytics_events.enabled", "transaction_events.enabled"),
        (
            "analytics_events.max_samples_stored",
            "event_harvest_config.harvest_limits.analytic_event_data",
        ),
        (
            "transaction_events.max_samples_stored",
            "event_harvest_config.harvest_limits.analytic_event_data",
        ),
        (
            "span_events.max_samples_stored",
            "event_harvest_config.harvest_limits.span_event_data",
        ),
        (
            "error_collector.max_event_samples_stored",
            "event_harvest_config.harvest_limits.error_event_data",
        ),
        (
            "custom_insights_events.max_samples_stored",
            "event_harvest_config.harvest_limits.custom_event_data",
        ),
        (
            "application_logging.forwarding.max_samples_stored",
            "event_harvest_config.harvest_limits.log_event_data",
        ),
        (
            "error_collector.ignore_errors",
            "error_collector.ignore_classes",
        ),
        (
            "strip_exception_messages.whitelist",
            "strip_exception_messages.allowlist",
        ),
    ]

    for (old_key, new_key) in deprecated_settings_map:

        if old_key in cached:
            _logger.info(
                "Deprecated setting found: %r. Please use new setting: %r.",
                old_key,
                new_key,
            )

            if new_key in cached:
                _logger.info(
                    "Ignoring deprecated setting: %r. Using new setting: %r.",
                    old_key,
                    new_key,
                )
            else:
                apply_config_setting(settings, new_key, cached[old_key])
                _logger.info("Applying value of deprecated setting %r to %r.", old_key, new_key)

            delete_setting(settings, old_key)

    # The 'ignored_params' setting is more complicated than the above
    # deprecated settings, so it gets handled separately.

    if "ignored_params" in cached:

        _logger.info(
            "Deprecated setting found: ignored_params. Please use "
            "new setting: attributes.exclude. For the new setting, an "
            "ignored parameter should be prefaced with "
            '"request.parameters.". For example, ignoring a parameter '
            'named "foo" should be added added to attributes.exclude as '
            '"request.parameters.foo."'
        )

        # Don't merge 'ignored_params' settings. If user set
        # 'attributes.exclude' setting, only use those values,
        # and ignore 'ignored_params' settings.

        if "attributes.exclude" in cached:
            _logger.info("Ignoring deprecated setting: ignored_params. Using new setting: attributes.exclude.")

        else:
            ignored_params = fetch_config_setting(settings, "ignored_params")

            for p in ignored_params:
                attr_value = "request.parameters." + p
                excluded_attrs = fetch_config_setting(settings, "attributes.exclude")

                if attr_value not in excluded_attrs:
                    settings.attributes.exclude.append(attr_value)
                    _logger.info(
                        "Applying value of deprecated setting ignored_params to attributes.exclude: %r.",
                        attr_value,
                    )

        delete_setting(settings, "ignored_params")

    # The 'capture_params' setting is deprecated, but since it affects
    # attribute filter default destinations, it is not translated here. We
    # log a message, but keep the capture_params setting.
    #
    # See newrelic.core.transaction:Transaction.agent_attributes to see how
    # it is used.

    if "capture_params" in cached:
        _logger.info(
            "Deprecated setting found: capture_params. Please use "
            "new setting: attributes.exclude. To disable capturing all "
            'request parameters, add "request.parameters.*" to '
            "attributes.exclude."
        )

    if "cross_application_tracer.enabled" in cached:
        # CAT Deprecation Warning
        _logger.info(
            "Deprecated setting found: cross_application_tracer.enabled. Please replace Cross Application Tracing "
            "(CAT) with the newer Distributed Tracing by setting 'distributed_tracing.enabled' to True in your agent "
            "configuration. For further details on distributed tracing, please refer to our documentation: "
            "https://docs.newrelic.com/docs/distributed-tracing/concepts/distributed-tracing-planning-guide/#changes."
        )

    if not settings.ssl:
        settings.ssl = True
        _logger.info("Ignoring deprecated setting: ssl. Enabling ssl is now mandatory. Setting ssl=true.")

    if settings.agent_limits.merge_stats_maximum is not None:
        _logger.info(
            "Ignoring deprecated setting: "
            "agent_limits.merge_stats_maximum. The agent will now respect "
            "server-side commands."
        )

    return settings


def apply_local_high_security_mode_setting(settings):
    # When High Security Mode is activated, certain settings must be
    # set to be secure, even if that requires overriding a setting that
    # has been individually configured as insecure.

    if not settings.high_security:
        return settings

    log_template = (
        "Overriding setting for %r because High "
        "Security Mode has been activated. The original "
        "setting was %r. The new setting is %r."
    )

    # capture_params is a deprecated setting for users, and has three
    # possible values:
    #
    #   True:  For backward compatibility.
    #   False: For backward compatibility.
    #   None:  The current default setting.
    #
    # In High Security, capture_params must be False, but we only need
    # to log if the customer has actually used the deprecated setting
    # and set it to True.

    if settings.capture_params:
        settings.capture_params = False
        _logger.info(log_template, "capture_params", True, False)
    elif settings.capture_params is None:
        settings.capture_params = False

    if settings.transaction_tracer.record_sql == "raw":
        settings.transaction_tracer.record_sql = "obfuscated"
        _logger.info(log_template, "transaction_tracer.record_sql", "raw", "obfuscated")

    if not settings.strip_exception_messages.enabled:
        settings.strip_exception_messages.enabled = True
        _logger.info(log_template, "strip_exception_messages.enabled", False, True)

    if settings.custom_insights_events.enabled:
        settings.custom_insights_events.enabled = False
        _logger.info(log_template, "custom_insights_events.enabled", True, False)

    if settings.message_tracer.segment_parameters_enabled:
        settings.message_tracer.segment_parameters_enabled = False
        _logger.info(log_template, "message_tracer.segment_parameters_enabled", True, False)

    if settings.application_logging.forwarding.enabled:
        settings.application_logging.forwarding.enabled = False
        _logger.info(log_template, "application_logging.forwarding.enabled", True, False)

    if settings.machine_learning.inference_event_value.enabled:
        settings.machine_learning.inference_event_value.enabled = False
        _logger.info(log_template, "machine_learning.inference_event_value.enabled", True, False)

    return settings


def _load_configuration(
    config_file=None,
    environment=None,
    ignore_errors=True,
    log_file=None,
    log_level=None,
):

    global _configuration_done

    global _config_file
    global _environment
    global _ignore_errors

    # Check whether initialisation has been done previously. If
    # it has then raise a configuration error if it was against
    # a different configuration. Otherwise just return. We don't
    # check at this time if an incompatible configuration has
    # been read from a different sub interpreter. If this occurs
    # then results will be undefined. Use from different sub
    # interpreters of the same process is not recommended.

    if _configuration_done:
        if _config_file != config_file or _environment != environment:
            raise newrelic.api.exceptions.ConfigurationError(
                "Configuration has already been done against "
                "differing configuration file or environment. "
                'Prior configuration file used was "%s" and '
                'environment "%s".' % (_config_file, _environment)
            )
        else:
            return

    _configuration_done = True

    # Update global variables tracking what configuration file and
    # environment was used, plus whether errors are to be ignored.

    _config_file = config_file
    _environment = environment
    _ignore_errors = ignore_errors

    # If no configuration file then nothing more to be done.

    if not config_file:

        _logger.debug("no agent configuration file")

        # Force initialisation of the logging system now in case
        # setup provided by environment variables.

        if log_file is None:
            log_file = _settings.log_file

        if log_level is None:
            log_level = _settings.log_level

        initialize_logging(log_file, log_level)

        # Validate provided feature flags and log a warning if get one
        # which isn't valid.

        for flag in _settings.feature_flag:
            if flag not in _FEATURE_FLAGS:
                _logger.warning(
                    "Unknown agent feature flag %r provided. "
                    "Check agent documentation or release notes, or "
                    "contact New Relic support for clarification of "
                    "validity of the specific feature flag.",
                    flag,
                )

        # Look for an app_name setting which is actually a semi colon
        # list of application names and adjust app_name setting and
        # registered linked applications for later handling.

        _process_app_name_setting()

        # Look for any labels and translate them into required form
        # for sending up to data collector on registration.

        _process_labels_setting()

        return

    _logger.debug("agent configuration file was %s" % config_file)

    # Now read in the configuration file. Cache the config file
    # name in internal settings object as indication of succeeding.

    if not _config_object.read([config_file]):
        raise newrelic.api.exceptions.ConfigurationError("Unable to open configuration file %s." % config_file)

    _settings.config_file = config_file

    # Must process log file entries first so that errors with
    # the remainder will get logged if log file is defined.

    _process_setting("newrelic", "log_file", "get", None)

    if environment:
        _process_setting("newrelic:%s" % environment, "log_file", "get", None)

    if log_file is None:
        log_file = _settings.log_file

    _process_setting("newrelic", "log_level", "get", _map_log_level)

    if environment:
        _process_setting("newrelic:%s" % environment, "log_level", "get", _map_log_level)

    if log_level is None:
        log_level = _settings.log_level

    # Force initialisation of the logging system now that we
    # have the log file and log level.

    initialize_logging(log_file, log_level)

    # Now process the remainder of the global configuration
    # settings.

    _process_configuration("newrelic")

    # And any overrides specified with a section corresponding
    # to a specific deployment environment.

    if environment:
        _settings.environment = environment
        _process_configuration("newrelic:%s" % environment)

    # Log details of the configuration options which were
    # read and the values they have as would be applied
    # against the internal settings object.

    for option, value in _cache_object:
        _logger.debug("agent config %s = %s" % (option, repr(value)))

    # Validate provided feature flags and log a warning if get one
    # which isn't valid.

    for flag in _settings.feature_flag:
        if flag not in _FEATURE_FLAGS:
            _logger.warning(
                "Unknown agent feature flag %r provided. "
                "Check agent documentation or release notes, or "
                "contact New Relic support for clarification of "
                "validity of the specific feature flag.",
                flag,
            )

    # Translate old settings

    translate_deprecated_settings(_settings, _cache_object)

    # Apply High Security Mode policy if enabled in local agent
    # configuration file.

    apply_local_high_security_mode_setting(_settings)

    # Look for an app_name setting which is actually a semi colon
    # list of application names and adjust app_name setting and
    # registered linked applications for later handling.

    _process_app_name_setting()

    # Look for any labels and translate them into required form
    # for sending up to data collector on registration.

    _process_labels_setting()

    # Instrument with function trace any callables supplied by the
    # user in the configuration.

    for function in _settings.transaction_tracer.function_trace:
        try:
            (module, object_path) = function.split(":", 1)

            name = None
            group = "Function"
            label = None
            params = None
            terminal = False
            rollup = None

            _logger.debug("register function-trace %s" % ((module, object_path, name, group),))

            hook = _function_trace_import_hook(object_path, name, group, label, params, terminal, rollup)
            newrelic.api.import_hook.register_import_hook(module, hook)
        except Exception:
            _raise_configuration_error(section=None, option="transaction_tracer.function_trace")

    # Instrument with generator trace any callables supplied by the
    # user in the configuration.

    for function in _settings.transaction_tracer.generator_trace:
        try:
            (module, object_path) = function.split(":", 1)

            name = None
            group = "Function"

            _logger.debug("register generator-trace %s" % ((module, object_path, name, group),))

            hook = _generator_trace_import_hook(object_path, name, group)
            newrelic.api.import_hook.register_import_hook(module, hook)
        except Exception:
            _raise_configuration_error(section=None, option="transaction_tracer.generator_trace")


# Generic error reporting functions.


def _raise_instrumentation_error(type, locals):
    _logger.error("INSTRUMENTATION ERROR")
    _logger.error("Type = %s" % type)
    _logger.error("Locals = %s" % locals)
    _logger.exception("Exception Details")

    if not _ignore_errors:
        raise newrelic.api.exceptions.InstrumentationError(
            "Failure when instrumenting code. Check New Relic agent log file for further details."
        )


# Registration of module import hooks defined in configuration file.

_module_import_hook_results = {}
_module_import_hook_registry = {}


def module_import_hook_results():
    return _module_import_hook_results


def _module_import_hook(target, module, function):
    def _instrument(target):
        _logger.debug("instrument module %s" % ((target, module, function),))

        try:
            instrumented = target._nr_instrumented
        except AttributeError:
            instrumented = target._nr_instrumented = set()

        if (module, function) in instrumented:
            _logger.debug("instrumentation already run %s" % ((target, module, function),))
            return

        instrumented.add((module, function))

        try:
            getattr(newrelic.api.import_hook.import_module(module), function)(target)

            _module_import_hook_results[(target.__name__, module, function)] = ""

        except Exception:
            _module_import_hook_results[(target.__name__, module, function)] = traceback.format_exception(
                *sys.exc_info()
            )

            _raise_instrumentation_error("import-hook", locals())

    return _instrument


def _process_module_configuration():
    for section in _config_object.sections():
        if not section.startswith("import-hook:"):
            continue

        enabled = False

        try:
            enabled = _config_object.getboolean(section, "enabled")
        except ConfigParser.NoOptionError:
            pass
        except Exception:
            _raise_configuration_error(section)

        if not enabled:
            continue

        try:
            execute = _config_object.get(section, "execute")
            fields = execute.split(":", 1)
            module = fields[0]
            function = "instrument"
            if len(fields) != 1:
                function = fields[1]

            target = section.split(":", 1)[1]

            if target not in _module_import_hook_registry:
                _module_import_hook_registry[target] = (module, function)

                _logger.debug("register module %s" % ((target, module, function),))

                hook = _module_import_hook(target, module, function)
                newrelic.api.import_hook.register_import_hook(target, hook)

                _module_import_hook_results.setdefault((target, module, function), None)

        except Exception:
            _raise_configuration_error(section)


def _module_function_glob(module, object_path):
    """Match functions and class methods in a module to file globbing syntax."""
    if not any([c in object_path for c in {"*", "?", "["}]):  # Identify globbing patterns
        return (object_path,)  # Returned value must be iterable
    else:
        # Gather module functions
        try:
            available_functions = {k: v for k, v in module.__dict__.items() if callable(v) and not isinstance(v, type)}
        except Exception:
            # Default to empty dict if no functions available
            available_functions = dict()

        # Gather module classes and methods
        try:
            available_classes = {k: v for k, v in module.__dict__.items() if isinstance(v, type)}
            for cls in available_classes:
                try:
                    # Skip adding individual class's methods on failure
                    available_functions.update(
                        {
                            "%s.%s" % (cls, k): v
                            for k, v in available_classes.get(cls).__dict__.items()
                            if callable(v) and not isinstance(v, type)
                        }
                    )
                except Exception:
                    pass
        except Exception:
            # Skip adding all class methods on failure
            pass

        # Under the hood uses fnmatch, which uses os.path.normcase
        # On windows this would cause issues with case insensitivity,
        # but on all other operating systems there should be no issues.
        return fnmatch.filter(available_functions, object_path)


# Setup wsgi application wrapper defined in configuration file.


def _wsgi_application_import_hook(object_path, application):
    def _instrument(target):
        try:
            for func in _module_function_glob(target, object_path):
                _logger.debug("wrap wsgi-application %s", (target, func, application))
                newrelic.api.wsgi_application.wrap_wsgi_application(target, func, application)
        except Exception:
            _raise_instrumentation_error("wsgi-application", locals())

    return _instrument


def _process_wsgi_application_configuration():
    for section in _config_object.sections():
        if not section.startswith("wsgi-application:"):
            continue

        enabled = False

        try:
            enabled = _config_object.getboolean(section, "enabled")
        except ConfigParser.NoOptionError:
            pass
        except Exception:
            _raise_configuration_error(section)

        if not enabled:
            continue

        try:
            function = _config_object.get(section, "function")
            (module, object_path) = function.split(":", 1)

            application = None

            if _config_object.has_option(section, "application"):
                application = _config_object.get(section, "application")

            _logger.debug("register wsgi-application %s" % ((module, object_path, application),))

            hook = _wsgi_application_import_hook(object_path, application)
            newrelic.api.import_hook.register_import_hook(module, hook)
        except Exception:
            _raise_configuration_error(section)


# Setup background task wrapper defined in configuration file.


def _background_task_import_hook(object_path, application, name, group):
    def _instrument(target):
        try:
            for func in _module_function_glob(target, object_path):
                _logger.debug("wrap background-task %s", (target, func, application, name, group))
                newrelic.api.background_task.wrap_background_task(target, func, application, name, group)
        except Exception:
            _raise_instrumentation_error("background-task", locals())

    return _instrument


def _process_background_task_configuration():
    for section in _config_object.sections():
        if not section.startswith("background-task:"):
            continue

        enabled = False

        try:
            enabled = _config_object.getboolean(section, "enabled")
        except ConfigParser.NoOptionError:
            pass
        except Exception:
            _raise_configuration_error(section)

        if not enabled:
            continue

        try:
            function = _config_object.get(section, "function")
            (module, object_path) = function.split(":", 1)

            application = None
            name = None
            group = "Function"

            if _config_object.has_option(section, "application"):
                application = _config_object.get(section, "application")
            if _config_object.has_option(section, "name"):
                name = _config_object.get(section, "name")
            if _config_object.has_option(section, "group"):
                group = _config_object.get(section, "group")

            if name and name.startswith("lambda "):
                vars = {"callable_name": newrelic.api.object_wrapper.callable_name}
                name = eval(name, vars)  # nosec

            _logger.debug("register background-task %s" % ((module, object_path, application, name, group),))

            hook = _background_task_import_hook(object_path, application, name, group)
            newrelic.api.import_hook.register_import_hook(module, hook)
        except Exception:
            _raise_configuration_error(section)


# Setup database traces defined in configuration file.


def _database_trace_import_hook(object_path, sql):
    def _instrument(target):
        try:
            for func in _module_function_glob(target, object_path):
                _logger.debug("wrap database-trace %s", (target, func, sql))
                newrelic.api.database_trace.wrap_database_trace(target, func, sql)
        except Exception:
            _raise_instrumentation_error("database-trace", locals())

    return _instrument


def _process_database_trace_configuration():
    for section in _config_object.sections():
        if not section.startswith("database-trace:"):
            continue

        enabled = False

        try:
            enabled = _config_object.getboolean(section, "enabled")
        except ConfigParser.NoOptionError:
            pass
        except Exception:
            _raise_configuration_error(section)

        if not enabled:
            continue

        try:
            function = _config_object.get(section, "function")
            (module, object_path) = function.split(":", 1)

            sql = _config_object.get(section, "sql")

            if sql.startswith("lambda "):
                vars = {"callable_name": newrelic.api.object_wrapper.callable_name}
                sql = eval(sql, vars)  # nosec

            _logger.debug("register database-trace %s" % ((module, object_path, sql),))

            hook = _database_trace_import_hook(object_path, sql)
            newrelic.api.import_hook.register_import_hook(module, hook)
        except Exception:
            _raise_configuration_error(section)


# Setup external traces defined in configuration file.


def _external_trace_import_hook(object_path, library, url, method):
    def _instrument(target):
        try:
            for func in _module_function_glob(target, object_path):
                _logger.debug("wrap external-trace %s", (target, func, library, url, method))
                newrelic.api.external_trace.wrap_external_trace(target, func, library, url, method)
        except Exception:
            _raise_instrumentation_error("external-trace", locals())

    return _instrument


def _process_external_trace_configuration():
    for section in _config_object.sections():
        if not section.startswith("external-trace:"):
            continue

        enabled = False

        try:
            enabled = _config_object.getboolean(section, "enabled")
        except ConfigParser.NoOptionError:
            pass
        except Exception:
            _raise_configuration_error(section)

        if not enabled:
            continue

        try:
            function = _config_object.get(section, "function")
            (module, object_path) = function.split(":", 1)

            method = None

            library = _config_object.get(section, "library")
            url = _config_object.get(section, "url")
            if _config_object.has_option(section, "method"):
                method = _config_object.get(section, "method")

            if url.startswith("lambda "):
                vars = {"callable_name": newrelic.api.object_wrapper.callable_name}
                url = eval(url, vars)  # nosec

            if method and method.startswith("lambda "):
                vars = {"callable_name": newrelic.api.object_wrapper.callable_name}
                method = eval(method, vars)  # nosec

            _logger.debug("register external-trace %s" % ((module, object_path, library, url, method),))

            hook = _external_trace_import_hook(object_path, library, url, method)
            newrelic.api.import_hook.register_import_hook(module, hook)
        except Exception:
            _raise_configuration_error(section)


# Setup function traces defined in configuration file.


def _function_trace_import_hook(object_path, name, group, label, params, terminal, rollup):
    def _instrument(target):
        try:
            for func in _module_function_glob(target, object_path):
                _logger.debug("wrap function-trace %s", (target, func, name, group, label, params, terminal, rollup))
                newrelic.api.function_trace.wrap_function_trace(
                    target, func, name, group, label, params, terminal, rollup
                )
        except Exception:
            _raise_instrumentation_error("function-trace", locals())

    return _instrument


def _process_function_trace_configuration():
    for section in _config_object.sections():
        if not section.startswith("function-trace:"):
            continue

        enabled = False

        try:
            enabled = _config_object.getboolean(section, "enabled")
        except ConfigParser.NoOptionError:
            pass
        except Exception:
            _raise_configuration_error(section)

        if not enabled:
            continue

        try:
            function = _config_object.get(section, "function")
            (module, object_path) = function.split(":", 1)

            name = None
            group = "Function"
            label = None
            params = None
            terminal = False
            rollup = None

            if _config_object.has_option(section, "name"):
                name = _config_object.get(section, "name")
            if _config_object.has_option(section, "group"):
                group = _config_object.get(section, "group")
            if _config_object.has_option(section, "label"):
                label = _config_object.get(section, "label")
            if _config_object.has_option(section, "terminal"):
                terminal = _config_object.getboolean(section, "terminal")
            if _config_object.has_option(section, "rollup"):
                rollup = _config_object.get(section, "rollup")

            if name and name.startswith("lambda "):
                vars = {"callable_name": newrelic.api.object_wrapper.callable_name}
                name = eval(name, vars)  # nosec

            _logger.debug(
                "register function-trace %s" % ((module, object_path, name, group, label, params, terminal, rollup),)
            )

            hook = _function_trace_import_hook(object_path, name, group, label, params, terminal, rollup)
            newrelic.api.import_hook.register_import_hook(module, hook)
        except Exception:
            _raise_configuration_error(section)


# Setup generator traces defined in configuration file.


def _generator_trace_import_hook(object_path, name, group):
    def _instrument(target):
        try:
            for func in _module_function_glob(target, object_path):
                _logger.debug("wrap generator-trace %s", (target, func, name, group))
                newrelic.api.generator_trace.wrap_generator_trace(target, func, name, group)
        except Exception:
            _raise_instrumentation_error("generator-trace", locals())

    return _instrument


def _process_generator_trace_configuration():
    for section in _config_object.sections():
        if not section.startswith("generator-trace:"):
            continue

        enabled = False

        try:
            enabled = _config_object.getboolean(section, "enabled")
        except ConfigParser.NoOptionError:
            pass
        except Exception:
            _raise_configuration_error(section)

        if not enabled:
            continue

        try:
            function = _config_object.get(section, "function")
            (module, object_path) = function.split(":", 1)

            name = None
            group = "Function"

            if _config_object.has_option(section, "name"):
                name = _config_object.get(section, "name")
            if _config_object.has_option(section, "group"):
                group = _config_object.get(section, "group")

            if name and name.startswith("lambda "):
                vars = {"callable_name": newrelic.api.object_wrapper.callable_name}
                name = eval(name, vars)  # nosec

            _logger.debug("register generator-trace %s" % ((module, object_path, name, group),))

            hook = _generator_trace_import_hook(object_path, name, group)
            newrelic.api.import_hook.register_import_hook(module, hook)
        except Exception:
            _raise_configuration_error(section)


# Setup profile traces defined in configuration file.


def _profile_trace_import_hook(object_path, name, group, depth):
    def _instrument(target):
        try:
            for func in _module_function_glob(target, object_path):
                _logger.debug("wrap profile-trace %s", (target, func, name, group, depth))
                newrelic.api.profile_trace.wrap_profile_trace(target, func, name, group, depth=depth)
        except Exception:
            _raise_instrumentation_error("profile-trace", locals())

    return _instrument


def _process_profile_trace_configuration():
    for section in _config_object.sections():
        if not section.startswith("profile-trace:"):
            continue

        enabled = False

        try:
            enabled = _config_object.getboolean(section, "enabled")
        except ConfigParser.NoOptionError:
            pass
        except Exception:
            _raise_configuration_error(section)

        if not enabled:
            continue

        try:
            function = _config_object.get(section, "function")
            (module, object_path) = function.split(":", 1)

            name = None
            group = "Function"
            depth = 3

            if _config_object.has_option(section, "name"):
                name = _config_object.get(section, "name")
            if _config_object.has_option(section, "group"):
                group = _config_object.get(section, "group")
            if _config_object.has_option(section, "depth"):
                depth = _config_object.get(section, "depth")

            if name and name.startswith("lambda "):
                vars = {"callable_name": newrelic.api.object_wrapper.callable_name}
                name = eval(name, vars)  # nosec

            _logger.debug("register profile-trace %s" % ((module, object_path, name, group, depth),))

            hook = _profile_trace_import_hook(object_path, name, group, depth=depth)
            newrelic.api.import_hook.register_import_hook(module, hook)
        except Exception:
            _raise_configuration_error(section)


# Setup memcache traces defined in configuration file.


def _memcache_trace_import_hook(object_path, command):
    def _instrument(target):
        try:
            for func in _module_function_glob(target, object_path):
                _logger.debug("wrap memcache-trace %s", (target, func, command))
                newrelic.api.memcache_trace.wrap_memcache_trace(target, func, command)
        except Exception:
            _raise_instrumentation_error("memcache-trace", locals())

    return _instrument


def _process_memcache_trace_configuration():
    for section in _config_object.sections():
        if not section.startswith("memcache-trace:"):
            continue

        enabled = False

        try:
            enabled = _config_object.getboolean(section, "enabled")
        except ConfigParser.NoOptionError:
            pass
        except Exception:
            _raise_configuration_error(section)

        if not enabled:
            continue

        try:
            function = _config_object.get(section, "function")
            (module, object_path) = function.split(":", 1)

            command = _config_object.get(section, "command")

            if command.startswith("lambda "):
                vars = {"callable_name": newrelic.api.object_wrapper.callable_name}
                command = eval(command, vars)  # nosec

            _logger.debug("register memcache-trace %s", (module, object_path, command))

            hook = _memcache_trace_import_hook(object_path, command)
            newrelic.api.import_hook.register_import_hook(module, hook)
        except Exception:
            _raise_configuration_error(section)


# Setup name transaction wrapper defined in configuration file.


def _transaction_name_import_hook(object_path, name, group, priority):
    def _instrument(target):
        try:
            for func in _module_function_glob(target, object_path):
                _logger.debug("wrap transaction-name %s" % ((target, func, name, group, priority),))
                newrelic.api.transaction_name.wrap_transaction_name(target, func, name, group, priority)
        except Exception:
            _raise_instrumentation_error("transaction-name", locals())

    return _instrument


def _process_transaction_name_configuration():
    for section in _config_object.sections():
        # Support 'name-transaction' for backward compatibility.
        if not section.startswith("transaction-name:") and not section.startswith("name-transaction:"):
            continue

        enabled = False

        try:
            enabled = _config_object.getboolean(section, "enabled")
        except ConfigParser.NoOptionError:
            pass
        except Exception:
            _raise_configuration_error(section)

        if not enabled:
            continue

        try:
            function = _config_object.get(section, "function")
            (module, object_path) = function.split(":", 1)

            name = None
            group = "Function"
            priority = None

            if _config_object.has_option(section, "name"):
                name = _config_object.get(section, "name")
            if _config_object.has_option(section, "group"):
                group = _config_object.get(section, "group")
            if _config_object.has_option(section, "priority"):
                priority = _config_object.getint(section, "priority")

            if name and name.startswith("lambda "):
                vars = {"callable_name": newrelic.api.object_wrapper.callable_name}
                name = eval(name, vars)  # nosec

            _logger.debug("register transaction-name %s" % ((module, object_path, name, group, priority),))

            hook = _transaction_name_import_hook(object_path, name, group, priority)
            newrelic.api.import_hook.register_import_hook(module, hook)
        except Exception:
            _raise_configuration_error(section)


# Setup error trace wrapper defined in configuration file.


def _error_trace_import_hook(object_path, ignore, expected):
    def _instrument(target):
        try:
            for func in _module_function_glob(target, object_path):
                _logger.debug("wrap error-trace %s", (target, func, ignore, expected))
                newrelic.api.error_trace.wrap_error_trace(target, func, ignore, expected, None)
        except Exception:
            _raise_instrumentation_error("error-trace", locals())

    return _instrument


def _process_error_trace_configuration():
    for section in _config_object.sections():
        if not section.startswith("error-trace:"):
            continue

        enabled = False

        try:
            enabled = _config_object.getboolean(section, "enabled")
        except ConfigParser.NoOptionError:
            pass
        except Exception:
            _raise_configuration_error(section)

        if not enabled:
            continue

        try:
            function = _config_object.get(section, "function")
            (module, object_path) = function.split(":", 1)

            ignore_classes = []
            expected_classes = []

            if _config_object.has_option(section, "ignore_classes"):
                ignore_classes = _config_object.get(section, "ignore_classes").split()

            if _config_object.has_option(section, "ignore_errors"):
                if _config_object.has_option(section, "ignore_classes"):
                    _logger.info("Ignoring deprecated setting: ignore_errors. Please use new setting: ignore_classes.")
                else:
                    _logger.info("Deprecated setting found: ignore_errors. Please use new setting: ignore_classes.")
                    ignore_classes = _config_object.get(section, "ignore_errors").split()

            if _config_object.has_option(section, "expected_classes"):
                expected_classes = _config_object.get(section, "expected_classes").split()

            _logger.debug("register error-trace %s", (module, object_path, ignore_classes, expected_classes))

            hook = _error_trace_import_hook(object_path, ignore_classes, expected_classes)
            newrelic.api.import_hook.register_import_hook(module, hook)
        except Exception:
            _raise_configuration_error(section)


# Automatic data source loading defined in configuration file.

_data_sources = []


def _process_data_source_configuration():
    for section in _config_object.sections():
        if not section.startswith("data-source:"):
            continue

        enabled = False

        try:
            enabled = _config_object.getboolean(section, "enabled")
        except ConfigParser.NoOptionError:
            pass
        except Exception:
            _raise_configuration_error(section)

        if not enabled:
            continue

        try:
            function = _config_object.get(section, "function")
            (module, object_path) = function.split(":", 1)

            application = None
            name = None
            settings = {}
            properties = {}

            if _config_object.has_option(section, "application"):
                application = _config_object.get(section, "application")
            if _config_object.has_option(section, "name"):
                name = _config_object.get(section, "name")

            if _config_object.has_option(section, "settings"):
                config_section = _config_object.get(section, "settings")
                settings.update(_config_object.items(config_section))

            properties.update(_config_object.items(section))

            properties.pop("enabled", None)
            properties.pop("function", None)
            properties.pop("application", None)
            properties.pop("name", None)
            properties.pop("settings", None)

            _logger.debug("register data-source %s", (module, object_path, name))

            _data_sources.append((section, module, object_path, application, name, settings, properties))
        except Exception:
            _raise_configuration_error(section)


def _startup_data_source():
    _logger.debug("Registering data sources defined in configuration.")

    agent_instance = newrelic.core.agent.agent_instance()

    for (
        section,
        module,
        object_path,
        application,
        name,
        settings,
        properties,
    ) in _data_sources:
        try:
            source = getattr(newrelic.api.import_hook.import_module(module), object_path)

            agent_instance.register_data_source(source, application, name, settings, **properties)

        except Exception:
            _logger.exception(
                "Attempt to register data source %s:%s with "
                "name %r from section %r of agent configuration file "
                "has failed. Data source will be skipped.",
                module,
                object_path,
                name,
                section,
            )


_data_sources_done = False


def _setup_data_source():

    global _data_sources_done

    if _data_sources_done:
        return

    _data_sources_done = True

    if _data_sources:
        newrelic.core.agent.Agent.run_on_startup(_startup_data_source)


# Setup function profiler defined in configuration file.


def _function_profile_import_hook(object_path, filename, delay, checkpoint):
    def _instrument(target):
        try:
            for func in _module_function_glob(target, object_path):
                _logger.debug("wrap function-profile %s", (target, func, filename, delay, checkpoint))
                newrelic.api.function_profile.wrap_function_profile(target, func, filename, delay, checkpoint)
        except Exception:
            _raise_instrumentation_error("function-profile", locals())

    return _instrument


def _process_function_profile_configuration():
    for section in _config_object.sections():
        if not section.startswith("function-profile:"):
            continue

        enabled = False

        try:
            enabled = _config_object.getboolean(section, "enabled")
        except ConfigParser.NoOptionError:
            pass
        except Exception:
            _raise_configuration_error(section)

        if not enabled:
            continue

        try:
            function = _config_object.get(section, "function")
            (module, object_path) = function.split(":", 1)

            filename = None
            delay = 1.0
            checkpoint = 30

            filename = _config_object.get(section, "filename")

            if _config_object.has_option(section, "delay"):
                delay = _config_object.getfloat(section, "delay")
            if _config_object.has_option(section, "checkpoint"):
                checkpoint = _config_object.getfloat(section, "checkpoint")

            _logger.debug("register function-profile %s" % ((module, object_path, filename, delay, checkpoint),))

            hook = _function_profile_import_hook(object_path, filename, delay, checkpoint)
            newrelic.api.import_hook.register_import_hook(module, hook)
        except Exception:
            _raise_configuration_error(section)


def _process_module_definition(target, module, function="instrument"):
    enabled = True
    execute = None

    # XXX This check makes the following checks to see if import hook
    # was defined in agent configuration file redundant. Leave it as is
    # for now until can clean up whole configuration system.

    if target in _module_import_hook_registry:
        return

    try:
        section = "import-hook:%s" % target
        if _config_object.has_section(section):
            enabled = _config_object.getboolean(section, "enabled")
    except ConfigParser.NoOptionError:
        pass
    except Exception:
        _raise_configuration_error(section)

    try:
        if _config_object.has_option(section, "execute"):
            execute = _config_object.get(section, "execute")

    except Exception:
        _raise_configuration_error(section)

    try:
        if enabled and not execute:
            _module_import_hook_registry[target] = (module, function)

            _logger.debug("register module %s", (target, module, function))

            newrelic.api.import_hook.register_import_hook(target, _module_import_hook(target, module, function))

            _module_import_hook_results.setdefault((target, module, function), None)

    except Exception:
        _raise_instrumentation_error("import-hook", locals())


ASYNCIO_HOOK = ("asyncio", "newrelic.core.trace_cache", "asyncio_loaded")
GREENLET_HOOK = ("greenlet", "newrelic.core.trace_cache", "greenlet_loaded")


def _process_trace_cache_import_hooks():
    _process_module_definition(*GREENLET_HOOK)

    if GREENLET_HOOK not in _module_import_hook_results:
        pass
    elif _module_import_hook_results[GREENLET_HOOK] is None:
        trace_cache.trace_cache().greenlet = False

    _process_module_definition(*ASYNCIO_HOOK)

    if ASYNCIO_HOOK not in _module_import_hook_results:
        pass
    elif _module_import_hook_results[ASYNCIO_HOOK] is None:
        trace_cache.trace_cache().asyncio = False


def _process_module_builtin_defaults():
    _process_module_definition(
        "asyncio.base_events",
        "newrelic.hooks.coroutines_asyncio",
        "instrument_asyncio_base_events",
    )
    _process_module_definition(
        "asyncio.events",
        "newrelic.hooks.coroutines_asyncio",
        "instrument_asyncio_events",
    )

    _process_module_definition("asgiref.sync", "newrelic.hooks.adapter_asgiref", "instrument_asgiref_sync")

    _process_module_definition(
        "django.core.handlers.base",
        "newrelic.hooks.framework_django",
        "instrument_django_core_handlers_base",
    )
    _process_module_definition(
        "django.core.handlers.asgi",
        "newrelic.hooks.framework_django",
        "instrument_django_core_handlers_asgi",
    )
    _process_module_definition(
        "django.core.handlers.wsgi",
        "newrelic.hooks.framework_django",
        "instrument_django_core_handlers_wsgi",
    )
    _process_module_definition(
        "django.core.urlresolvers",
        "newrelic.hooks.framework_django",
        "instrument_django_core_urlresolvers",
    )
    _process_module_definition(
        "django.template",
        "newrelic.hooks.framework_django",
        "instrument_django_template",
    )
    _process_module_definition(
        "django.template.loader_tags",
        "newrelic.hooks.framework_django",
        "instrument_django_template_loader_tags",
    )
    _process_module_definition(
        "django.core.servers.basehttp",
        "newrelic.hooks.framework_django",
        "instrument_django_core_servers_basehttp",
    )
    _process_module_definition(
        "django.contrib.staticfiles.views",
        "newrelic.hooks.framework_django",
        "instrument_django_contrib_staticfiles_views",
    )
    _process_module_definition(
        "django.contrib.staticfiles.handlers",
        "newrelic.hooks.framework_django",
        "instrument_django_contrib_staticfiles_handlers",
    )
    _process_module_definition(
        "django.views.debug",
        "newrelic.hooks.framework_django",
        "instrument_django_views_debug",
    )
    _process_module_definition(
        "django.http.multipartparser",
        "newrelic.hooks.framework_django",
        "instrument_django_http_multipartparser",
    )
    _process_module_definition(
        "django.core.mail",
        "newrelic.hooks.framework_django",
        "instrument_django_core_mail",
    )
    _process_module_definition(
        "django.core.mail.message",
        "newrelic.hooks.framework_django",
        "instrument_django_core_mail_message",
    )
    _process_module_definition(
        "django.views.generic.base",
        "newrelic.hooks.framework_django",
        "instrument_django_views_generic_base",
    )
    _process_module_definition(
        "django.core.management.base",
        "newrelic.hooks.framework_django",
        "instrument_django_core_management_base",
    )
    _process_module_definition(
        "django.template.base",
        "newrelic.hooks.framework_django",
        "instrument_django_template_base",
    )
    _process_module_definition(
        "django.middleware.gzip",
        "newrelic.hooks.framework_django",
        "instrument_django_gzip_middleware",
    )

    # New modules in Django 1.10
    _process_module_definition(
        "django.urls.resolvers",
        "newrelic.hooks.framework_django",
        "instrument_django_core_urlresolvers",
    )
    _process_module_definition(
        "django.urls.base",
        "newrelic.hooks.framework_django",
        "instrument_django_urls_base",
    )
    _process_module_definition(
        "django.core.handlers.exception",
        "newrelic.hooks.framework_django",
        "instrument_django_core_handlers_exception",
    )

    _process_module_definition("falcon.api", "newrelic.hooks.framework_falcon", "instrument_falcon_api")
    _process_module_definition("falcon.app", "newrelic.hooks.framework_falcon", "instrument_falcon_app")
    _process_module_definition(
        "falcon.routing.util",
        "newrelic.hooks.framework_falcon",
        "instrument_falcon_routing_util",
    )

    _process_module_definition(
        "fastapi.routing",
        "newrelic.hooks.framework_fastapi",
        "instrument_fastapi_routing",
    )

    _process_module_definition("flask.app", "newrelic.hooks.framework_flask", "instrument_flask_app")
    _process_module_definition(
        "flask.templating",
        "newrelic.hooks.framework_flask",
        "instrument_flask_templating",
    )
    _process_module_definition(
        "flask.blueprints",
        "newrelic.hooks.framework_flask",
        "instrument_flask_blueprints",
    )
    _process_module_definition("flask.views", "newrelic.hooks.framework_flask", "instrument_flask_views")

    _process_module_definition(
        "flask_compress",
        "newrelic.hooks.middleware_flask_compress",
        "instrument_flask_compress",
    )

    _process_module_definition("flask_restful", "newrelic.hooks.component_flask_rest", "instrument_flask_rest")
    _process_module_definition(
        "flask_restplus.api",
        "newrelic.hooks.component_flask_rest",
        "instrument_flask_rest",
    )
    _process_module_definition(
        "flask_restx.api",
        "newrelic.hooks.component_flask_rest",
        "instrument_flask_rest",
    )

    _process_module_definition(
        "graphql_server",
        "newrelic.hooks.component_graphqlserver",
        "instrument_graphqlserver",
    )

    _process_module_definition(
        "sentry_sdk.integrations.asgi", "newrelic.hooks.component_sentry", "instrument_sentry_sdk_integrations_asgi"
    )

    # _process_module_definition('web.application',
    #        'newrelic.hooks.framework_webpy')
    # _process_module_definition('web.template',
    #        'newrelic.hooks.framework_webpy')

    _process_module_definition(
        "gluon.compileapp",
        "newrelic.hooks.framework_web2py",
        "instrument_gluon_compileapp",
    )
    _process_module_definition(
        "gluon.restricted",
        "newrelic.hooks.framework_web2py",
        "instrument_gluon_restricted",
    )
    _process_module_definition("gluon.main", "newrelic.hooks.framework_web2py", "instrument_gluon_main")
    _process_module_definition("gluon.template", "newrelic.hooks.framework_web2py", "instrument_gluon_template")
    _process_module_definition("gluon.tools", "newrelic.hooks.framework_web2py", "instrument_gluon_tools")
    _process_module_definition("gluon.http", "newrelic.hooks.framework_web2py", "instrument_gluon_http")

    _process_module_definition("httpx._client", "newrelic.hooks.external_httpx", "instrument_httpx_client")

    _process_module_definition("gluon.contrib.feedparser", "newrelic.hooks.external_feedparser")
    _process_module_definition("gluon.contrib.memcache.memcache", "newrelic.hooks.memcache_memcache")

    _process_module_definition(
        "graphene.types.schema",
        "newrelic.hooks.framework_graphene",
        "instrument_graphene_types_schema",
    )

    _process_module_definition(
        "graphql.graphql",
        "newrelic.hooks.framework_graphql",
        "instrument_graphql",
    )
    _process_module_definition(
        "graphql.execution.execute",
        "newrelic.hooks.framework_graphql",
        "instrument_graphql_execute",
    )
    _process_module_definition(
        "graphql.execution.executor",
        "newrelic.hooks.framework_graphql",
        "instrument_graphql_execute",
    )
    _process_module_definition(
        "graphql.execution.middleware",
        "newrelic.hooks.framework_graphql",
        "instrument_graphql_execution_middleware",
    )
    _process_module_definition(
        "graphql.execution.utils",
        "newrelic.hooks.framework_graphql",
        "instrument_graphql_execution_utils",
    )
    _process_module_definition(
        "graphql.error.located_error",
        "newrelic.hooks.framework_graphql",
        "instrument_graphql_error_located_error",
    )
    _process_module_definition(
        "graphql.language.parser",
        "newrelic.hooks.framework_graphql",
        "instrument_graphql_parser",
    )
    _process_module_definition(
        "graphql.validation.validate",
        "newrelic.hooks.framework_graphql",
        "instrument_graphql_validate",
    )
    _process_module_definition(
        "graphql.validation.validation",
        "newrelic.hooks.framework_graphql",
        "instrument_graphql_validate",
    )

    _process_module_definition(
        "ariadne.asgi",
        "newrelic.hooks.framework_ariadne",
        "instrument_ariadne_asgi",
    )
    _process_module_definition(
        "ariadne.graphql",
        "newrelic.hooks.framework_ariadne",
        "instrument_ariadne_execute",
    )
    _process_module_definition(
        "ariadne.wsgi",
        "newrelic.hooks.framework_ariadne",
        "instrument_ariadne_wsgi",
    )

    _process_module_definition("grpc._channel", "newrelic.hooks.framework_grpc", "instrument_grpc__channel")
    _process_module_definition("grpc._server", "newrelic.hooks.framework_grpc", "instrument_grpc_server")

    _process_module_definition("pylons.wsgiapp", "newrelic.hooks.framework_pylons")
    _process_module_definition("pylons.controllers.core", "newrelic.hooks.framework_pylons")
    _process_module_definition("pylons.templating", "newrelic.hooks.framework_pylons")

    _process_module_definition("bottle", "newrelic.hooks.framework_bottle", "instrument_bottle")

    _process_module_definition(
        "cherrypy._cpreqbody",
        "newrelic.hooks.framework_cherrypy",
        "instrument_cherrypy__cpreqbody",
    )
    _process_module_definition(
        "cherrypy._cprequest",
        "newrelic.hooks.framework_cherrypy",
        "instrument_cherrypy__cprequest",
    )
    _process_module_definition(
        "cherrypy._cpdispatch",
        "newrelic.hooks.framework_cherrypy",
        "instrument_cherrypy__cpdispatch",
    )
    _process_module_definition(
        "cherrypy._cpwsgi",
        "newrelic.hooks.framework_cherrypy",
        "instrument_cherrypy__cpwsgi",
    )
    _process_module_definition(
        "cherrypy._cptree",
        "newrelic.hooks.framework_cherrypy",
        "instrument_cherrypy__cptree",
    )

    _process_module_definition(
        "confluent_kafka.cimpl",
        "newrelic.hooks.messagebroker_confluentkafka",
        "instrument_confluentkafka_cimpl",
    )
    _process_module_definition(
        "confluent_kafka.serializing_producer",
        "newrelic.hooks.messagebroker_confluentkafka",
        "instrument_confluentkafka_serializing_producer",
    )
    _process_module_definition(
        "confluent_kafka.deserializing_consumer",
        "newrelic.hooks.messagebroker_confluentkafka",
        "instrument_confluentkafka_deserializing_consumer",
    )

    _process_module_definition(
        "kafka.consumer.group",
        "newrelic.hooks.messagebroker_kafkapython",
        "instrument_kafka_consumer_group",
    )
    _process_module_definition(
        "kafka.producer.kafka",
        "newrelic.hooks.messagebroker_kafkapython",
        "instrument_kafka_producer",
    )
    _process_module_definition(
        "kafka.coordinator.heartbeat",
        "newrelic.hooks.messagebroker_kafkapython",
        "instrument_kafka_heartbeat",
    )
    _process_module_definition(
        "kafka.consumer.group",
        "newrelic.hooks.messagebroker_kafkapython",
        "instrument_kafka_consumer_group",
    )

    _process_module_definition(
        "logging",
        "newrelic.hooks.logger_logging",
        "instrument_logging",
    )

    _process_module_definition(
        "loguru",
        "newrelic.hooks.logger_loguru",
        "instrument_loguru",
    )
    _process_module_definition(
        "loguru._logger",
        "newrelic.hooks.logger_loguru",
        "instrument_loguru_logger",
    )

    _process_module_definition(
        "paste.httpserver",
        "newrelic.hooks.adapter_paste",
        "instrument_paste_httpserver",
    )

    _process_module_definition(
        "gunicorn.app.base",
        "newrelic.hooks.adapter_gunicorn",
        "instrument_gunicorn_app_base",
    )

    _process_module_definition("cx_Oracle", "newrelic.hooks.database_cx_oracle", "instrument_cx_oracle")

    _process_module_definition("ibm_db_dbi", "newrelic.hooks.database_ibm_db_dbi", "instrument_ibm_db_dbi")

    _process_module_definition("mysql.connector", "newrelic.hooks.database_mysql", "instrument_mysql_connector")
    _process_module_definition("MySQLdb", "newrelic.hooks.database_mysqldb", "instrument_mysqldb")
    _process_module_definition("oursql", "newrelic.hooks.database_oursql", "instrument_oursql")
    _process_module_definition("pymysql", "newrelic.hooks.database_pymysql", "instrument_pymysql")

    _process_module_definition("pyodbc", "newrelic.hooks.database_pyodbc", "instrument_pyodbc")

    _process_module_definition("pymssql", "newrelic.hooks.database_pymssql", "instrument_pymssql")

    _process_module_definition("psycopg2", "newrelic.hooks.database_psycopg2", "instrument_psycopg2")
    _process_module_definition(
        "psycopg2._psycopg2",
        "newrelic.hooks.database_psycopg2",
        "instrument_psycopg2__psycopg2",
    )
    _process_module_definition(
        "psycopg2.extensions",
        "newrelic.hooks.database_psycopg2",
        "instrument_psycopg2_extensions",
    )
    _process_module_definition(
        "psycopg2._json",
        "newrelic.hooks.database_psycopg2",
        "instrument_psycopg2__json",
    )
    _process_module_definition(
        "psycopg2._range",
        "newrelic.hooks.database_psycopg2",
        "instrument_psycopg2__range",
    )
    _process_module_definition("psycopg2.sql", "newrelic.hooks.database_psycopg2", "instrument_psycopg2_sql")

    _process_module_definition("psycopg2ct", "newrelic.hooks.database_psycopg2ct", "instrument_psycopg2ct")
    _process_module_definition(
        "psycopg2ct.extensions",
        "newrelic.hooks.database_psycopg2ct",
        "instrument_psycopg2ct_extensions",
    )

    _process_module_definition(
        "psycopg2cffi",
        "newrelic.hooks.database_psycopg2cffi",
        "instrument_psycopg2cffi",
    )
    _process_module_definition(
        "psycopg2cffi.extensions",
        "newrelic.hooks.database_psycopg2cffi",
        "instrument_psycopg2cffi_extensions",
    )

    _process_module_definition(
        "asyncpg.connect_utils",
        "newrelic.hooks.database_asyncpg",
        "instrument_asyncpg_connect_utils",
    )
    _process_module_definition(
        "asyncpg.protocol",
        "newrelic.hooks.database_asyncpg",
        "instrument_asyncpg_protocol",
    )

    _process_module_definition(
        "postgresql.driver.dbapi20",
        "newrelic.hooks.database_postgresql",
        "instrument_postgresql_driver_dbapi20",
    )

    _process_module_definition(
        "postgresql.interface.proboscis.dbapi2",
        "newrelic.hooks.database_postgresql",
        "instrument_postgresql_interface_proboscis_dbapi2",
    )

    _process_module_definition("sqlite3", "newrelic.hooks.database_sqlite", "instrument_sqlite3")
    _process_module_definition("sqlite3.dbapi2", "newrelic.hooks.database_sqlite", "instrument_sqlite3_dbapi2")

    _process_module_definition("pysqlite2", "newrelic.hooks.database_sqlite", "instrument_sqlite3")
    _process_module_definition(
        "pysqlite2.dbapi2",
        "newrelic.hooks.database_sqlite",
        "instrument_sqlite3_dbapi2",
    )

    _process_module_definition("memcache", "newrelic.hooks.datastore_memcache", "instrument_memcache")
    _process_module_definition("umemcache", "newrelic.hooks.datastore_umemcache", "instrument_umemcache")
    _process_module_definition(
        "pylibmc.client",
        "newrelic.hooks.datastore_pylibmc",
        "instrument_pylibmc_client",
    )
    _process_module_definition(
        "bmemcached.client",
        "newrelic.hooks.datastore_bmemcached",
        "instrument_bmemcached_client",
    )
    _process_module_definition(
        "pymemcache.client",
        "newrelic.hooks.datastore_pymemcache",
        "instrument_pymemcache_client",
    )

    _process_module_definition("jinja2.environment", "newrelic.hooks.template_jinja2")

    _process_module_definition("mako.runtime", "newrelic.hooks.template_mako", "instrument_mako_runtime")
    _process_module_definition("mako.template", "newrelic.hooks.template_mako", "instrument_mako_template")

    _process_module_definition("genshi.template.base", "newrelic.hooks.template_genshi")

    if six.PY2:
        _process_module_definition("httplib", "newrelic.hooks.external_httplib")
    else:
        _process_module_definition("http.client", "newrelic.hooks.external_httplib")

    _process_module_definition("httplib2", "newrelic.hooks.external_httplib2")

    if six.PY2:
        _process_module_definition("urllib", "newrelic.hooks.external_urllib")
    else:
        _process_module_definition("urllib.request", "newrelic.hooks.external_urllib")

    if six.PY2:
        _process_module_definition("urllib2", "newrelic.hooks.external_urllib2")

    _process_module_definition(
        "urllib3.connectionpool",
        "newrelic.hooks.external_urllib3",
        "instrument_urllib3_connectionpool",
    )
    _process_module_definition(
        "urllib3.connection",
        "newrelic.hooks.external_urllib3",
        "instrument_urllib3_connection",
    )
    _process_module_definition(
        "requests.packages.urllib3.connection",
        "newrelic.hooks.external_urllib3",
        "instrument_urllib3_connection",
    )

    _process_module_definition(
        "starlette.requests",
        "newrelic.hooks.framework_starlette",
        "instrument_starlette_requests",
    )
    _process_module_definition(
        "starlette.routing",
        "newrelic.hooks.framework_starlette",
        "instrument_starlette_routing",
    )
    _process_module_definition(
        "starlette.applications",
        "newrelic.hooks.framework_starlette",
        "instrument_starlette_applications",
    )
    _process_module_definition(
        "starlette.middleware.errors",
        "newrelic.hooks.framework_starlette",
        "instrument_starlette_middleware_errors",
    )
    _process_module_definition(
        "starlette.middleware.exceptions",
        "newrelic.hooks.framework_starlette",
        "instrument_starlette_middleware_exceptions",
    )
    _process_module_definition(
        "starlette.exceptions",
        "newrelic.hooks.framework_starlette",
        "instrument_starlette_exceptions",
    )
    _process_module_definition(
        "starlette.background",
        "newrelic.hooks.framework_starlette",
        "instrument_starlette_background_task",
    )
    _process_module_definition(
        "starlette.concurrency",
        "newrelic.hooks.framework_starlette",
        "instrument_starlette_concurrency",
    )

    _process_module_definition(
        "strawberry.asgi",
        "newrelic.hooks.framework_strawberry",
        "instrument_strawberry_asgi",
    )

    _process_module_definition(
        "strawberry.schema.schema",
        "newrelic.hooks.framework_strawberry",
        "instrument_strawberry_schema",
    )

    _process_module_definition(
        "strawberry.schema.schema_converter",
        "newrelic.hooks.framework_strawberry",
        "instrument_strawberry_schema_converter",
    )

    _process_module_definition("uvicorn.config", "newrelic.hooks.adapter_uvicorn", "instrument_uvicorn_config")

    _process_module_definition(
        "hypercorn.asyncio.run", "newrelic.hooks.adapter_hypercorn", "instrument_hypercorn_asyncio_run"
    )
    _process_module_definition(
        "hypercorn.trio.run", "newrelic.hooks.adapter_hypercorn", "instrument_hypercorn_trio_run"
    )
    _process_module_definition("hypercorn.utils", "newrelic.hooks.adapter_hypercorn", "instrument_hypercorn_utils")

    _process_module_definition("daphne.server", "newrelic.hooks.adapter_daphne", "instrument_daphne_server")

    _process_module_definition("sanic.app", "newrelic.hooks.framework_sanic", "instrument_sanic_app")
    _process_module_definition("sanic.response", "newrelic.hooks.framework_sanic", "instrument_sanic_response")
    _process_module_definition(
        "sanic.touchup.service", "newrelic.hooks.framework_sanic", "instrument_sanic_touchup_service"
    )

    _process_module_definition("aiohttp.wsgi", "newrelic.hooks.framework_aiohttp", "instrument_aiohttp_wsgi")
    _process_module_definition("aiohttp.web", "newrelic.hooks.framework_aiohttp", "instrument_aiohttp_web")
    _process_module_definition(
        "aiohttp.web_reqrep",
        "newrelic.hooks.framework_aiohttp",
        "instrument_aiohttp_web_response",
    )
    _process_module_definition(
        "aiohttp.web_response",
        "newrelic.hooks.framework_aiohttp",
        "instrument_aiohttp_web_response",
    )
    _process_module_definition(
        "aiohttp.web_urldispatcher",
        "newrelic.hooks.framework_aiohttp",
        "instrument_aiohttp_web_urldispatcher",
    )
    _process_module_definition(
        "aiohttp.client",
        "newrelic.hooks.framework_aiohttp",
        "instrument_aiohttp_client",
    )
    _process_module_definition(
        "aiohttp.client_reqrep",
        "newrelic.hooks.framework_aiohttp",
        "instrument_aiohttp_client_reqrep",
    )
    _process_module_definition(
        "aiohttp.protocol",
        "newrelic.hooks.framework_aiohttp",
        "instrument_aiohttp_protocol",
    )

    _process_module_definition("requests.api", "newrelic.hooks.external_requests", "instrument_requests_api")
    _process_module_definition(
        "requests.sessions",
        "newrelic.hooks.external_requests",
        "instrument_requests_sessions",
    )

    _process_module_definition("feedparser", "newrelic.hooks.external_feedparser")

    _process_module_definition("xmlrpclib", "newrelic.hooks.external_xmlrpclib")

    _process_module_definition("dropbox", "newrelic.hooks.external_dropbox")

    _process_module_definition("facepy.graph_api", "newrelic.hooks.external_facepy")

    _process_module_definition("pysolr", "newrelic.hooks.datastore_pysolr", "instrument_pysolr")

    _process_module_definition("solr", "newrelic.hooks.datastore_solrpy", "instrument_solrpy")

    _process_module_definition("aredis.client", "newrelic.hooks.datastore_aredis", "instrument_aredis_client")

    _process_module_definition(
        "aredis.connection",
        "newrelic.hooks.datastore_aredis",
        "instrument_aredis_connection",
    )

    _process_module_definition("aioredis.client", "newrelic.hooks.datastore_aioredis", "instrument_aioredis_client")

    _process_module_definition("aioredis.commands", "newrelic.hooks.datastore_aioredis", "instrument_aioredis_client")

    _process_module_definition(
        "aioredis.connection", "newrelic.hooks.datastore_aioredis", "instrument_aioredis_connection"
    )

    _process_module_definition(
        "elasticsearch.client",
        "newrelic.hooks.datastore_elasticsearch",
        "instrument_elasticsearch_client",
    )
    _process_module_definition(
        "elasticsearch.client.cat",
        "newrelic.hooks.datastore_elasticsearch",
        "instrument_elasticsearch_client_cat",
    )
    _process_module_definition(
        "elasticsearch.client.cluster",
        "newrelic.hooks.datastore_elasticsearch",
        "instrument_elasticsearch_client_cluster",
    )
    _process_module_definition(
        "elasticsearch.client.indices",
        "newrelic.hooks.datastore_elasticsearch",
        "instrument_elasticsearch_client_indices",
    )
    _process_module_definition(
        "elasticsearch.client.nodes",
        "newrelic.hooks.datastore_elasticsearch",
        "instrument_elasticsearch_client_nodes",
    )
    _process_module_definition(
        "elasticsearch.client.snapshot",
        "newrelic.hooks.datastore_elasticsearch",
        "instrument_elasticsearch_client_snapshot",
    )
    _process_module_definition(
        "elasticsearch.client.tasks",
        "newrelic.hooks.datastore_elasticsearch",
        "instrument_elasticsearch_client_tasks",
    )
    _process_module_definition(
        "elasticsearch.client.ingest",
        "newrelic.hooks.datastore_elasticsearch",
        "instrument_elasticsearch_client_ingest",
    )
    _process_module_definition(
        "elasticsearch.connection.base",
        "newrelic.hooks.datastore_elasticsearch",
        "instrument_elasticsearch_connection_base",
    )
    _process_module_definition(
        "elasticsearch.transport",
        "newrelic.hooks.datastore_elasticsearch",
        "instrument_elasticsearch_transport",
    )

    _process_module_definition("pika.adapters", "newrelic.hooks.messagebroker_pika", "instrument_pika_adapters")
    _process_module_definition("pika.channel", "newrelic.hooks.messagebroker_pika", "instrument_pika_channel")
    _process_module_definition("pika.spec", "newrelic.hooks.messagebroker_pika", "instrument_pika_spec")

    _process_module_definition(
        "pyelasticsearch.client",
        "newrelic.hooks.datastore_pyelasticsearch",
        "instrument_pyelasticsearch_client",
    )

    _process_module_definition(
        "pymongo.connection",
        "newrelic.hooks.datastore_pymongo",
        "instrument_pymongo_connection",
    )
    _process_module_definition(
        "pymongo.mongo_client",
        "newrelic.hooks.datastore_pymongo",
        "instrument_pymongo_mongo_client",
    )
    _process_module_definition(
        "pymongo.collection",
        "newrelic.hooks.datastore_pymongo",
        "instrument_pymongo_collection",
    )

    _process_module_definition(
        "redis.connection",
        "newrelic.hooks.datastore_redis",
        "instrument_redis_connection",
    )
    _process_module_definition("redis.client", "newrelic.hooks.datastore_redis", "instrument_redis_client")

    _process_module_definition(
        "redis.commands.core", "newrelic.hooks.datastore_redis", "instrument_redis_commands_core"
    )

    _process_module_definition(
        "redis.commands.sentinel", "newrelic.hooks.datastore_redis", "instrument_redis_commands_sentinel"
    )

    _process_module_definition(
        "redis.commands.json.commands", "newrelic.hooks.datastore_redis", "instrument_redis_commands_json_commands"
    )

    _process_module_definition(
        "redis.commands.search.commands", "newrelic.hooks.datastore_redis", "instrument_redis_commands_search_commands"
    )

    _process_module_definition(
        "redis.commands.timeseries.commands",
        "newrelic.hooks.datastore_redis",
        "instrument_redis_commands_timeseries_commands",
    )

    _process_module_definition(
        "redis.commands.bf.commands", "newrelic.hooks.datastore_redis", "instrument_redis_commands_bf_commands"
    )

    _process_module_definition(
        "redis.commands.graph.commands", "newrelic.hooks.datastore_redis", "instrument_redis_commands_graph_commands"
    )

    _process_module_definition("motor", "newrelic.hooks.datastore_motor", "patch_motor")

    _process_module_definition(
        "piston.resource",
        "newrelic.hooks.component_piston",
        "instrument_piston_resource",
    )
    _process_module_definition("piston.doc", "newrelic.hooks.component_piston", "instrument_piston_doc")

    _process_module_definition(
        "tastypie.resources",
        "newrelic.hooks.component_tastypie",
        "instrument_tastypie_resources",
    )
    _process_module_definition("tastypie.api", "newrelic.hooks.component_tastypie", "instrument_tastypie_api")

    _process_module_definition(
        "sklearn.tree._classes",
        "newrelic.hooks.mlmodel_sklearn",
        "instrument_sklearn_tree_models",
    )
    # In scikit-learn < 0.21 the model classes are in tree.py instead of _classes.py.
    _process_module_definition(
        "sklearn.tree.tree",
        "newrelic.hooks.mlmodel_sklearn",
        "instrument_sklearn_tree_models",
    )
    _process_module_definition(
        "sklearn.metrics",
        "newrelic.hooks.mlmodel_sklearn",
        "instrument_sklearn_metrics",
    )

    _process_module_definition(
        "sklearn.ensemble._bagging",
        "newrelic.hooks.mlmodel_sklearn",
        "instrument_sklearn_ensemble_bagging_models",
    )

    _process_module_definition(
        "sklearn.ensemble.bagging",
        "newrelic.hooks.mlmodel_sklearn",
        "instrument_sklearn_ensemble_bagging_models",
    )

    _process_module_definition(
        "sklearn.ensemble._forest",
        "newrelic.hooks.mlmodel_sklearn",
        "instrument_sklearn_ensemble_forest_models",
    )

    _process_module_definition(
        "sklearn.ensemble.forest",
        "newrelic.hooks.mlmodel_sklearn",
        "instrument_sklearn_ensemble_forest_models",
    )

    _process_module_definition(
        "sklearn.ensemble._iforest",
        "newrelic.hooks.mlmodel_sklearn",
        "instrument_sklearn_ensemble_iforest_models",
    )

    _process_module_definition(
        "sklearn.ensemble.iforest",
        "newrelic.hooks.mlmodel_sklearn",
        "instrument_sklearn_ensemble_iforest_models",
    )

    _process_module_definition(
        "sklearn.ensemble._weight_boosting",
        "newrelic.hooks.mlmodel_sklearn",
        "instrument_sklearn_ensemble_weight_boosting_models",
    )

    _process_module_definition(
        "sklearn.ensemble.weight_boosting",
        "newrelic.hooks.mlmodel_sklearn",
        "instrument_sklearn_ensemble_weight_boosting_models",
    )

    _process_module_definition(
        "sklearn.ensemble._gb",
        "newrelic.hooks.mlmodel_sklearn",
        "instrument_sklearn_ensemble_gradient_boosting_models",
    )

    _process_module_definition(
        "sklearn.ensemble.gradient_boosting",
        "newrelic.hooks.mlmodel_sklearn",
        "instrument_sklearn_ensemble_gradient_boosting_models",
    )

    _process_module_definition(
        "sklearn.ensemble._voting",
        "newrelic.hooks.mlmodel_sklearn",
        "instrument_sklearn_ensemble_voting_models",
    )

    _process_module_definition(
        "sklearn.ensemble.voting_classifier",
        "newrelic.hooks.mlmodel_sklearn",
        "instrument_sklearn_ensemble_voting_models",
    )

    _process_module_definition(
        "sklearn.ensemble._stacking",
        "newrelic.hooks.mlmodel_sklearn",
        "instrument_sklearn_ensemble_stacking_models",
    )

    _process_module_definition(
        "sklearn.ensemble._hist_gradient_boosting.gradient_boosting",
        "newrelic.hooks.mlmodel_sklearn",
        "instrument_sklearn_ensemble_hist_models",
    )

    _process_module_definition(
<<<<<<< HEAD
        "sklearn.discriminant_analysis",
        "newrelic.hooks.mlmodel_sklearn",
        "instrument_sklearn_discriminant_analysis_models",
=======
        "sklearn.gaussian_process._gpc",
        "newrelic.hooks.mlmodel_sklearn",
        "instrument_sklearn_gaussian_process_models",
    )

    _process_module_definition(
        "sklearn.gaussian_process.gpc",
        "newrelic.hooks.mlmodel_sklearn",
        "instrument_sklearn_gaussian_process_models",
    )

    _process_module_definition(
        "sklearn.gaussian_process._gpr",
        "newrelic.hooks.mlmodel_sklearn",
        "instrument_sklearn_gaussian_process_models",
    )

    _process_module_definition(
        "sklearn.gaussian_process.gpr",
        "newrelic.hooks.mlmodel_sklearn",
        "instrument_sklearn_gaussian_process_models",
    )

    _process_module_definition(
        "sklearn.dummy",
        "newrelic.hooks.mlmodel_sklearn",
        "instrument_sklearn_dummy_models",
    )

    _process_module_definition(
        "sklearn.feature_selection._rfe",
        "newrelic.hooks.mlmodel_sklearn",
        "instrument_sklearn_feature_selection_rfe_models",
    )

    _process_module_definition(
        "sklearn.feature_selection.rfe",
        "newrelic.hooks.mlmodel_sklearn",
        "instrument_sklearn_feature_selection_rfe_models",
    )

    _process_module_definition(
        "sklearn.feature_selection._variance_threshold",
        "newrelic.hooks.mlmodel_sklearn",
        "instrument_sklearn_feature_selection_models",
    )

    _process_module_definition(
        "sklearn.feature_selection.variance_threshold",
        "newrelic.hooks.mlmodel_sklearn",
        "instrument_sklearn_feature_selection_models",
    )

    _process_module_definition(
        "sklearn.feature_selection._from_model",
        "newrelic.hooks.mlmodel_sklearn",
        "instrument_sklearn_feature_selection_models",
    )

    _process_module_definition(
        "sklearn.feature_selection.from_model",
        "newrelic.hooks.mlmodel_sklearn",
        "instrument_sklearn_feature_selection_models",
    )

    _process_module_definition(
        "sklearn.feature_selection._sequential",
        "newrelic.hooks.mlmodel_sklearn",
        "instrument_sklearn_feature_selection_models",
    )

    _process_module_definition(
        "sklearn.kernel_ridge",
        "newrelic.hooks.mlmodel_sklearn",
        "instrument_sklearn_kernel_ridge_models",
    )

    _process_module_definition(
        "sklearn.neural_network._multilayer_perceptron",
        "newrelic.hooks.mlmodel_sklearn",
        "instrument_sklearn_neural_network_models",
    )

    _process_module_definition(
        "sklearn.neural_network.multilayer_perceptron",
        "newrelic.hooks.mlmodel_sklearn",
        "instrument_sklearn_neural_network_models",
    )

    _process_module_definition(
        "sklearn.neural_network._rbm",
        "newrelic.hooks.mlmodel_sklearn",
        "instrument_sklearn_neural_network_models",
    )

    _process_module_definition(
        "sklearn.neural_network.rbm",
        "newrelic.hooks.mlmodel_sklearn",
        "instrument_sklearn_neural_network_models",
    )

    _process_module_definition(
        "sklearn.calibration",
        "newrelic.hooks.mlmodel_sklearn",
        "instrument_sklearn_calibration_models",
    )

    _process_module_definition(
        "sklearn.cluster._affinity_propagation",
        "newrelic.hooks.mlmodel_sklearn",
        "instrument_sklearn_cluster_models",
    )

    _process_module_definition(
        "sklearn.cluster.affinity_propagation_",
        "newrelic.hooks.mlmodel_sklearn",
        "instrument_sklearn_cluster_models",
    )

    _process_module_definition(
        "sklearn.cluster._agglomerative",
        "newrelic.hooks.mlmodel_sklearn",
        "instrument_sklearn_cluster_agglomerative_models",
    )

    _process_module_definition(
        "sklearn.cluster.hierarchical",
        "newrelic.hooks.mlmodel_sklearn",
        "instrument_sklearn_cluster_agglomerative_models",
    )

    _process_module_definition(
        "sklearn.cluster._birch",
        "newrelic.hooks.mlmodel_sklearn",
        "instrument_sklearn_cluster_models",
    )

    _process_module_definition(
        "sklearn.cluster.birch",
        "newrelic.hooks.mlmodel_sklearn",
        "instrument_sklearn_cluster_models",
    )

    _process_module_definition(
        "sklearn.cluster._bisect_k_means",
        "newrelic.hooks.mlmodel_sklearn",
        "instrument_sklearn_cluster_kmeans_models",
    )

    _process_module_definition(
        "sklearn.cluster._dbscan",
        "newrelic.hooks.mlmodel_sklearn",
        "instrument_sklearn_cluster_models",
    )

    _process_module_definition(
        "sklearn.cluster.dbscan_",
        "newrelic.hooks.mlmodel_sklearn",
        "instrument_sklearn_cluster_models",
    )

    _process_module_definition(
        "sklearn.cluster._feature_agglomeration",
        "newrelic.hooks.mlmodel_sklearn",
        "instrument_sklearn_cluster_models",
    )

    _process_module_definition(
        "sklearn.cluster._kmeans",
        "newrelic.hooks.mlmodel_sklearn",
        "instrument_sklearn_cluster_kmeans_models",
    )

    _process_module_definition(
        "sklearn.cluster.k_means_",
        "newrelic.hooks.mlmodel_sklearn",
        "instrument_sklearn_cluster_kmeans_models",
    )

    _process_module_definition(
        "sklearn.cluster._mean_shift",
        "newrelic.hooks.mlmodel_sklearn",
        "instrument_sklearn_cluster_models",
    )

    _process_module_definition(
        "sklearn.cluster.mean_shift_",
        "newrelic.hooks.mlmodel_sklearn",
        "instrument_sklearn_cluster_models",
    )

    _process_module_definition(
        "sklearn.cluster._optics",
        "newrelic.hooks.mlmodel_sklearn",
        "instrument_sklearn_cluster_models",
    )

    _process_module_definition(
        "sklearn.cluster._spectral",
        "newrelic.hooks.mlmodel_sklearn",
        "instrument_sklearn_cluster_clustering_models",
    )

    _process_module_definition(
        "sklearn.cluster.spectral",
        "newrelic.hooks.mlmodel_sklearn",
        "instrument_sklearn_cluster_clustering_models",
    )

    _process_module_definition(
        "sklearn.cluster._bicluster",
        "newrelic.hooks.mlmodel_sklearn",
        "instrument_sklearn_cluster_clustering_models",
    )

    _process_module_definition(
        "sklearn.cluster.bicluster",
        "newrelic.hooks.mlmodel_sklearn",
        "instrument_sklearn_cluster_clustering_models",
    )

    _process_module_definition(
        "sklearn.multiclass",
        "newrelic.hooks.mlmodel_sklearn",
        "instrument_sklearn_multiclass_models",
    )

    _process_module_definition(
        "sklearn.multioutput",
        "newrelic.hooks.mlmodel_sklearn",
        "instrument_sklearn_multioutput_models",
    )

    _process_module_definition(
        "sklearn.naive_bayes",
        "newrelic.hooks.mlmodel_sklearn",
        "instrument_sklearn_naive_bayes_models",
    )

    _process_module_definition(
        "sklearn.model_selection._search",
        "newrelic.hooks.mlmodel_sklearn",
        "instrument_sklearn_model_selection_models",
    )

    _process_module_definition(
        "sklearn.mixture._bayesian_mixture",
        "newrelic.hooks.mlmodel_sklearn",
        "instrument_sklearn_mixture_models",
    )

    _process_module_definition(
        "sklearn.mixture.bayesian_mixture",
        "newrelic.hooks.mlmodel_sklearn",
        "instrument_sklearn_mixture_models",
    )

    _process_module_definition(
        "sklearn.mixture._gaussian_mixture",
        "newrelic.hooks.mlmodel_sklearn",
        "instrument_sklearn_mixture_models",
    )

    _process_module_definition(
        "sklearn.mixture.gaussian_mixture",
        "newrelic.hooks.mlmodel_sklearn",
        "instrument_sklearn_mixture_models",
    )

    _process_module_definition(
        "sklearn.pipeline",
        "newrelic.hooks.mlmodel_sklearn",
        "instrument_sklearn_pipeline_models",
    )

    _process_module_definition(
        "sklearn.semi_supervised._label_propagation",
        "newrelic.hooks.mlmodel_sklearn",
        "instrument_sklearn_semi_supervised_models",
    )

    _process_module_definition(
        "sklearn.semi_supervised._self_training",
        "newrelic.hooks.mlmodel_sklearn",
        "instrument_sklearn_semi_supervised_models",
    )

    _process_module_definition(
        "sklearn.semi_supervised.label_propagation",
        "newrelic.hooks.mlmodel_sklearn",
        "instrument_sklearn_semi_supervised_models",
    )

    _process_module_definition(
        "sklearn.svm._classes",
        "newrelic.hooks.mlmodel_sklearn",
        "instrument_sklearn_svm_models",
    )

    _process_module_definition(
        "sklearn.svm.classes",
        "newrelic.hooks.mlmodel_sklearn",
        "instrument_sklearn_svm_models",
    )

    _process_module_definition(
        "sklearn.neighbors._classification",
        "newrelic.hooks.mlmodel_sklearn",
        "instrument_sklearn_neighbors_KRadius_models",
    )

    _process_module_definition(
        "sklearn.neighbors.classification",
        "newrelic.hooks.mlmodel_sklearn",
        "instrument_sklearn_neighbors_KRadius_models",
    )

    _process_module_definition(
        "sklearn.neighbors._graph",
        "newrelic.hooks.mlmodel_sklearn",
        "instrument_sklearn_neighbors_KRadius_models",
    )

    _process_module_definition(
        "sklearn.neighbors._kde",
        "newrelic.hooks.mlmodel_sklearn",
        "instrument_sklearn_neighbors_models",
    )

    _process_module_definition(
        "sklearn.neighbors.kde",
        "newrelic.hooks.mlmodel_sklearn",
        "instrument_sklearn_neighbors_models",
    )

    _process_module_definition(
        "sklearn.neighbors._lof",
        "newrelic.hooks.mlmodel_sklearn",
        "instrument_sklearn_neighbors_models",
    )

    _process_module_definition(
        "sklearn.neighbors.lof",
        "newrelic.hooks.mlmodel_sklearn",
        "instrument_sklearn_neighbors_models",
    )

    _process_module_definition(
        "sklearn.neighbors._nca",
        "newrelic.hooks.mlmodel_sklearn",
        "instrument_sklearn_neighbors_models",
    )

    _process_module_definition(
        "sklearn.neighbors._nearest_centroid",
        "newrelic.hooks.mlmodel_sklearn",
        "instrument_sklearn_neighbors_models",
    )

    _process_module_definition(
        "sklearn.neighbors.nearest_centroid",
        "newrelic.hooks.mlmodel_sklearn",
        "instrument_sklearn_neighbors_models",
    )

    _process_module_definition(
        "sklearn.neighbors._regression",
        "newrelic.hooks.mlmodel_sklearn",
        "instrument_sklearn_neighbors_KRadius_models",
    )

    _process_module_definition(
        "sklearn.neighbors.regression",
        "newrelic.hooks.mlmodel_sklearn",
        "instrument_sklearn_neighbors_KRadius_models",
    )

    _process_module_definition(
        "sklearn.neighbors._unsupervised",
        "newrelic.hooks.mlmodel_sklearn",
        "instrument_sklearn_neighbors_models",
    )

    _process_module_definition(
        "sklearn.neighbors.unsupervised",
        "newrelic.hooks.mlmodel_sklearn",
        "instrument_sklearn_neighbors_models",
>>>>>>> 3ad3096b
    )

    _process_module_definition(
        "rest_framework.views",
        "newrelic.hooks.component_djangorestframework",
        "instrument_rest_framework_views",
    )
    _process_module_definition(
        "rest_framework.decorators",
        "newrelic.hooks.component_djangorestframework",
        "instrument_rest_framework_decorators",
    )

    _process_module_definition(
        "celery.task.base",
        "newrelic.hooks.application_celery",
        "instrument_celery_app_task",
    )
    _process_module_definition(
        "celery.app.task",
        "newrelic.hooks.application_celery",
        "instrument_celery_app_task",
    )
    _process_module_definition("celery.worker", "newrelic.hooks.application_celery", "instrument_celery_worker")
    _process_module_definition(
        "celery.concurrency.processes",
        "newrelic.hooks.application_celery",
        "instrument_celery_worker",
    )
    _process_module_definition(
        "celery.concurrency.prefork",
        "newrelic.hooks.application_celery",
        "instrument_celery_worker",
    )
    # _process_module_definition('celery.loaders.base',
    #        'newrelic.hooks.application_celery',
    #        'instrument_celery_loaders_base')
    _process_module_definition(
        "celery.execute.trace",
        "newrelic.hooks.application_celery",
        "instrument_celery_execute_trace",
    )
    _process_module_definition(
        "celery.task.trace",
        "newrelic.hooks.application_celery",
        "instrument_celery_execute_trace",
    )
    _process_module_definition(
        "celery.app.trace",
        "newrelic.hooks.application_celery",
        "instrument_celery_execute_trace",
    )
    _process_module_definition("billiard.pool", "newrelic.hooks.application_celery", "instrument_billiard_pool")

    _process_module_definition("flup.server.cgi", "newrelic.hooks.adapter_flup", "instrument_flup_server_cgi")
    _process_module_definition(
        "flup.server.ajp_base",
        "newrelic.hooks.adapter_flup",
        "instrument_flup_server_ajp_base",
    )
    _process_module_definition(
        "flup.server.fcgi_base",
        "newrelic.hooks.adapter_flup",
        "instrument_flup_server_fcgi_base",
    )
    _process_module_definition(
        "flup.server.scgi_base",
        "newrelic.hooks.adapter_flup",
        "instrument_flup_server_scgi_base",
    )

    _process_module_definition("pywapi", "newrelic.hooks.external_pywapi", "instrument_pywapi")

    _process_module_definition(
        "meinheld.server",
        "newrelic.hooks.adapter_meinheld",
        "instrument_meinheld_server",
    )

    _process_module_definition(
        "waitress.server",
        "newrelic.hooks.adapter_waitress",
        "instrument_waitress_server",
    )

    _process_module_definition("gevent.wsgi", "newrelic.hooks.adapter_gevent", "instrument_gevent_wsgi")
    _process_module_definition("gevent.pywsgi", "newrelic.hooks.adapter_gevent", "instrument_gevent_pywsgi")

    _process_module_definition(
        "wsgiref.simple_server",
        "newrelic.hooks.adapter_wsgiref",
        "instrument_wsgiref_simple_server",
    )

    _process_module_definition(
        "cherrypy.wsgiserver",
        "newrelic.hooks.adapter_cherrypy",
        "instrument_cherrypy_wsgiserver",
    )

    _process_module_definition(
        "cheroot.wsgi",
        "newrelic.hooks.adapter_cheroot",
        "instrument_cheroot_wsgiserver",
    )

    _process_module_definition(
        "pyramid.router",
        "newrelic.hooks.framework_pyramid",
        "instrument_pyramid_router",
    )
    _process_module_definition(
        "pyramid.config",
        "newrelic.hooks.framework_pyramid",
        "instrument_pyramid_config_views",
    )
    _process_module_definition(
        "pyramid.config.views",
        "newrelic.hooks.framework_pyramid",
        "instrument_pyramid_config_views",
    )
    _process_module_definition(
        "pyramid.config.tweens",
        "newrelic.hooks.framework_pyramid",
        "instrument_pyramid_config_tweens",
    )

    _process_module_definition(
        "cornice.service",
        "newrelic.hooks.component_cornice",
        "instrument_cornice_service",
    )

    # _process_module_definition('twisted.web.server',
    #        'newrelic.hooks.framework_twisted',
    #        'instrument_twisted_web_server')
    # _process_module_definition('twisted.web.http',
    #        'newrelic.hooks.framework_twisted',
    #        'instrument_twisted_web_http')
    # _process_module_definition('twisted.web.resource',
    #        'newrelic.hooks.framework_twisted',
    #        'instrument_twisted_web_resource')
    # _process_module_definition('twisted.internet.defer',
    #        'newrelic.hooks.framework_twisted',
    #        'instrument_twisted_internet_defer')

    _process_module_definition("gevent.monkey", "newrelic.hooks.coroutines_gevent", "instrument_gevent_monkey")

    _process_module_definition(
        "weberror.errormiddleware",
        "newrelic.hooks.middleware_weberror",
        "instrument_weberror_errormiddleware",
    )
    _process_module_definition(
        "weberror.reporter",
        "newrelic.hooks.middleware_weberror",
        "instrument_weberror_reporter",
    )

    _process_module_definition("thrift.transport.TSocket", "newrelic.hooks.external_thrift")

    _process_module_definition(
        "gearman.client",
        "newrelic.hooks.application_gearman",
        "instrument_gearman_client",
    )
    _process_module_definition(
        "gearman.connection_manager",
        "newrelic.hooks.application_gearman",
        "instrument_gearman_connection_manager",
    )
    _process_module_definition(
        "gearman.worker",
        "newrelic.hooks.application_gearman",
        "instrument_gearman_worker",
    )

    _process_module_definition(
        "botocore.endpoint",
        "newrelic.hooks.external_botocore",
        "instrument_botocore_endpoint",
    )
    _process_module_definition(
        "botocore.client",
        "newrelic.hooks.external_botocore",
        "instrument_botocore_client",
    )

    _process_module_definition(
        "tornado.httpserver",
        "newrelic.hooks.framework_tornado",
        "instrument_tornado_httpserver",
    )
    _process_module_definition(
        "tornado.httputil",
        "newrelic.hooks.framework_tornado",
        "instrument_tornado_httputil",
    )
    _process_module_definition(
        "tornado.httpclient",
        "newrelic.hooks.framework_tornado",
        "instrument_tornado_httpclient",
    )
    _process_module_definition(
        "tornado.routing",
        "newrelic.hooks.framework_tornado",
        "instrument_tornado_routing",
    )
    _process_module_definition("tornado.web", "newrelic.hooks.framework_tornado", "instrument_tornado_web")


def _process_module_entry_points():
    try:
        import pkg_resources
    except ImportError:
        return

    group = "newrelic.hooks"

    for entrypoint in pkg_resources.iter_entry_points(group=group):
        target = entrypoint.name

        if target in _module_import_hook_registry:
            continue

        module = entrypoint.module_name

        if entrypoint.attrs:
            function = ".".join(entrypoint.attrs)
        else:
            function = "instrument"

        _process_module_definition(target, module, function)


_instrumentation_done = False


def _setup_instrumentation():

    global _instrumentation_done

    if _instrumentation_done:
        return

    _instrumentation_done = True

    _process_module_configuration()
    _process_module_entry_points()
    _process_trace_cache_import_hooks()
    _process_module_builtin_defaults()

    _process_wsgi_application_configuration()
    _process_background_task_configuration()

    _process_database_trace_configuration()
    _process_external_trace_configuration()
    _process_function_trace_configuration()
    _process_generator_trace_configuration()
    _process_profile_trace_configuration()
    _process_memcache_trace_configuration()

    _process_transaction_name_configuration()

    _process_error_trace_configuration()

    _process_data_source_configuration()

    _process_function_profile_configuration()


def _setup_extensions():
    try:
        import pkg_resources
    except ImportError:
        return

    group = "newrelic.extension"

    for entrypoint in pkg_resources.iter_entry_points(group=group):
        __import__(entrypoint.module_name)
        module = sys.modules[entrypoint.module_name]
        module.initialize()


_console = None


def _startup_agent_console():
    global _console

    if _console:
        return

    _console = newrelic.console.ConnectionManager(_settings.console.listener_socket)


def _setup_agent_console():
    if _settings.console.listener_socket:
        newrelic.core.agent.Agent.run_on_startup(_startup_agent_console)


def initialize(
    config_file=None,
    environment=None,
    ignore_errors=None,
    log_file=None,
    log_level=None,
):
    if config_file is None:
        config_file = os.environ.get("NEW_RELIC_CONFIG_FILE", None)

    if environment is None:
        environment = os.environ.get("NEW_RELIC_ENVIRONMENT", None)

    if ignore_errors is None:
        ignore_errors = newrelic.core.config._environ_as_bool("NEW_RELIC_IGNORE_STARTUP_ERRORS", True)

    _load_configuration(config_file, environment, ignore_errors, log_file, log_level)

    if _settings.monitor_mode or _settings.developer_mode:
        _settings.enabled = True
        _setup_instrumentation()
        _setup_data_source()
        _setup_extensions()
        _setup_agent_console()
    else:
        _settings.enabled = False


def filter_app_factory(app, global_conf, config_file, environment=None):
    initialize(config_file, environment)
    return newrelic.api.wsgi_application.WSGIApplicationWrapper(app)<|MERGE_RESOLUTION|>--- conflicted
+++ resolved
@@ -2903,11 +2903,12 @@
     )
 
     _process_module_definition(
-<<<<<<< HEAD
         "sklearn.discriminant_analysis",
         "newrelic.hooks.mlmodel_sklearn",
         "instrument_sklearn_discriminant_analysis_models",
-=======
+    )
+
+    _process_module_definition(
         "sklearn.gaussian_process._gpc",
         "newrelic.hooks.mlmodel_sklearn",
         "instrument_sklearn_gaussian_process_models",
@@ -3295,7 +3296,6 @@
         "sklearn.neighbors.unsupervised",
         "newrelic.hooks.mlmodel_sklearn",
         "instrument_sklearn_neighbors_models",
->>>>>>> 3ad3096b
     )
 
     _process_module_definition(
