# Copyright 2010 New Relic, Inc.
#
# Licensed under the Apache License, Version 2.0 (the "License");
# you may not use this file except in compliance with the License.
# You may obtain a copy of the License at
#
#      http://www.apache.org/licenses/LICENSE-2.0
#
# Unless required by applicable law or agreed to in writing, software
# distributed under the License is distributed on an "AS IS" BASIS,
# WITHOUT WARRANTIES OR CONDITIONS OF ANY KIND, either express or implied.
# See the License for the specific language governing permissions and
# limitations under the License.

import fnmatch
import logging
import os
import sys
import traceback

try:
    import ConfigParser
except ImportError:
    import configparser as ConfigParser

import newrelic.api.application
import newrelic.api.background_task
import newrelic.api.database_trace
import newrelic.api.error_trace
import newrelic.api.exceptions
import newrelic.api.external_trace
import newrelic.api.function_profile
import newrelic.api.function_trace
import newrelic.api.generator_trace
import newrelic.api.import_hook
import newrelic.api.memcache_trace
import newrelic.api.object_wrapper
import newrelic.api.profile_trace
import newrelic.api.settings
import newrelic.api.transaction_name
import newrelic.api.wsgi_application
import newrelic.console
import newrelic.core.agent
import newrelic.core.config
import newrelic.core.trace_cache as trace_cache
from newrelic.common.log_file import initialize_logging
from newrelic.common.object_names import expand_builtin_exception_name
from newrelic.core.config import (
    Settings,
    apply_config_setting,
    default_host,
    fetch_config_setting,
)
from newrelic.packages import six

__all__ = ["initialize", "filter_app_factory"]

_logger = logging.getLogger(__name__)

# Register our importer which implements post import hooks for
# triggering of callbacks to monkey patch modules before import
# returns them to caller.

sys.meta_path.insert(0, newrelic.api.import_hook.ImportHookFinder())

# The set of valid feature flags that the agent currently uses.
# This will be used to validate what is provided and issue warnings
# if feature flags not in set are provided.

_FEATURE_FLAGS = set(
    [
        "django.instrumentation.inclusion-tags.r1",
    ]
)

# Names of configuration file and deployment environment. This
# will be overridden by the load_configuration() function when
# configuration is loaded.

_config_file = None
_environment = None
_ignore_errors = True

# This is the actual internal settings object. Options which
# are read from the configuration file will be applied to this.

_settings = newrelic.api.settings.settings()

# Use the raw config parser as we want to avoid interpolation
# within values. This avoids problems when writing lambdas
# within the actual configuration file for options which value
# can be dynamically calculated at time wrapper is executed.
# This configuration object can be used by the instrumentation
# modules to look up customised settings defined in the loaded
# configuration file.

_config_object = ConfigParser.RawConfigParser()

# Cache of the parsed global settings found in the configuration
# file. We cache these so can dump them out to the log file once
# all the settings have been read.

_cache_object = []

# Mechanism for extracting settings from the configuration for use in
# instrumentation modules and extensions.


def extra_settings(section, types={}, defaults={}):
    settings = {}

    if _config_object.has_section(section):
        settings.update(_config_object.items(section))

    settings_object = Settings()

    for name, value in defaults.items():
        apply_config_setting(settings_object, name, value)

    for name, value in settings.items():
        if name in types:
            value = types[name](value)

        apply_config_setting(settings_object, name, value)

    return settings_object


# Define some mapping functions to convert raw values read from
# configuration file into the internal types expected by the
# internal configuration settings object.

_LOG_LEVEL = {
    "CRITICAL": logging.CRITICAL,
    "ERROR": logging.ERROR,
    "WARNING": logging.WARNING,
    "INFO": logging.INFO,
    "DEBUG": logging.DEBUG,
}

_RECORD_SQL = {
    "off": newrelic.api.settings.RECORDSQL_OFF,
    "raw": newrelic.api.settings.RECORDSQL_RAW,
    "obfuscated": newrelic.api.settings.RECORDSQL_OBFUSCATED,
}

_COMPRESSED_CONTENT_ENCODING = {
    "deflate": newrelic.api.settings.COMPRESSED_CONTENT_ENCODING_DEFLATE,
    "gzip": newrelic.api.settings.COMPRESSED_CONTENT_ENCODING_GZIP,
}


def _map_log_level(s):
    return _LOG_LEVEL[s.upper()]


def _map_feature_flag(s):
    return set(s.split())


def _map_labels(s):
    return newrelic.core.config._environ_as_mapping(name="", default=s)


def _map_transaction_threshold(s):
    if s == "apdex_f":
        return None
    return float(s)


def _map_record_sql(s):
    return _RECORD_SQL[s]


def _map_compressed_content_encoding(s):
    return _COMPRESSED_CONTENT_ENCODING[s]


def _map_split_strings(s):
    return s.split()


def _map_console_listener_socket(s):
    return s % {"pid": os.getpid()}


def _merge_ignore_status_codes(s):
    return newrelic.core.config._parse_status_codes(s, _settings.error_collector.ignore_status_codes)


def _merge_expected_status_codes(s):
    return newrelic.core.config._parse_status_codes(s, _settings.error_collector.expected_status_codes)


def _map_browser_monitoring_content_type(s):
    return s.split()


def _map_strip_exception_messages_allowlist(s):
    return [expand_builtin_exception_name(item) for item in s.split()]


def _map_inc_excl_attributes(s):
    return newrelic.core.config._parse_attributes(s)


def _map_default_host_value(license_key):
    # If the license key is region aware, we should override the default host
    # to be the region aware host
    _default_host = default_host(license_key)
    _settings.host = os.environ.get("NEW_RELIC_HOST", _default_host)

    return license_key


# Processing of a single setting from configuration file.


def _raise_configuration_error(section, option=None):
    _logger.error("CONFIGURATION ERROR")
    if section:
        _logger.error("Section = %s" % section)

    if option is None:
        options = _config_object.options(section)

        _logger.error("Options = %s" % options)
        _logger.exception("Exception Details")

        if not _ignore_errors:
            if section:
                raise newrelic.api.exceptions.ConfigurationError(
                    'Invalid configuration for section "%s". '
                    "Check New Relic agent log file for further "
                    "details." % section
                )
            else:
                raise newrelic.api.exceptions.ConfigurationError(
                    "Invalid configuration. Check New Relic agent log file for further details."
                )

    else:
        _logger.error("Option = %s" % option)
        _logger.exception("Exception Details")

        if not _ignore_errors:
            if section:
                raise newrelic.api.exceptions.ConfigurationError(
                    'Invalid configuration for option "%s" in '
                    'section "%s". Check New Relic agent log '
                    "file for further details." % (option, section)
                )
            else:
                raise newrelic.api.exceptions.ConfigurationError(
                    'Invalid configuration for option "%s". '
                    "Check New Relic agent log file for further "
                    "details." % option
                )


def _process_setting(section, option, getter, mapper):
    try:
        # The type of a value is dictated by the getter
        # function supplied.

        value = getattr(_config_object, getter)(section, option)

        # The getter parsed the value okay but want to
        # pass this through a mapping function to change
        # it to internal value suitable for internal
        # settings object. This is usually one where the
        # value was a string.

        if mapper:
            value = mapper(value)

        # Now need to apply the option from the
        # configuration file to the internal settings
        # object. Walk the object path and assign it.

        target = _settings
        fields = option.split(".", 1)

        while True:
            if len(fields) == 1:
                setattr(target, fields[0], value)
                break
            else:
                target = getattr(target, fields[0])
                fields = fields[1].split(".", 1)

        # Cache the configuration so can be dumped out to
        # log file when whole main configuration has been
        # processed. This ensures that the log file and log
        # level entries have been set.

        _cache_object.append((option, value))

    except ConfigParser.NoSectionError:
        pass

    except ConfigParser.NoOptionError:
        pass

    except Exception:
        _raise_configuration_error(section, option)


# Processing of all the settings for specified section except
# for log file and log level which are applied separately to
# ensure they are set as soon as possible.


def _process_configuration(section):
    _process_setting(section, "feature_flag", "get", _map_feature_flag)
    _process_setting(section, "app_name", "get", None)
    _process_setting(section, "labels", "get", _map_labels)
    _process_setting(section, "license_key", "get", _map_default_host_value)
    _process_setting(section, "api_key", "get", None)
    _process_setting(section, "host", "get", None)
    _process_setting(section, "port", "getint", None)
    _process_setting(section, "ssl", "getboolean", None)
    _process_setting(section, "proxy_scheme", "get", None)
    _process_setting(section, "proxy_host", "get", None)
    _process_setting(section, "proxy_port", "getint", None)
    _process_setting(section, "proxy_user", "get", None)
    _process_setting(section, "proxy_pass", "get", None)
    _process_setting(section, "ca_bundle_path", "get", None)
    _process_setting(section, "audit_log_file", "get", None)
    _process_setting(section, "monitor_mode", "getboolean", None)
    _process_setting(section, "developer_mode", "getboolean", None)
    _process_setting(section, "high_security", "getboolean", None)
    _process_setting(section, "capture_params", "getboolean", None)
    _process_setting(section, "ignored_params", "get", _map_split_strings)
    _process_setting(section, "capture_environ", "getboolean", None)
    _process_setting(section, "include_environ", "get", _map_split_strings)
    _process_setting(section, "max_stack_trace_lines", "getint", None)
    _process_setting(section, "startup_timeout", "getfloat", None)
    _process_setting(section, "shutdown_timeout", "getfloat", None)
    _process_setting(section, "compressed_content_encoding", "get", _map_compressed_content_encoding)
    _process_setting(section, "attributes.enabled", "getboolean", None)
    _process_setting(section, "attributes.exclude", "get", _map_inc_excl_attributes)
    _process_setting(section, "attributes.include", "get", _map_inc_excl_attributes)
    _process_setting(section, "transaction_name.naming_scheme", "get", None)
    _process_setting(section, "gc_runtime_metrics.enabled", "getboolean", None)
    _process_setting(section, "gc_runtime_metrics.top_object_count_limit", "getint", None)
    _process_setting(section, "thread_profiler.enabled", "getboolean", None)
    _process_setting(section, "transaction_tracer.enabled", "getboolean", None)
    _process_setting(
        section,
        "transaction_tracer.transaction_threshold",
        "get",
        _map_transaction_threshold,
    )
    _process_setting(section, "transaction_tracer.record_sql", "get", _map_record_sql)
    _process_setting(section, "transaction_tracer.stack_trace_threshold", "getfloat", None)
    _process_setting(section, "transaction_tracer.explain_enabled", "getboolean", None)
    _process_setting(section, "transaction_tracer.explain_threshold", "getfloat", None)
    _process_setting(section, "transaction_tracer.function_trace", "get", _map_split_strings)
    _process_setting(section, "transaction_tracer.generator_trace", "get", _map_split_strings)
    _process_setting(section, "transaction_tracer.top_n", "getint", None)
    _process_setting(section, "transaction_tracer.attributes.enabled", "getboolean", None)
    _process_setting(
        section,
        "transaction_tracer.attributes.exclude",
        "get",
        _map_inc_excl_attributes,
    )
    _process_setting(
        section,
        "transaction_tracer.attributes.include",
        "get",
        _map_inc_excl_attributes,
    )
    _process_setting(section, "error_collector.enabled", "getboolean", None)
    _process_setting(section, "error_collector.capture_events", "getboolean", None)
    _process_setting(section, "error_collector.max_event_samples_stored", "getint", None)
    _process_setting(section, "error_collector.capture_source", "getboolean", None)
    _process_setting(section, "error_collector.ignore_errors", "get", _map_split_strings)
    _process_setting(section, "error_collector.ignore_classes", "get", _map_split_strings)
    _process_setting(
        section,
        "error_collector.ignore_status_codes",
        "get",
        _merge_ignore_status_codes,
    )
    _process_setting(section, "error_collector.expected_classes", "get", _map_split_strings)
    _process_setting(
        section,
        "error_collector.expected_status_codes",
        "get",
        _merge_expected_status_codes,
    )
    _process_setting(section, "error_collector.attributes.enabled", "getboolean", None)
    _process_setting(section, "error_collector.attributes.exclude", "get", _map_inc_excl_attributes)
    _process_setting(section, "error_collector.attributes.include", "get", _map_inc_excl_attributes)
    _process_setting(section, "browser_monitoring.enabled", "getboolean", None)
    _process_setting(section, "browser_monitoring.auto_instrument", "getboolean", None)
    _process_setting(section, "browser_monitoring.loader", "get", None)
    _process_setting(section, "browser_monitoring.debug", "getboolean", None)
    _process_setting(section, "browser_monitoring.ssl_for_http", "getboolean", None)
    _process_setting(section, "browser_monitoring.content_type", "get", _map_split_strings)
    _process_setting(section, "browser_monitoring.attributes.enabled", "getboolean", None)
    _process_setting(
        section,
        "browser_monitoring.attributes.exclude",
        "get",
        _map_inc_excl_attributes,
    )
    _process_setting(
        section,
        "browser_monitoring.attributes.include",
        "get",
        _map_inc_excl_attributes,
    )
    _process_setting(section, "slow_sql.enabled", "getboolean", None)
    _process_setting(section, "synthetics.enabled", "getboolean", None)
    _process_setting(section, "transaction_events.enabled", "getboolean", None)
    _process_setting(section, "transaction_events.max_samples_stored", "getint", None)
    _process_setting(section, "transaction_events.attributes.enabled", "getboolean", None)
    _process_setting(
        section,
        "transaction_events.attributes.exclude",
        "get",
        _map_inc_excl_attributes,
    )
    _process_setting(
        section,
        "transaction_events.attributes.include",
        "get",
        _map_inc_excl_attributes,
    )
    _process_setting(section, "custom_insights_events.enabled", "getboolean", None)
    _process_setting(section, "custom_insights_events.max_samples_stored", "getint", None)
    _process_setting(section, "distributed_tracing.enabled", "getboolean", None)
    _process_setting(section, "distributed_tracing.exclude_newrelic_header", "getboolean", None)
    _process_setting(section, "span_events.enabled", "getboolean", None)
    _process_setting(section, "span_events.max_samples_stored", "getint", None)
    _process_setting(section, "span_events.attributes.enabled", "getboolean", None)
    _process_setting(section, "span_events.attributes.exclude", "get", _map_inc_excl_attributes)
    _process_setting(section, "span_events.attributes.include", "get", _map_inc_excl_attributes)
    _process_setting(section, "transaction_segments.attributes.enabled", "getboolean", None)
    _process_setting(
        section,
        "transaction_segments.attributes.exclude",
        "get",
        _map_inc_excl_attributes,
    )
    _process_setting(
        section,
        "transaction_segments.attributes.include",
        "get",
        _map_inc_excl_attributes,
    )
    _process_setting(section, "local_daemon.socket_path", "get", None)
    _process_setting(section, "local_daemon.synchronous_startup", "getboolean", None)
    _process_setting(section, "agent_limits.transaction_traces_nodes", "getint", None)
    _process_setting(section, "agent_limits.sql_query_length_maximum", "getint", None)
    _process_setting(section, "agent_limits.slow_sql_stack_trace", "getint", None)
    _process_setting(section, "agent_limits.max_sql_connections", "getint", None)
    _process_setting(section, "agent_limits.sql_explain_plans", "getint", None)
    _process_setting(section, "agent_limits.sql_explain_plans_per_harvest", "getint", None)
    _process_setting(section, "agent_limits.slow_sql_data", "getint", None)
    _process_setting(section, "agent_limits.merge_stats_maximum", "getint", None)
    _process_setting(section, "agent_limits.errors_per_transaction", "getint", None)
    _process_setting(section, "agent_limits.errors_per_harvest", "getint", None)
    _process_setting(section, "agent_limits.slow_transaction_dry_harvests", "getint", None)
    _process_setting(section, "agent_limits.thread_profiler_nodes", "getint", None)
    _process_setting(section, "agent_limits.synthetics_events", "getint", None)
    _process_setting(section, "agent_limits.synthetics_transactions", "getint", None)
    _process_setting(section, "agent_limits.data_compression_threshold", "getint", None)
    _process_setting(section, "agent_limits.data_compression_level", "getint", None)
    _process_setting(section, "console.listener_socket", "get", _map_console_listener_socket)
    _process_setting(section, "console.allow_interpreter_cmd", "getboolean", None)
    _process_setting(section, "debug.disable_api_supportability_metrics", "getboolean", None)
    _process_setting(section, "debug.log_data_collector_calls", "getboolean", None)
    _process_setting(section, "debug.log_data_collector_payloads", "getboolean", None)
    _process_setting(section, "debug.log_malformed_json_data", "getboolean", None)
    _process_setting(section, "debug.log_transaction_trace_payload", "getboolean", None)
    _process_setting(section, "debug.log_thread_profile_payload", "getboolean", None)
    _process_setting(section, "debug.log_raw_metric_data", "getboolean", None)
    _process_setting(section, "debug.log_normalized_metric_data", "getboolean", None)
    _process_setting(section, "debug.log_normalization_rules", "getboolean", None)
    _process_setting(section, "debug.log_agent_initialization", "getboolean", None)
    _process_setting(section, "debug.log_explain_plan_queries", "getboolean", None)
    _process_setting(section, "debug.log_autorum_middleware", "getboolean", None)
    _process_setting(section, "debug.log_untrusted_distributed_trace_keys", "getboolean", None)
    _process_setting(section, "debug.enable_coroutine_profiling", "getboolean", None)
    _process_setting(section, "debug.record_transaction_failure", "getboolean", None)
    _process_setting(section, "debug.explain_plan_obfuscation", "get", None)
    _process_setting(section, "debug.disable_certificate_validation", "getboolean", None)
    _process_setting(section, "debug.disable_harvest_until_shutdown", "getboolean", None)
    _process_setting(section, "debug.connect_span_stream_in_developer_mode", "getboolean", None)
    _process_setting(section, "cross_application_tracer.enabled", "getboolean", None)
    _process_setting(section, "message_tracer.segment_parameters_enabled", "getboolean", None)
    _process_setting(section, "process_host.display_name", "get", None)
    _process_setting(section, "utilization.detect_aws", "getboolean", None)
    _process_setting(section, "utilization.detect_azure", "getboolean", None)
    _process_setting(section, "utilization.detect_docker", "getboolean", None)
    _process_setting(section, "utilization.detect_kubernetes", "getboolean", None)
    _process_setting(section, "utilization.detect_gcp", "getboolean", None)
    _process_setting(section, "utilization.detect_pcf", "getboolean", None)
    _process_setting(section, "utilization.logical_processors", "getint", None)
    _process_setting(section, "utilization.total_ram_mib", "getint", None)
    _process_setting(section, "utilization.billing_hostname", "get", None)
    _process_setting(section, "strip_exception_messages.enabled", "getboolean", None)
    _process_setting(
        section,
        "strip_exception_messages.allowlist",
        "get",
        _map_strip_exception_messages_allowlist,
    )
    _process_setting(section, "datastore_tracer.instance_reporting.enabled", "getboolean", None)
    _process_setting(section, "datastore_tracer.database_name_reporting.enabled", "getboolean", None)
    _process_setting(section, "heroku.use_dyno_names", "getboolean", None)
    _process_setting(section, "heroku.dyno_name_prefixes_to_shorten", "get", _map_split_strings)
    _process_setting(section, "serverless_mode.enabled", "getboolean", None)
    _process_setting(section, "apdex_t", "getfloat", None)
    _process_setting(section, "event_loop_visibility.enabled", "getboolean", None)
    _process_setting(section, "event_loop_visibility.blocking_threshold", "getfloat", None)
    _process_setting(
        section,
        "event_harvest_config.harvest_limits.analytic_event_data",
        "getint",
        None,
    )
    _process_setting(section, "event_harvest_config.harvest_limits.custom_event_data", "getint", None)
    _process_setting(section, "event_harvest_config.harvest_limits.span_event_data", "getint", None)
    _process_setting(section, "event_harvest_config.harvest_limits.error_event_data", "getint", None)
    _process_setting(section, "event_harvest_config.harvest_limits.log_event_data", "getint", None)
    _process_setting(section, "infinite_tracing.trace_observer_host", "get", None)
    _process_setting(section, "infinite_tracing.trace_observer_port", "getint", None)
    _process_setting(section, "infinite_tracing.span_queue_size", "getint", None)
    _process_setting(section, "code_level_metrics.enabled", "getboolean", None)

    _process_setting(section, "application_logging.enabled", "getboolean", None)
    _process_setting(section, "application_logging.forwarding.max_samples_stored", "getint", None)
    _process_setting(section, "application_logging.forwarding.enabled", "getboolean", None)
    _process_setting(section, "application_logging.metrics.enabled", "getboolean", None)
    _process_setting(section, "application_logging.local_decorating.enabled", "getboolean", None)

    _process_setting(section, "machine_learning.inference_event_value.enabled", "getboolean", None)


# Loading of configuration from specified file and for specified
# deployment environment. Can also indicate whether configuration
# and instrumentation errors should raise an exception or not.

_configuration_done = False


def _process_app_name_setting():
    # Do special processing to handle the case where the application
    # name was actually a semicolon separated list of names. In this
    # case the first application name is the primary and the others are
    # linked applications the application also reports to. What we need
    # to do is explicitly retrieve the application object for the
    # primary application name and link it with the other applications.
    # When activating the application the linked names will be sent
    # along to the core application where the association will be
    # created if the do not exist.

    name = _settings.app_name.split(";")[0].strip() or "Python Application"

    linked = []
    for altname in _settings.app_name.split(";")[1:]:
        altname = altname.strip()
        if altname:
            linked.append(altname)

    def _link_applications(application):
        for altname in linked:
            _logger.debug("link to %s" % ((name, altname),))
            application.link_to_application(altname)

    if linked:
        newrelic.api.application.Application.run_on_initialization(name, _link_applications)
        _settings.linked_applications = linked

    _settings.app_name = name


def _process_labels_setting(labels=None):
    # Do special processing to handle labels. Initially the labels
    # setting will be a list of key/value tuples. This needs to be
    # converted into a list of dictionaries. It is also necessary
    # to eliminate duplicates by taking the last value, plus apply
    # length limits and limits on the number collected.

    if labels is None:
        labels = _settings.labels

    length_limit = 255
    count_limit = 64

    deduped = {}

    for key, value in labels:

        if len(key) > length_limit:
            _logger.warning(
                "Improper configuration. Label key %s is too long. Truncating key to: %s" % (key, key[:length_limit])
            )

        if len(value) > length_limit:
            _logger.warning(
                "Improper configuration. Label value %s is too "
                "long. Truncating value to: %s" % (value, value[:length_limit])
            )

        if len(deduped) >= count_limit:
            _logger.warning(
                "Improper configuration. Maximum number of labels reached. Using first %d labels." % count_limit
            )
            break

        key = key[:length_limit]
        value = value[:length_limit]

        deduped[key] = value

    result = []

    for key, value in deduped.items():
        result.append({"label_type": key, "label_value": value})

    _settings.labels = result


def delete_setting(settings_object, name):
    """Delete setting from settings_object.

    If passed a 'root' setting, like 'error_collector', it will
    delete 'error_collector' and all settings underneath it, such
    as 'error_collector.attributes.enabled'

    """

    target = settings_object
    fields = name.split(".", 1)

    while len(fields) > 1:
        if not hasattr(target, fields[0]):
            break
        target = getattr(target, fields[0])
        fields = fields[1].split(".", 1)

    try:
        delattr(target, fields[0])
    except AttributeError:
        _logger.debug("Failed to delete setting: %r", name)


def translate_deprecated_settings(settings, cached_settings):
    # If deprecated setting has been set by user, but the new
    # setting has not, then translate the deprecated setting to the
    # new one.
    #
    # If both deprecated and new setting have been applied, ignore
    # deprecated setting.
    #
    # In either case, delete the deprecated one from the settings object.

    # Parameters:
    #
    #    settings:
    #         Settings object
    #
    #   cached_settings:
    #         A list of (key, value) pairs of the parsed global settings
    #         found in the config file.

    # NOTE:
    #
    # cached_settings is a list of option key/values and can have duplicate
    # keys, if the customer used environment sections in the config file.
    # Since options are applied to the settings object in order, so that the
    # options at the end of the list will override earlier options with the
    # same key, then converting to a dict will result in each option having
    # the most recently applied value.

    cached = dict(cached_settings)

    deprecated_settings_map = [
        (
            "transaction_tracer.capture_attributes",
            "transaction_tracer.attributes.enabled",
        ),
        ("error_collector.capture_attributes", "error_collector.attributes.enabled"),
        (
            "browser_monitoring.capture_attributes",
            "browser_monitoring.attributes.enabled",
        ),
        (
            "analytics_events.capture_attributes",
            "transaction_events.attributes.enabled",
        ),
        ("analytics_events.enabled", "transaction_events.enabled"),
        (
            "analytics_events.max_samples_stored",
            "event_harvest_config.harvest_limits.analytic_event_data",
        ),
        (
            "transaction_events.max_samples_stored",
            "event_harvest_config.harvest_limits.analytic_event_data",
        ),
        (
            "span_events.max_samples_stored",
            "event_harvest_config.harvest_limits.span_event_data",
        ),
        (
            "error_collector.max_event_samples_stored",
            "event_harvest_config.harvest_limits.error_event_data",
        ),
        (
            "custom_insights_events.max_samples_stored",
            "event_harvest_config.harvest_limits.custom_event_data",
        ),
        (
            "application_logging.forwarding.max_samples_stored",
            "event_harvest_config.harvest_limits.log_event_data",
        ),
        (
            "error_collector.ignore_errors",
            "error_collector.ignore_classes",
        ),
        (
            "strip_exception_messages.whitelist",
            "strip_exception_messages.allowlist",
        ),
    ]

    for (old_key, new_key) in deprecated_settings_map:

        if old_key in cached:
            _logger.info(
                "Deprecated setting found: %r. Please use new setting: %r.",
                old_key,
                new_key,
            )

            if new_key in cached:
                _logger.info(
                    "Ignoring deprecated setting: %r. Using new setting: %r.",
                    old_key,
                    new_key,
                )
            else:
                apply_config_setting(settings, new_key, cached[old_key])
                _logger.info("Applying value of deprecated setting %r to %r.", old_key, new_key)

            delete_setting(settings, old_key)

    # The 'ignored_params' setting is more complicated than the above
    # deprecated settings, so it gets handled separately.

    if "ignored_params" in cached:

        _logger.info(
            "Deprecated setting found: ignored_params. Please use "
            "new setting: attributes.exclude. For the new setting, an "
            "ignored parameter should be prefaced with "
            '"request.parameters.". For example, ignoring a parameter '
            'named "foo" should be added added to attributes.exclude as '
            '"request.parameters.foo."'
        )

        # Don't merge 'ignored_params' settings. If user set
        # 'attributes.exclude' setting, only use those values,
        # and ignore 'ignored_params' settings.

        if "attributes.exclude" in cached:
            _logger.info("Ignoring deprecated setting: ignored_params. Using new setting: attributes.exclude.")

        else:
            ignored_params = fetch_config_setting(settings, "ignored_params")

            for p in ignored_params:
                attr_value = "request.parameters." + p
                excluded_attrs = fetch_config_setting(settings, "attributes.exclude")

                if attr_value not in excluded_attrs:
                    settings.attributes.exclude.append(attr_value)
                    _logger.info(
                        "Applying value of deprecated setting ignored_params to attributes.exclude: %r.",
                        attr_value,
                    )

        delete_setting(settings, "ignored_params")

    # The 'capture_params' setting is deprecated, but since it affects
    # attribute filter default destinations, it is not translated here. We
    # log a message, but keep the capture_params setting.
    #
    # See newrelic.core.transaction:Transaction.agent_attributes to see how
    # it is used.

    if "capture_params" in cached:
        _logger.info(
            "Deprecated setting found: capture_params. Please use "
            "new setting: attributes.exclude. To disable capturing all "
            'request parameters, add "request.parameters.*" to '
            "attributes.exclude."
        )

    if "cross_application_tracer.enabled" in cached:
        # CAT Deprecation Warning
        _logger.info(
            "Deprecated setting found: cross_application_tracer.enabled. Please replace Cross Application Tracing "
            "(CAT) with the newer Distributed Tracing by setting 'distributed_tracing.enabled' to True in your agent "
            "configuration. For further details on distributed tracing, please refer to our documentation: "
            "https://docs.newrelic.com/docs/distributed-tracing/concepts/distributed-tracing-planning-guide/#changes."
        )

    if not settings.ssl:
        settings.ssl = True
        _logger.info("Ignoring deprecated setting: ssl. Enabling ssl is now mandatory. Setting ssl=true.")

    if settings.agent_limits.merge_stats_maximum is not None:
        _logger.info(
            "Ignoring deprecated setting: "
            "agent_limits.merge_stats_maximum. The agent will now respect "
            "server-side commands."
        )

    return settings


def apply_local_high_security_mode_setting(settings):
    # When High Security Mode is activated, certain settings must be
    # set to be secure, even if that requires overriding a setting that
    # has been individually configured as insecure.

    if not settings.high_security:
        return settings

    log_template = (
        "Overriding setting for %r because High "
        "Security Mode has been activated. The original "
        "setting was %r. The new setting is %r."
    )

    # capture_params is a deprecated setting for users, and has three
    # possible values:
    #
    #   True:  For backward compatibility.
    #   False: For backward compatibility.
    #   None:  The current default setting.
    #
    # In High Security, capture_params must be False, but we only need
    # to log if the customer has actually used the deprecated setting
    # and set it to True.

    if settings.capture_params:
        settings.capture_params = False
        _logger.info(log_template, "capture_params", True, False)
    elif settings.capture_params is None:
        settings.capture_params = False

    if settings.transaction_tracer.record_sql == "raw":
        settings.transaction_tracer.record_sql = "obfuscated"
        _logger.info(log_template, "transaction_tracer.record_sql", "raw", "obfuscated")

    if not settings.strip_exception_messages.enabled:
        settings.strip_exception_messages.enabled = True
        _logger.info(log_template, "strip_exception_messages.enabled", False, True)

    if settings.custom_insights_events.enabled:
        settings.custom_insights_events.enabled = False
        _logger.info(log_template, "custom_insights_events.enabled", True, False)

    if settings.message_tracer.segment_parameters_enabled:
        settings.message_tracer.segment_parameters_enabled = False
        _logger.info(log_template, "message_tracer.segment_parameters_enabled", True, False)

    if settings.application_logging.forwarding.enabled:
        settings.application_logging.forwarding.enabled = False
        _logger.info(log_template, "application_logging.forwarding.enabled", True, False)

    if settings.machine_learning.inference_event_value.enabled:
        settings.machine_learning.inference_event_value.enabled = False
        _logger.info(log_template, "machine_learning.inference_event_value.enabled", True, False)

    return settings


def _load_configuration(
    config_file=None,
    environment=None,
    ignore_errors=True,
    log_file=None,
    log_level=None,
):

    global _configuration_done

    global _config_file
    global _environment
    global _ignore_errors

    # Check whether initialisation has been done previously. If
    # it has then raise a configuration error if it was against
    # a different configuration. Otherwise just return. We don't
    # check at this time if an incompatible configuration has
    # been read from a different sub interpreter. If this occurs
    # then results will be undefined. Use from different sub
    # interpreters of the same process is not recommended.

    if _configuration_done:
        if _config_file != config_file or _environment != environment:
            raise newrelic.api.exceptions.ConfigurationError(
                "Configuration has already been done against "
                "differing configuration file or environment. "
                'Prior configuration file used was "%s" and '
                'environment "%s".' % (_config_file, _environment)
            )
        else:
            return

    _configuration_done = True

    # Update global variables tracking what configuration file and
    # environment was used, plus whether errors are to be ignored.

    _config_file = config_file
    _environment = environment
    _ignore_errors = ignore_errors

    # If no configuration file then nothing more to be done.

    if not config_file:

        _logger.debug("no agent configuration file")

        # Force initialisation of the logging system now in case
        # setup provided by environment variables.

        if log_file is None:
            log_file = _settings.log_file

        if log_level is None:
            log_level = _settings.log_level

        initialize_logging(log_file, log_level)

        # Validate provided feature flags and log a warning if get one
        # which isn't valid.

        for flag in _settings.feature_flag:
            if flag not in _FEATURE_FLAGS:
                _logger.warning(
                    "Unknown agent feature flag %r provided. "
                    "Check agent documentation or release notes, or "
                    "contact New Relic support for clarification of "
                    "validity of the specific feature flag.",
                    flag,
                )

        # Look for an app_name setting which is actually a semi colon
        # list of application names and adjust app_name setting and
        # registered linked applications for later handling.

        _process_app_name_setting()

        # Look for any labels and translate them into required form
        # for sending up to data collector on registration.

        _process_labels_setting()

        return

    _logger.debug("agent configuration file was %s" % config_file)

    # Now read in the configuration file. Cache the config file
    # name in internal settings object as indication of succeeding.

    if not _config_object.read([config_file]):
        raise newrelic.api.exceptions.ConfigurationError("Unable to open configuration file %s." % config_file)

    _settings.config_file = config_file

    # Must process log file entries first so that errors with
    # the remainder will get logged if log file is defined.

    _process_setting("newrelic", "log_file", "get", None)

    if environment:
        _process_setting("newrelic:%s" % environment, "log_file", "get", None)

    if log_file is None:
        log_file = _settings.log_file

    _process_setting("newrelic", "log_level", "get", _map_log_level)

    if environment:
        _process_setting("newrelic:%s" % environment, "log_level", "get", _map_log_level)

    if log_level is None:
        log_level = _settings.log_level

    # Force initialisation of the logging system now that we
    # have the log file and log level.

    initialize_logging(log_file, log_level)

    # Now process the remainder of the global configuration
    # settings.

    _process_configuration("newrelic")

    # And any overrides specified with a section corresponding
    # to a specific deployment environment.

    if environment:
        _settings.environment = environment
        _process_configuration("newrelic:%s" % environment)

    # Log details of the configuration options which were
    # read and the values they have as would be applied
    # against the internal settings object.

    for option, value in _cache_object:
        _logger.debug("agent config %s = %s" % (option, repr(value)))

    # Validate provided feature flags and log a warning if get one
    # which isn't valid.

    for flag in _settings.feature_flag:
        if flag not in _FEATURE_FLAGS:
            _logger.warning(
                "Unknown agent feature flag %r provided. "
                "Check agent documentation or release notes, or "
                "contact New Relic support for clarification of "
                "validity of the specific feature flag.",
                flag,
            )

    # Translate old settings

    translate_deprecated_settings(_settings, _cache_object)

    # Apply High Security Mode policy if enabled in local agent
    # configuration file.

    apply_local_high_security_mode_setting(_settings)

    # Look for an app_name setting which is actually a semi colon
    # list of application names and adjust app_name setting and
    # registered linked applications for later handling.

    _process_app_name_setting()

    # Look for any labels and translate them into required form
    # for sending up to data collector on registration.

    _process_labels_setting()

    # Instrument with function trace any callables supplied by the
    # user in the configuration.

    for function in _settings.transaction_tracer.function_trace:
        try:
            (module, object_path) = function.split(":", 1)

            name = None
            group = "Function"
            label = None
            params = None
            terminal = False
            rollup = None

            _logger.debug("register function-trace %s" % ((module, object_path, name, group),))

            hook = _function_trace_import_hook(object_path, name, group, label, params, terminal, rollup)
            newrelic.api.import_hook.register_import_hook(module, hook)
        except Exception:
            _raise_configuration_error(section=None, option="transaction_tracer.function_trace")

    # Instrument with generator trace any callables supplied by the
    # user in the configuration.

    for function in _settings.transaction_tracer.generator_trace:
        try:
            (module, object_path) = function.split(":", 1)

            name = None
            group = "Function"

            _logger.debug("register generator-trace %s" % ((module, object_path, name, group),))

            hook = _generator_trace_import_hook(object_path, name, group)
            newrelic.api.import_hook.register_import_hook(module, hook)
        except Exception:
            _raise_configuration_error(section=None, option="transaction_tracer.generator_trace")


# Generic error reporting functions.


def _raise_instrumentation_error(type, locals):
    _logger.error("INSTRUMENTATION ERROR")
    _logger.error("Type = %s" % type)
    _logger.error("Locals = %s" % locals)
    _logger.exception("Exception Details")

    if not _ignore_errors:
        raise newrelic.api.exceptions.InstrumentationError(
            "Failure when instrumenting code. Check New Relic agent log file for further details."
        )


# Registration of module import hooks defined in configuration file.

_module_import_hook_results = {}
_module_import_hook_registry = {}


def module_import_hook_results():
    return _module_import_hook_results


def _module_import_hook(target, module, function):
    def _instrument(target):
        _logger.debug("instrument module %s" % ((target, module, function),))

        try:
            instrumented = target._nr_instrumented
        except AttributeError:
            instrumented = target._nr_instrumented = set()

        if (module, function) in instrumented:
            _logger.debug("instrumentation already run %s" % ((target, module, function),))
            return

        instrumented.add((module, function))

        try:
            getattr(newrelic.api.import_hook.import_module(module), function)(target)

            _module_import_hook_results[(target.__name__, module, function)] = ""

        except Exception:
            _module_import_hook_results[(target.__name__, module, function)] = traceback.format_exception(
                *sys.exc_info()
            )

            _raise_instrumentation_error("import-hook", locals())

    return _instrument


def _process_module_configuration():
    for section in _config_object.sections():
        if not section.startswith("import-hook:"):
            continue

        enabled = False

        try:
            enabled = _config_object.getboolean(section, "enabled")
        except ConfigParser.NoOptionError:
            pass
        except Exception:
            _raise_configuration_error(section)

        if not enabled:
            continue

        try:
            execute = _config_object.get(section, "execute")
            fields = execute.split(":", 1)
            module = fields[0]
            function = "instrument"
            if len(fields) != 1:
                function = fields[1]

            target = section.split(":", 1)[1]

            if target not in _module_import_hook_registry:
                _module_import_hook_registry[target] = (module, function)

                _logger.debug("register module %s" % ((target, module, function),))

                hook = _module_import_hook(target, module, function)
                newrelic.api.import_hook.register_import_hook(target, hook)

                _module_import_hook_results.setdefault((target, module, function), None)

        except Exception:
            _raise_configuration_error(section)


def _module_function_glob(module, object_path):
    """Match functions and class methods in a module to file globbing syntax."""
    if not any([c in object_path for c in {"*", "?", "["}]):  # Identify globbing patterns
        return (object_path,)  # Returned value must be iterable
    else:
        # Gather module functions
        try:
            available_functions = {k: v for k, v in module.__dict__.items() if callable(v) and not isinstance(v, type)}
        except Exception:
            # Default to empty dict if no functions available
            available_functions = dict()

        # Gather module classes and methods
        try:
            available_classes = {k: v for k, v in module.__dict__.items() if isinstance(v, type)}
            for cls in available_classes:
                try:
                    # Skip adding individual class's methods on failure
                    available_functions.update(
                        {
                            "%s.%s" % (cls, k): v
                            for k, v in available_classes.get(cls).__dict__.items()
                            if callable(v) and not isinstance(v, type)
                        }
                    )
                except Exception:
                    pass
        except Exception:
            # Skip adding all class methods on failure
            pass

        # Under the hood uses fnmatch, which uses os.path.normcase
        # On windows this would cause issues with case insensitivity,
        # but on all other operating systems there should be no issues.
        return fnmatch.filter(available_functions, object_path)


# Setup wsgi application wrapper defined in configuration file.


def _wsgi_application_import_hook(object_path, application):
    def _instrument(target):
        try:
            for func in _module_function_glob(target, object_path):
                _logger.debug("wrap wsgi-application %s", (target, func, application))
                newrelic.api.wsgi_application.wrap_wsgi_application(target, func, application)
        except Exception:
            _raise_instrumentation_error("wsgi-application", locals())

    return _instrument


def _process_wsgi_application_configuration():
    for section in _config_object.sections():
        if not section.startswith("wsgi-application:"):
            continue

        enabled = False

        try:
            enabled = _config_object.getboolean(section, "enabled")
        except ConfigParser.NoOptionError:
            pass
        except Exception:
            _raise_configuration_error(section)

        if not enabled:
            continue

        try:
            function = _config_object.get(section, "function")
            (module, object_path) = function.split(":", 1)

            application = None

            if _config_object.has_option(section, "application"):
                application = _config_object.get(section, "application")

            _logger.debug("register wsgi-application %s" % ((module, object_path, application),))

            hook = _wsgi_application_import_hook(object_path, application)
            newrelic.api.import_hook.register_import_hook(module, hook)
        except Exception:
            _raise_configuration_error(section)


# Setup background task wrapper defined in configuration file.


def _background_task_import_hook(object_path, application, name, group):
    def _instrument(target):
        try:
            for func in _module_function_glob(target, object_path):
                _logger.debug("wrap background-task %s", (target, func, application, name, group))
                newrelic.api.background_task.wrap_background_task(target, func, application, name, group)
        except Exception:
            _raise_instrumentation_error("background-task", locals())

    return _instrument


def _process_background_task_configuration():
    for section in _config_object.sections():
        if not section.startswith("background-task:"):
            continue

        enabled = False

        try:
            enabled = _config_object.getboolean(section, "enabled")
        except ConfigParser.NoOptionError:
            pass
        except Exception:
            _raise_configuration_error(section)

        if not enabled:
            continue

        try:
            function = _config_object.get(section, "function")
            (module, object_path) = function.split(":", 1)

            application = None
            name = None
            group = "Function"

            if _config_object.has_option(section, "application"):
                application = _config_object.get(section, "application")
            if _config_object.has_option(section, "name"):
                name = _config_object.get(section, "name")
            if _config_object.has_option(section, "group"):
                group = _config_object.get(section, "group")

            if name and name.startswith("lambda "):
                vars = {"callable_name": newrelic.api.object_wrapper.callable_name}
                name = eval(name, vars)  # nosec

            _logger.debug("register background-task %s" % ((module, object_path, application, name, group),))

            hook = _background_task_import_hook(object_path, application, name, group)
            newrelic.api.import_hook.register_import_hook(module, hook)
        except Exception:
            _raise_configuration_error(section)


# Setup database traces defined in configuration file.


def _database_trace_import_hook(object_path, sql):
    def _instrument(target):
        try:
            for func in _module_function_glob(target, object_path):
                _logger.debug("wrap database-trace %s", (target, func, sql))
                newrelic.api.database_trace.wrap_database_trace(target, func, sql)
        except Exception:
            _raise_instrumentation_error("database-trace", locals())

    return _instrument


def _process_database_trace_configuration():
    for section in _config_object.sections():
        if not section.startswith("database-trace:"):
            continue

        enabled = False

        try:
            enabled = _config_object.getboolean(section, "enabled")
        except ConfigParser.NoOptionError:
            pass
        except Exception:
            _raise_configuration_error(section)

        if not enabled:
            continue

        try:
            function = _config_object.get(section, "function")
            (module, object_path) = function.split(":", 1)

            sql = _config_object.get(section, "sql")

            if sql.startswith("lambda "):
                vars = {"callable_name": newrelic.api.object_wrapper.callable_name}
                sql = eval(sql, vars)  # nosec

            _logger.debug("register database-trace %s" % ((module, object_path, sql),))

            hook = _database_trace_import_hook(object_path, sql)
            newrelic.api.import_hook.register_import_hook(module, hook)
        except Exception:
            _raise_configuration_error(section)


# Setup external traces defined in configuration file.


def _external_trace_import_hook(object_path, library, url, method):
    def _instrument(target):
        try:
            for func in _module_function_glob(target, object_path):
                _logger.debug("wrap external-trace %s", (target, func, library, url, method))
                newrelic.api.external_trace.wrap_external_trace(target, func, library, url, method)
        except Exception:
            _raise_instrumentation_error("external-trace", locals())

    return _instrument


def _process_external_trace_configuration():
    for section in _config_object.sections():
        if not section.startswith("external-trace:"):
            continue

        enabled = False

        try:
            enabled = _config_object.getboolean(section, "enabled")
        except ConfigParser.NoOptionError:
            pass
        except Exception:
            _raise_configuration_error(section)

        if not enabled:
            continue

        try:
            function = _config_object.get(section, "function")
            (module, object_path) = function.split(":", 1)

            method = None

            library = _config_object.get(section, "library")
            url = _config_object.get(section, "url")
            if _config_object.has_option(section, "method"):
                method = _config_object.get(section, "method")

            if url.startswith("lambda "):
                vars = {"callable_name": newrelic.api.object_wrapper.callable_name}
                url = eval(url, vars)  # nosec

            if method and method.startswith("lambda "):
                vars = {"callable_name": newrelic.api.object_wrapper.callable_name}
                method = eval(method, vars)  # nosec

            _logger.debug("register external-trace %s" % ((module, object_path, library, url, method),))

            hook = _external_trace_import_hook(object_path, library, url, method)
            newrelic.api.import_hook.register_import_hook(module, hook)
        except Exception:
            _raise_configuration_error(section)


# Setup function traces defined in configuration file.


def _function_trace_import_hook(object_path, name, group, label, params, terminal, rollup):
    def _instrument(target):
        try:
            for func in _module_function_glob(target, object_path):
                _logger.debug("wrap function-trace %s", (target, func, name, group, label, params, terminal, rollup))
                newrelic.api.function_trace.wrap_function_trace(
                    target, func, name, group, label, params, terminal, rollup
                )
        except Exception:
            _raise_instrumentation_error("function-trace", locals())

    return _instrument


def _process_function_trace_configuration():
    for section in _config_object.sections():
        if not section.startswith("function-trace:"):
            continue

        enabled = False

        try:
            enabled = _config_object.getboolean(section, "enabled")
        except ConfigParser.NoOptionError:
            pass
        except Exception:
            _raise_configuration_error(section)

        if not enabled:
            continue

        try:
            function = _config_object.get(section, "function")
            (module, object_path) = function.split(":", 1)

            name = None
            group = "Function"
            label = None
            params = None
            terminal = False
            rollup = None

            if _config_object.has_option(section, "name"):
                name = _config_object.get(section, "name")
            if _config_object.has_option(section, "group"):
                group = _config_object.get(section, "group")
            if _config_object.has_option(section, "label"):
                label = _config_object.get(section, "label")
            if _config_object.has_option(section, "terminal"):
                terminal = _config_object.getboolean(section, "terminal")
            if _config_object.has_option(section, "rollup"):
                rollup = _config_object.get(section, "rollup")

            if name and name.startswith("lambda "):
                vars = {"callable_name": newrelic.api.object_wrapper.callable_name}
                name = eval(name, vars)  # nosec

            _logger.debug(
                "register function-trace %s" % ((module, object_path, name, group, label, params, terminal, rollup),)
            )

            hook = _function_trace_import_hook(object_path, name, group, label, params, terminal, rollup)
            newrelic.api.import_hook.register_import_hook(module, hook)
        except Exception:
            _raise_configuration_error(section)


# Setup generator traces defined in configuration file.


def _generator_trace_import_hook(object_path, name, group):
    def _instrument(target):
        try:
            for func in _module_function_glob(target, object_path):
                _logger.debug("wrap generator-trace %s", (target, func, name, group))
                newrelic.api.generator_trace.wrap_generator_trace(target, func, name, group)
        except Exception:
            _raise_instrumentation_error("generator-trace", locals())

    return _instrument


def _process_generator_trace_configuration():
    for section in _config_object.sections():
        if not section.startswith("generator-trace:"):
            continue

        enabled = False

        try:
            enabled = _config_object.getboolean(section, "enabled")
        except ConfigParser.NoOptionError:
            pass
        except Exception:
            _raise_configuration_error(section)

        if not enabled:
            continue

        try:
            function = _config_object.get(section, "function")
            (module, object_path) = function.split(":", 1)

            name = None
            group = "Function"

            if _config_object.has_option(section, "name"):
                name = _config_object.get(section, "name")
            if _config_object.has_option(section, "group"):
                group = _config_object.get(section, "group")

            if name and name.startswith("lambda "):
                vars = {"callable_name": newrelic.api.object_wrapper.callable_name}
                name = eval(name, vars)  # nosec

            _logger.debug("register generator-trace %s" % ((module, object_path, name, group),))

            hook = _generator_trace_import_hook(object_path, name, group)
            newrelic.api.import_hook.register_import_hook(module, hook)
        except Exception:
            _raise_configuration_error(section)


# Setup profile traces defined in configuration file.


def _profile_trace_import_hook(object_path, name, group, depth):
    def _instrument(target):
        try:
            for func in _module_function_glob(target, object_path):
                _logger.debug("wrap profile-trace %s", (target, func, name, group, depth))
                newrelic.api.profile_trace.wrap_profile_trace(target, func, name, group, depth=depth)
        except Exception:
            _raise_instrumentation_error("profile-trace", locals())

    return _instrument


def _process_profile_trace_configuration():
    for section in _config_object.sections():
        if not section.startswith("profile-trace:"):
            continue

        enabled = False

        try:
            enabled = _config_object.getboolean(section, "enabled")
        except ConfigParser.NoOptionError:
            pass
        except Exception:
            _raise_configuration_error(section)

        if not enabled:
            continue

        try:
            function = _config_object.get(section, "function")
            (module, object_path) = function.split(":", 1)

            name = None
            group = "Function"
            depth = 3

            if _config_object.has_option(section, "name"):
                name = _config_object.get(section, "name")
            if _config_object.has_option(section, "group"):
                group = _config_object.get(section, "group")
            if _config_object.has_option(section, "depth"):
                depth = _config_object.get(section, "depth")

            if name and name.startswith("lambda "):
                vars = {"callable_name": newrelic.api.object_wrapper.callable_name}
                name = eval(name, vars)  # nosec

            _logger.debug("register profile-trace %s" % ((module, object_path, name, group, depth),))

            hook = _profile_trace_import_hook(object_path, name, group, depth=depth)
            newrelic.api.import_hook.register_import_hook(module, hook)
        except Exception:
            _raise_configuration_error(section)


# Setup memcache traces defined in configuration file.


def _memcache_trace_import_hook(object_path, command):
    def _instrument(target):
        try:
            for func in _module_function_glob(target, object_path):
                _logger.debug("wrap memcache-trace %s", (target, func, command))
                newrelic.api.memcache_trace.wrap_memcache_trace(target, func, command)
        except Exception:
            _raise_instrumentation_error("memcache-trace", locals())

    return _instrument


def _process_memcache_trace_configuration():
    for section in _config_object.sections():
        if not section.startswith("memcache-trace:"):
            continue

        enabled = False

        try:
            enabled = _config_object.getboolean(section, "enabled")
        except ConfigParser.NoOptionError:
            pass
        except Exception:
            _raise_configuration_error(section)

        if not enabled:
            continue

        try:
            function = _config_object.get(section, "function")
            (module, object_path) = function.split(":", 1)

            command = _config_object.get(section, "command")

            if command.startswith("lambda "):
                vars = {"callable_name": newrelic.api.object_wrapper.callable_name}
                command = eval(command, vars)  # nosec

            _logger.debug("register memcache-trace %s", (module, object_path, command))

            hook = _memcache_trace_import_hook(object_path, command)
            newrelic.api.import_hook.register_import_hook(module, hook)
        except Exception:
            _raise_configuration_error(section)


# Setup name transaction wrapper defined in configuration file.


def _transaction_name_import_hook(object_path, name, group, priority):
    def _instrument(target):
        try:
            for func in _module_function_glob(target, object_path):
                _logger.debug("wrap transaction-name %s" % ((target, func, name, group, priority),))
                newrelic.api.transaction_name.wrap_transaction_name(target, func, name, group, priority)
        except Exception:
            _raise_instrumentation_error("transaction-name", locals())

    return _instrument


def _process_transaction_name_configuration():
    for section in _config_object.sections():
        # Support 'name-transaction' for backward compatibility.
        if not section.startswith("transaction-name:") and not section.startswith("name-transaction:"):
            continue

        enabled = False

        try:
            enabled = _config_object.getboolean(section, "enabled")
        except ConfigParser.NoOptionError:
            pass
        except Exception:
            _raise_configuration_error(section)

        if not enabled:
            continue

        try:
            function = _config_object.get(section, "function")
            (module, object_path) = function.split(":", 1)

            name = None
            group = "Function"
            priority = None

            if _config_object.has_option(section, "name"):
                name = _config_object.get(section, "name")
            if _config_object.has_option(section, "group"):
                group = _config_object.get(section, "group")
            if _config_object.has_option(section, "priority"):
                priority = _config_object.getint(section, "priority")

            if name and name.startswith("lambda "):
                vars = {"callable_name": newrelic.api.object_wrapper.callable_name}
                name = eval(name, vars)  # nosec

            _logger.debug("register transaction-name %s" % ((module, object_path, name, group, priority),))

            hook = _transaction_name_import_hook(object_path, name, group, priority)
            newrelic.api.import_hook.register_import_hook(module, hook)
        except Exception:
            _raise_configuration_error(section)


# Setup error trace wrapper defined in configuration file.


def _error_trace_import_hook(object_path, ignore, expected):
    def _instrument(target):
        try:
            for func in _module_function_glob(target, object_path):
                _logger.debug("wrap error-trace %s", (target, func, ignore, expected))
                newrelic.api.error_trace.wrap_error_trace(target, func, ignore, expected, None)
        except Exception:
            _raise_instrumentation_error("error-trace", locals())

    return _instrument


def _process_error_trace_configuration():
    for section in _config_object.sections():
        if not section.startswith("error-trace:"):
            continue

        enabled = False

        try:
            enabled = _config_object.getboolean(section, "enabled")
        except ConfigParser.NoOptionError:
            pass
        except Exception:
            _raise_configuration_error(section)

        if not enabled:
            continue

        try:
            function = _config_object.get(section, "function")
            (module, object_path) = function.split(":", 1)

            ignore_classes = []
            expected_classes = []

            if _config_object.has_option(section, "ignore_classes"):
                ignore_classes = _config_object.get(section, "ignore_classes").split()

            if _config_object.has_option(section, "ignore_errors"):
                if _config_object.has_option(section, "ignore_classes"):
                    _logger.info("Ignoring deprecated setting: ignore_errors. Please use new setting: ignore_classes.")
                else:
                    _logger.info("Deprecated setting found: ignore_errors. Please use new setting: ignore_classes.")
                    ignore_classes = _config_object.get(section, "ignore_errors").split()

            if _config_object.has_option(section, "expected_classes"):
                expected_classes = _config_object.get(section, "expected_classes").split()

            _logger.debug("register error-trace %s", (module, object_path, ignore_classes, expected_classes))

            hook = _error_trace_import_hook(object_path, ignore_classes, expected_classes)
            newrelic.api.import_hook.register_import_hook(module, hook)
        except Exception:
            _raise_configuration_error(section)


# Automatic data source loading defined in configuration file.

_data_sources = []


def _process_data_source_configuration():
    for section in _config_object.sections():
        if not section.startswith("data-source:"):
            continue

        enabled = False

        try:
            enabled = _config_object.getboolean(section, "enabled")
        except ConfigParser.NoOptionError:
            pass
        except Exception:
            _raise_configuration_error(section)

        if not enabled:
            continue

        try:
            function = _config_object.get(section, "function")
            (module, object_path) = function.split(":", 1)

            application = None
            name = None
            settings = {}
            properties = {}

            if _config_object.has_option(section, "application"):
                application = _config_object.get(section, "application")
            if _config_object.has_option(section, "name"):
                name = _config_object.get(section, "name")

            if _config_object.has_option(section, "settings"):
                config_section = _config_object.get(section, "settings")
                settings.update(_config_object.items(config_section))

            properties.update(_config_object.items(section))

            properties.pop("enabled", None)
            properties.pop("function", None)
            properties.pop("application", None)
            properties.pop("name", None)
            properties.pop("settings", None)

            _logger.debug("register data-source %s", (module, object_path, name))

            _data_sources.append((section, module, object_path, application, name, settings, properties))
        except Exception:
            _raise_configuration_error(section)


def _startup_data_source():
    _logger.debug("Registering data sources defined in configuration.")

    agent_instance = newrelic.core.agent.agent_instance()

    for (
        section,
        module,
        object_path,
        application,
        name,
        settings,
        properties,
    ) in _data_sources:
        try:
            source = getattr(newrelic.api.import_hook.import_module(module), object_path)

            agent_instance.register_data_source(source, application, name, settings, **properties)

        except Exception:
            _logger.exception(
                "Attempt to register data source %s:%s with "
                "name %r from section %r of agent configuration file "
                "has failed. Data source will be skipped.",
                module,
                object_path,
                name,
                section,
            )


_data_sources_done = False


def _setup_data_source():

    global _data_sources_done

    if _data_sources_done:
        return

    _data_sources_done = True

    if _data_sources:
        newrelic.core.agent.Agent.run_on_startup(_startup_data_source)


# Setup function profiler defined in configuration file.


def _function_profile_import_hook(object_path, filename, delay, checkpoint):
    def _instrument(target):
        try:
            for func in _module_function_glob(target, object_path):
                _logger.debug("wrap function-profile %s", (target, func, filename, delay, checkpoint))
                newrelic.api.function_profile.wrap_function_profile(target, func, filename, delay, checkpoint)
        except Exception:
            _raise_instrumentation_error("function-profile", locals())

    return _instrument


def _process_function_profile_configuration():
    for section in _config_object.sections():
        if not section.startswith("function-profile:"):
            continue

        enabled = False

        try:
            enabled = _config_object.getboolean(section, "enabled")
        except ConfigParser.NoOptionError:
            pass
        except Exception:
            _raise_configuration_error(section)

        if not enabled:
            continue

        try:
            function = _config_object.get(section, "function")
            (module, object_path) = function.split(":", 1)

            filename = None
            delay = 1.0
            checkpoint = 30

            filename = _config_object.get(section, "filename")

            if _config_object.has_option(section, "delay"):
                delay = _config_object.getfloat(section, "delay")
            if _config_object.has_option(section, "checkpoint"):
                checkpoint = _config_object.getfloat(section, "checkpoint")

            _logger.debug("register function-profile %s" % ((module, object_path, filename, delay, checkpoint),))

            hook = _function_profile_import_hook(object_path, filename, delay, checkpoint)
            newrelic.api.import_hook.register_import_hook(module, hook)
        except Exception:
            _raise_configuration_error(section)


def _process_module_definition(target, module, function="instrument"):
    enabled = True
    execute = None

    # XXX This check makes the following checks to see if import hook
    # was defined in agent configuration file redundant. Leave it as is
    # for now until can clean up whole configuration system.

    if target in _module_import_hook_registry:
        return

    try:
        section = "import-hook:%s" % target
        if _config_object.has_section(section):
            enabled = _config_object.getboolean(section, "enabled")
    except ConfigParser.NoOptionError:
        pass
    except Exception:
        _raise_configuration_error(section)

    try:
        if _config_object.has_option(section, "execute"):
            execute = _config_object.get(section, "execute")

    except Exception:
        _raise_configuration_error(section)

    try:
        if enabled and not execute:
            _module_import_hook_registry[target] = (module, function)

            _logger.debug("register module %s", (target, module, function))

            newrelic.api.import_hook.register_import_hook(target, _module_import_hook(target, module, function))

            _module_import_hook_results.setdefault((target, module, function), None)

    except Exception:
        _raise_instrumentation_error("import-hook", locals())


ASYNCIO_HOOK = ("asyncio", "newrelic.core.trace_cache", "asyncio_loaded")
GREENLET_HOOK = ("greenlet", "newrelic.core.trace_cache", "greenlet_loaded")


def _process_trace_cache_import_hooks():
    _process_module_definition(*GREENLET_HOOK)

    if GREENLET_HOOK not in _module_import_hook_results:
        pass
    elif _module_import_hook_results[GREENLET_HOOK] is None:
        trace_cache.trace_cache().greenlet = False

    _process_module_definition(*ASYNCIO_HOOK)

    if ASYNCIO_HOOK not in _module_import_hook_results:
        pass
    elif _module_import_hook_results[ASYNCIO_HOOK] is None:
        trace_cache.trace_cache().asyncio = False


def _process_module_builtin_defaults():
    _process_module_definition(
        "asyncio.base_events",
        "newrelic.hooks.coroutines_asyncio",
        "instrument_asyncio_base_events",
    )
    _process_module_definition(
        "asyncio.events",
        "newrelic.hooks.coroutines_asyncio",
        "instrument_asyncio_events",
    )

    _process_module_definition("asgiref.sync", "newrelic.hooks.adapter_asgiref", "instrument_asgiref_sync")

    _process_module_definition(
        "django.core.handlers.base",
        "newrelic.hooks.framework_django",
        "instrument_django_core_handlers_base",
    )
    _process_module_definition(
        "django.core.handlers.asgi",
        "newrelic.hooks.framework_django",
        "instrument_django_core_handlers_asgi",
    )
    _process_module_definition(
        "django.core.handlers.wsgi",
        "newrelic.hooks.framework_django",
        "instrument_django_core_handlers_wsgi",
    )
    _process_module_definition(
        "django.core.urlresolvers",
        "newrelic.hooks.framework_django",
        "instrument_django_core_urlresolvers",
    )
    _process_module_definition(
        "django.template",
        "newrelic.hooks.framework_django",
        "instrument_django_template",
    )
    _process_module_definition(
        "django.template.loader_tags",
        "newrelic.hooks.framework_django",
        "instrument_django_template_loader_tags",
    )
    _process_module_definition(
        "django.core.servers.basehttp",
        "newrelic.hooks.framework_django",
        "instrument_django_core_servers_basehttp",
    )
    _process_module_definition(
        "django.contrib.staticfiles.views",
        "newrelic.hooks.framework_django",
        "instrument_django_contrib_staticfiles_views",
    )
    _process_module_definition(
        "django.contrib.staticfiles.handlers",
        "newrelic.hooks.framework_django",
        "instrument_django_contrib_staticfiles_handlers",
    )
    _process_module_definition(
        "django.views.debug",
        "newrelic.hooks.framework_django",
        "instrument_django_views_debug",
    )
    _process_module_definition(
        "django.http.multipartparser",
        "newrelic.hooks.framework_django",
        "instrument_django_http_multipartparser",
    )
    _process_module_definition(
        "django.core.mail",
        "newrelic.hooks.framework_django",
        "instrument_django_core_mail",
    )
    _process_module_definition(
        "django.core.mail.message",
        "newrelic.hooks.framework_django",
        "instrument_django_core_mail_message",
    )
    _process_module_definition(
        "django.views.generic.base",
        "newrelic.hooks.framework_django",
        "instrument_django_views_generic_base",
    )
    _process_module_definition(
        "django.core.management.base",
        "newrelic.hooks.framework_django",
        "instrument_django_core_management_base",
    )
    _process_module_definition(
        "django.template.base",
        "newrelic.hooks.framework_django",
        "instrument_django_template_base",
    )
    _process_module_definition(
        "django.middleware.gzip",
        "newrelic.hooks.framework_django",
        "instrument_django_gzip_middleware",
    )

    # New modules in Django 1.10
    _process_module_definition(
        "django.urls.resolvers",
        "newrelic.hooks.framework_django",
        "instrument_django_core_urlresolvers",
    )
    _process_module_definition(
        "django.urls.base",
        "newrelic.hooks.framework_django",
        "instrument_django_urls_base",
    )
    _process_module_definition(
        "django.core.handlers.exception",
        "newrelic.hooks.framework_django",
        "instrument_django_core_handlers_exception",
    )

    _process_module_definition("falcon.api", "newrelic.hooks.framework_falcon", "instrument_falcon_api")
    _process_module_definition("falcon.app", "newrelic.hooks.framework_falcon", "instrument_falcon_app")
    _process_module_definition(
        "falcon.routing.util",
        "newrelic.hooks.framework_falcon",
        "instrument_falcon_routing_util",
    )

    _process_module_definition(
        "fastapi.routing",
        "newrelic.hooks.framework_fastapi",
        "instrument_fastapi_routing",
    )

    _process_module_definition("flask.app", "newrelic.hooks.framework_flask", "instrument_flask_app")
    _process_module_definition(
        "flask.templating",
        "newrelic.hooks.framework_flask",
        "instrument_flask_templating",
    )
    _process_module_definition(
        "flask.blueprints",
        "newrelic.hooks.framework_flask",
        "instrument_flask_blueprints",
    )
    _process_module_definition("flask.views", "newrelic.hooks.framework_flask", "instrument_flask_views")

    _process_module_definition(
        "flask_compress",
        "newrelic.hooks.middleware_flask_compress",
        "instrument_flask_compress",
    )

    _process_module_definition("flask_restful", "newrelic.hooks.component_flask_rest", "instrument_flask_rest")
    _process_module_definition(
        "flask_restplus.api",
        "newrelic.hooks.component_flask_rest",
        "instrument_flask_rest",
    )
    _process_module_definition(
        "flask_restx.api",
        "newrelic.hooks.component_flask_rest",
        "instrument_flask_rest",
    )

    _process_module_definition(
        "graphql_server",
        "newrelic.hooks.component_graphqlserver",
        "instrument_graphqlserver",
    )

    _process_module_definition(
        "sentry_sdk.integrations.asgi", "newrelic.hooks.component_sentry", "instrument_sentry_sdk_integrations_asgi"
    )

    # _process_module_definition('web.application',
    #        'newrelic.hooks.framework_webpy')
    # _process_module_definition('web.template',
    #        'newrelic.hooks.framework_webpy')

    _process_module_definition(
        "gluon.compileapp",
        "newrelic.hooks.framework_web2py",
        "instrument_gluon_compileapp",
    )
    _process_module_definition(
        "gluon.restricted",
        "newrelic.hooks.framework_web2py",
        "instrument_gluon_restricted",
    )
    _process_module_definition("gluon.main", "newrelic.hooks.framework_web2py", "instrument_gluon_main")
    _process_module_definition("gluon.template", "newrelic.hooks.framework_web2py", "instrument_gluon_template")
    _process_module_definition("gluon.tools", "newrelic.hooks.framework_web2py", "instrument_gluon_tools")
    _process_module_definition("gluon.http", "newrelic.hooks.framework_web2py", "instrument_gluon_http")

    _process_module_definition("httpx._client", "newrelic.hooks.external_httpx", "instrument_httpx_client")

    _process_module_definition("gluon.contrib.feedparser", "newrelic.hooks.external_feedparser")
    _process_module_definition("gluon.contrib.memcache.memcache", "newrelic.hooks.memcache_memcache")

    _process_module_definition(
        "graphene.types.schema",
        "newrelic.hooks.framework_graphene",
        "instrument_graphene_types_schema",
    )

    _process_module_definition(
        "graphql.graphql",
        "newrelic.hooks.framework_graphql",
        "instrument_graphql",
    )
    _process_module_definition(
        "graphql.execution.execute",
        "newrelic.hooks.framework_graphql",
        "instrument_graphql_execute",
    )
    _process_module_definition(
        "graphql.execution.executor",
        "newrelic.hooks.framework_graphql",
        "instrument_graphql_execute",
    )
    _process_module_definition(
        "graphql.execution.middleware",
        "newrelic.hooks.framework_graphql",
        "instrument_graphql_execution_middleware",
    )
    _process_module_definition(
        "graphql.execution.utils",
        "newrelic.hooks.framework_graphql",
        "instrument_graphql_execution_utils",
    )
    _process_module_definition(
        "graphql.error.located_error",
        "newrelic.hooks.framework_graphql",
        "instrument_graphql_error_located_error",
    )
    _process_module_definition(
        "graphql.language.parser",
        "newrelic.hooks.framework_graphql",
        "instrument_graphql_parser",
    )
    _process_module_definition(
        "graphql.validation.validate",
        "newrelic.hooks.framework_graphql",
        "instrument_graphql_validate",
    )
    _process_module_definition(
        "graphql.validation.validation",
        "newrelic.hooks.framework_graphql",
        "instrument_graphql_validate",
    )

    _process_module_definition(
        "ariadne.asgi",
        "newrelic.hooks.framework_ariadne",
        "instrument_ariadne_asgi",
    )
    _process_module_definition(
        "ariadne.graphql",
        "newrelic.hooks.framework_ariadne",
        "instrument_ariadne_execute",
    )
    _process_module_definition(
        "ariadne.wsgi",
        "newrelic.hooks.framework_ariadne",
        "instrument_ariadne_wsgi",
    )

    _process_module_definition("grpc._channel", "newrelic.hooks.framework_grpc", "instrument_grpc__channel")
    _process_module_definition("grpc._server", "newrelic.hooks.framework_grpc", "instrument_grpc_server")

    _process_module_definition("pylons.wsgiapp", "newrelic.hooks.framework_pylons")
    _process_module_definition("pylons.controllers.core", "newrelic.hooks.framework_pylons")
    _process_module_definition("pylons.templating", "newrelic.hooks.framework_pylons")

    _process_module_definition("bottle", "newrelic.hooks.framework_bottle", "instrument_bottle")

    _process_module_definition(
        "cherrypy._cpreqbody",
        "newrelic.hooks.framework_cherrypy",
        "instrument_cherrypy__cpreqbody",
    )
    _process_module_definition(
        "cherrypy._cprequest",
        "newrelic.hooks.framework_cherrypy",
        "instrument_cherrypy__cprequest",
    )
    _process_module_definition(
        "cherrypy._cpdispatch",
        "newrelic.hooks.framework_cherrypy",
        "instrument_cherrypy__cpdispatch",
    )
    _process_module_definition(
        "cherrypy._cpwsgi",
        "newrelic.hooks.framework_cherrypy",
        "instrument_cherrypy__cpwsgi",
    )
    _process_module_definition(
        "cherrypy._cptree",
        "newrelic.hooks.framework_cherrypy",
        "instrument_cherrypy__cptree",
    )

    _process_module_definition(
        "confluent_kafka.cimpl",
        "newrelic.hooks.messagebroker_confluentkafka",
        "instrument_confluentkafka_cimpl",
    )
    _process_module_definition(
        "confluent_kafka.serializing_producer",
        "newrelic.hooks.messagebroker_confluentkafka",
        "instrument_confluentkafka_serializing_producer",
    )
    _process_module_definition(
        "confluent_kafka.deserializing_consumer",
        "newrelic.hooks.messagebroker_confluentkafka",
        "instrument_confluentkafka_deserializing_consumer",
    )

    _process_module_definition(
        "kafka.consumer.group",
        "newrelic.hooks.messagebroker_kafkapython",
        "instrument_kafka_consumer_group",
    )
    _process_module_definition(
        "kafka.producer.kafka",
        "newrelic.hooks.messagebroker_kafkapython",
        "instrument_kafka_producer",
    )
    _process_module_definition(
        "kafka.coordinator.heartbeat",
        "newrelic.hooks.messagebroker_kafkapython",
        "instrument_kafka_heartbeat",
    )
    _process_module_definition(
        "kafka.consumer.group",
        "newrelic.hooks.messagebroker_kafkapython",
        "instrument_kafka_consumer_group",
    )

    _process_module_definition(
        "logging",
        "newrelic.hooks.logger_logging",
        "instrument_logging",
    )

    _process_module_definition(
        "loguru",
        "newrelic.hooks.logger_loguru",
        "instrument_loguru",
    )
    _process_module_definition(
        "loguru._logger",
        "newrelic.hooks.logger_loguru",
        "instrument_loguru_logger",
    )

    _process_module_definition(
        "paste.httpserver",
        "newrelic.hooks.adapter_paste",
        "instrument_paste_httpserver",
    )

    _process_module_definition(
        "gunicorn.app.base",
        "newrelic.hooks.adapter_gunicorn",
        "instrument_gunicorn_app_base",
    )

    _process_module_definition("cx_Oracle", "newrelic.hooks.database_cx_oracle", "instrument_cx_oracle")

    _process_module_definition("ibm_db_dbi", "newrelic.hooks.database_ibm_db_dbi", "instrument_ibm_db_dbi")

    _process_module_definition("mysql.connector", "newrelic.hooks.database_mysql", "instrument_mysql_connector")
    _process_module_definition("MySQLdb", "newrelic.hooks.database_mysqldb", "instrument_mysqldb")
    _process_module_definition("oursql", "newrelic.hooks.database_oursql", "instrument_oursql")
    _process_module_definition("pymysql", "newrelic.hooks.database_pymysql", "instrument_pymysql")

    _process_module_definition("pyodbc", "newrelic.hooks.database_pyodbc", "instrument_pyodbc")

    _process_module_definition("pymssql", "newrelic.hooks.database_pymssql", "instrument_pymssql")

    _process_module_definition("psycopg2", "newrelic.hooks.database_psycopg2", "instrument_psycopg2")
    _process_module_definition(
        "psycopg2._psycopg2",
        "newrelic.hooks.database_psycopg2",
        "instrument_psycopg2__psycopg2",
    )
    _process_module_definition(
        "psycopg2.extensions",
        "newrelic.hooks.database_psycopg2",
        "instrument_psycopg2_extensions",
    )
    _process_module_definition(
        "psycopg2._json",
        "newrelic.hooks.database_psycopg2",
        "instrument_psycopg2__json",
    )
    _process_module_definition(
        "psycopg2._range",
        "newrelic.hooks.database_psycopg2",
        "instrument_psycopg2__range",
    )
    _process_module_definition("psycopg2.sql", "newrelic.hooks.database_psycopg2", "instrument_psycopg2_sql")

    _process_module_definition("psycopg2ct", "newrelic.hooks.database_psycopg2ct", "instrument_psycopg2ct")
    _process_module_definition(
        "psycopg2ct.extensions",
        "newrelic.hooks.database_psycopg2ct",
        "instrument_psycopg2ct_extensions",
    )

    _process_module_definition(
        "psycopg2cffi",
        "newrelic.hooks.database_psycopg2cffi",
        "instrument_psycopg2cffi",
    )
    _process_module_definition(
        "psycopg2cffi.extensions",
        "newrelic.hooks.database_psycopg2cffi",
        "instrument_psycopg2cffi_extensions",
    )

    _process_module_definition(
        "asyncpg.connect_utils",
        "newrelic.hooks.database_asyncpg",
        "instrument_asyncpg_connect_utils",
    )
    _process_module_definition(
        "asyncpg.protocol",
        "newrelic.hooks.database_asyncpg",
        "instrument_asyncpg_protocol",
    )

    _process_module_definition(
        "postgresql.driver.dbapi20",
        "newrelic.hooks.database_postgresql",
        "instrument_postgresql_driver_dbapi20",
    )

    _process_module_definition(
        "postgresql.interface.proboscis.dbapi2",
        "newrelic.hooks.database_postgresql",
        "instrument_postgresql_interface_proboscis_dbapi2",
    )

    _process_module_definition("sqlite3", "newrelic.hooks.database_sqlite", "instrument_sqlite3")
    _process_module_definition("sqlite3.dbapi2", "newrelic.hooks.database_sqlite", "instrument_sqlite3_dbapi2")

    _process_module_definition("pysqlite2", "newrelic.hooks.database_sqlite", "instrument_sqlite3")
    _process_module_definition(
        "pysqlite2.dbapi2",
        "newrelic.hooks.database_sqlite",
        "instrument_sqlite3_dbapi2",
    )

    _process_module_definition("memcache", "newrelic.hooks.datastore_memcache", "instrument_memcache")
    _process_module_definition("umemcache", "newrelic.hooks.datastore_umemcache", "instrument_umemcache")
    _process_module_definition(
        "pylibmc.client",
        "newrelic.hooks.datastore_pylibmc",
        "instrument_pylibmc_client",
    )
    _process_module_definition(
        "bmemcached.client",
        "newrelic.hooks.datastore_bmemcached",
        "instrument_bmemcached_client",
    )
    _process_module_definition(
        "pymemcache.client",
        "newrelic.hooks.datastore_pymemcache",
        "instrument_pymemcache_client",
    )

    _process_module_definition("jinja2.environment", "newrelic.hooks.template_jinja2")

    _process_module_definition("mako.runtime", "newrelic.hooks.template_mako", "instrument_mako_runtime")
    _process_module_definition("mako.template", "newrelic.hooks.template_mako", "instrument_mako_template")

    _process_module_definition("genshi.template.base", "newrelic.hooks.template_genshi")

    if six.PY2:
        _process_module_definition("httplib", "newrelic.hooks.external_httplib")
    else:
        _process_module_definition("http.client", "newrelic.hooks.external_httplib")

    _process_module_definition("httplib2", "newrelic.hooks.external_httplib2")

    if six.PY2:
        _process_module_definition("urllib", "newrelic.hooks.external_urllib")
    else:
        _process_module_definition("urllib.request", "newrelic.hooks.external_urllib")

    if six.PY2:
        _process_module_definition("urllib2", "newrelic.hooks.external_urllib2")

    _process_module_definition(
        "urllib3.connectionpool",
        "newrelic.hooks.external_urllib3",
        "instrument_urllib3_connectionpool",
    )
    _process_module_definition(
        "urllib3.connection",
        "newrelic.hooks.external_urllib3",
        "instrument_urllib3_connection",
    )
    _process_module_definition(
        "requests.packages.urllib3.connection",
        "newrelic.hooks.external_urllib3",
        "instrument_urllib3_connection",
    )

    _process_module_definition(
        "starlette.requests",
        "newrelic.hooks.framework_starlette",
        "instrument_starlette_requests",
    )
    _process_module_definition(
        "starlette.routing",
        "newrelic.hooks.framework_starlette",
        "instrument_starlette_routing",
    )
    _process_module_definition(
        "starlette.applications",
        "newrelic.hooks.framework_starlette",
        "instrument_starlette_applications",
    )
    _process_module_definition(
        "starlette.middleware.errors",
        "newrelic.hooks.framework_starlette",
        "instrument_starlette_middleware_errors",
    )
    _process_module_definition(
        "starlette.middleware.exceptions",
        "newrelic.hooks.framework_starlette",
        "instrument_starlette_middleware_exceptions",
    )
    _process_module_definition(
        "starlette.exceptions",
        "newrelic.hooks.framework_starlette",
        "instrument_starlette_exceptions",
    )
    _process_module_definition(
        "starlette.background",
        "newrelic.hooks.framework_starlette",
        "instrument_starlette_background_task",
    )
    _process_module_definition(
        "starlette.concurrency",
        "newrelic.hooks.framework_starlette",
        "instrument_starlette_concurrency",
    )

    _process_module_definition(
        "strawberry.asgi",
        "newrelic.hooks.framework_strawberry",
        "instrument_strawberry_asgi",
    )

    _process_module_definition(
        "strawberry.schema.schema",
        "newrelic.hooks.framework_strawberry",
        "instrument_strawberry_schema",
    )

    _process_module_definition(
        "strawberry.schema.schema_converter",
        "newrelic.hooks.framework_strawberry",
        "instrument_strawberry_schema_converter",
    )

    _process_module_definition("uvicorn.config", "newrelic.hooks.adapter_uvicorn", "instrument_uvicorn_config")

    _process_module_definition(
        "hypercorn.asyncio.run", "newrelic.hooks.adapter_hypercorn", "instrument_hypercorn_asyncio_run"
    )
    _process_module_definition(
        "hypercorn.trio.run", "newrelic.hooks.adapter_hypercorn", "instrument_hypercorn_trio_run"
    )
    _process_module_definition("hypercorn.utils", "newrelic.hooks.adapter_hypercorn", "instrument_hypercorn_utils")

    _process_module_definition("daphne.server", "newrelic.hooks.adapter_daphne", "instrument_daphne_server")

    _process_module_definition("sanic.app", "newrelic.hooks.framework_sanic", "instrument_sanic_app")
    _process_module_definition("sanic.response", "newrelic.hooks.framework_sanic", "instrument_sanic_response")
    _process_module_definition(
        "sanic.touchup.service", "newrelic.hooks.framework_sanic", "instrument_sanic_touchup_service"
    )

    _process_module_definition("aiohttp.wsgi", "newrelic.hooks.framework_aiohttp", "instrument_aiohttp_wsgi")
    _process_module_definition("aiohttp.web", "newrelic.hooks.framework_aiohttp", "instrument_aiohttp_web")
    _process_module_definition(
        "aiohttp.web_reqrep",
        "newrelic.hooks.framework_aiohttp",
        "instrument_aiohttp_web_response",
    )
    _process_module_definition(
        "aiohttp.web_response",
        "newrelic.hooks.framework_aiohttp",
        "instrument_aiohttp_web_response",
    )
    _process_module_definition(
        "aiohttp.web_urldispatcher",
        "newrelic.hooks.framework_aiohttp",
        "instrument_aiohttp_web_urldispatcher",
    )
    _process_module_definition(
        "aiohttp.client",
        "newrelic.hooks.framework_aiohttp",
        "instrument_aiohttp_client",
    )
    _process_module_definition(
        "aiohttp.client_reqrep",
        "newrelic.hooks.framework_aiohttp",
        "instrument_aiohttp_client_reqrep",
    )
    _process_module_definition(
        "aiohttp.protocol",
        "newrelic.hooks.framework_aiohttp",
        "instrument_aiohttp_protocol",
    )

    _process_module_definition("requests.api", "newrelic.hooks.external_requests", "instrument_requests_api")
    _process_module_definition(
        "requests.sessions",
        "newrelic.hooks.external_requests",
        "instrument_requests_sessions",
    )

    _process_module_definition("feedparser", "newrelic.hooks.external_feedparser")

    _process_module_definition("xmlrpclib", "newrelic.hooks.external_xmlrpclib")

    _process_module_definition("dropbox", "newrelic.hooks.external_dropbox")

    _process_module_definition("facepy.graph_api", "newrelic.hooks.external_facepy")

    _process_module_definition("pysolr", "newrelic.hooks.datastore_pysolr", "instrument_pysolr")

    _process_module_definition("solr", "newrelic.hooks.datastore_solrpy", "instrument_solrpy")

    _process_module_definition("aredis.client", "newrelic.hooks.datastore_aredis", "instrument_aredis_client")

    _process_module_definition(
        "aredis.connection",
        "newrelic.hooks.datastore_aredis",
        "instrument_aredis_connection",
    )

    _process_module_definition("aioredis.client", "newrelic.hooks.datastore_aioredis", "instrument_aioredis_client")

    _process_module_definition("aioredis.commands", "newrelic.hooks.datastore_aioredis", "instrument_aioredis_client")

    _process_module_definition(
        "aioredis.connection", "newrelic.hooks.datastore_aioredis", "instrument_aioredis_connection"
    )

    _process_module_definition(
        "elasticsearch.client",
        "newrelic.hooks.datastore_elasticsearch",
        "instrument_elasticsearch_client",
    )
    _process_module_definition(
        "elasticsearch.client.cat",
        "newrelic.hooks.datastore_elasticsearch",
        "instrument_elasticsearch_client_cat",
    )
    _process_module_definition(
        "elasticsearch.client.cluster",
        "newrelic.hooks.datastore_elasticsearch",
        "instrument_elasticsearch_client_cluster",
    )
    _process_module_definition(
        "elasticsearch.client.indices",
        "newrelic.hooks.datastore_elasticsearch",
        "instrument_elasticsearch_client_indices",
    )
    _process_module_definition(
        "elasticsearch.client.nodes",
        "newrelic.hooks.datastore_elasticsearch",
        "instrument_elasticsearch_client_nodes",
    )
    _process_module_definition(
        "elasticsearch.client.snapshot",
        "newrelic.hooks.datastore_elasticsearch",
        "instrument_elasticsearch_client_snapshot",
    )
    _process_module_definition(
        "elasticsearch.client.tasks",
        "newrelic.hooks.datastore_elasticsearch",
        "instrument_elasticsearch_client_tasks",
    )
    _process_module_definition(
        "elasticsearch.client.ingest",
        "newrelic.hooks.datastore_elasticsearch",
        "instrument_elasticsearch_client_ingest",
    )
    _process_module_definition(
        "elasticsearch.connection.base",
        "newrelic.hooks.datastore_elasticsearch",
        "instrument_elasticsearch_connection_base",
    )
    _process_module_definition(
        "elasticsearch.transport",
        "newrelic.hooks.datastore_elasticsearch",
        "instrument_elasticsearch_transport",
    )

    _process_module_definition("pika.adapters", "newrelic.hooks.messagebroker_pika", "instrument_pika_adapters")
    _process_module_definition("pika.channel", "newrelic.hooks.messagebroker_pika", "instrument_pika_channel")
    _process_module_definition("pika.spec", "newrelic.hooks.messagebroker_pika", "instrument_pika_spec")

    _process_module_definition(
        "pyelasticsearch.client",
        "newrelic.hooks.datastore_pyelasticsearch",
        "instrument_pyelasticsearch_client",
    )

    _process_module_definition(
        "pymongo.connection",
        "newrelic.hooks.datastore_pymongo",
        "instrument_pymongo_connection",
    )
    _process_module_definition(
        "pymongo.mongo_client",
        "newrelic.hooks.datastore_pymongo",
        "instrument_pymongo_mongo_client",
    )
    _process_module_definition(
        "pymongo.collection",
        "newrelic.hooks.datastore_pymongo",
        "instrument_pymongo_collection",
    )

    _process_module_definition(
        "redis.connection",
        "newrelic.hooks.datastore_redis",
        "instrument_redis_connection",
    )
    _process_module_definition("redis.client", "newrelic.hooks.datastore_redis", "instrument_redis_client")

    _process_module_definition(
        "redis.commands.core", "newrelic.hooks.datastore_redis", "instrument_redis_commands_core"
    )

    _process_module_definition(
        "redis.commands.sentinel", "newrelic.hooks.datastore_redis", "instrument_redis_commands_sentinel"
    )

    _process_module_definition(
        "redis.commands.json.commands", "newrelic.hooks.datastore_redis", "instrument_redis_commands_json_commands"
    )

    _process_module_definition(
        "redis.commands.search.commands", "newrelic.hooks.datastore_redis", "instrument_redis_commands_search_commands"
    )

    _process_module_definition(
        "redis.commands.timeseries.commands",
        "newrelic.hooks.datastore_redis",
        "instrument_redis_commands_timeseries_commands",
    )

    _process_module_definition(
        "redis.commands.bf.commands", "newrelic.hooks.datastore_redis", "instrument_redis_commands_bf_commands"
    )

    _process_module_definition(
        "redis.commands.graph.commands", "newrelic.hooks.datastore_redis", "instrument_redis_commands_graph_commands"
    )

    _process_module_definition("motor", "newrelic.hooks.datastore_motor", "patch_motor")

    _process_module_definition(
        "piston.resource",
        "newrelic.hooks.component_piston",
        "instrument_piston_resource",
    )
    _process_module_definition("piston.doc", "newrelic.hooks.component_piston", "instrument_piston_doc")

    _process_module_definition(
        "tastypie.resources",
        "newrelic.hooks.component_tastypie",
        "instrument_tastypie_resources",
    )
    _process_module_definition("tastypie.api", "newrelic.hooks.component_tastypie", "instrument_tastypie_api")

    _process_module_definition(
        "sklearn.tree._classes",
        "newrelic.hooks.mlmodel_sklearn",
        "instrument_sklearn_tree_models",
    )
    # In scikit-learn < 0.21 the model classes are in tree.py instead of _classes.py.
    _process_module_definition(
        "sklearn.tree.tree",
        "newrelic.hooks.mlmodel_sklearn",
        "instrument_sklearn_tree_models",
    )
    _process_module_definition(
        "sklearn.metrics",
        "newrelic.hooks.mlmodel_sklearn",
        "instrument_sklearn_metrics",
    )

    _process_module_definition(
        "sklearn.ensemble._bagging",
        "newrelic.hooks.mlmodel_sklearn",
        "instrument_sklearn_ensemble_bagging_models",
    )

    _process_module_definition(
        "sklearn.ensemble.bagging",
        "newrelic.hooks.mlmodel_sklearn",
        "instrument_sklearn_ensemble_bagging_models",
    )

    _process_module_definition(
        "sklearn.ensemble._forest",
        "newrelic.hooks.mlmodel_sklearn",
        "instrument_sklearn_ensemble_forest_models",
    )

    _process_module_definition(
        "sklearn.ensemble.forest",
        "newrelic.hooks.mlmodel_sklearn",
        "instrument_sklearn_ensemble_forest_models",
    )

    _process_module_definition(
        "sklearn.ensemble._iforest",
        "newrelic.hooks.mlmodel_sklearn",
        "instrument_sklearn_ensemble_iforest_models",
    )

    _process_module_definition(
        "sklearn.ensemble.iforest",
        "newrelic.hooks.mlmodel_sklearn",
        "instrument_sklearn_ensemble_iforest_models",
    )

    _process_module_definition(
        "sklearn.ensemble._weight_boosting",
        "newrelic.hooks.mlmodel_sklearn",
        "instrument_sklearn_ensemble_weight_boosting_models",
    )

    _process_module_definition(
        "sklearn.ensemble.weight_boosting",
        "newrelic.hooks.mlmodel_sklearn",
        "instrument_sklearn_ensemble_weight_boosting_models",
    )

    _process_module_definition(
        "sklearn.ensemble._gb",
        "newrelic.hooks.mlmodel_sklearn",
        "instrument_sklearn_ensemble_gradient_boosting_models",
    )

    _process_module_definition(
        "sklearn.ensemble.gradient_boosting",
        "newrelic.hooks.mlmodel_sklearn",
        "instrument_sklearn_ensemble_gradient_boosting_models",
    )

    _process_module_definition(
        "sklearn.ensemble._voting",
        "newrelic.hooks.mlmodel_sklearn",
        "instrument_sklearn_ensemble_voting_models",
    )

    _process_module_definition(
        "sklearn.ensemble.voting_classifier",
        "newrelic.hooks.mlmodel_sklearn",
        "instrument_sklearn_ensemble_voting_models",
    )

    _process_module_definition(
        "sklearn.ensemble._stacking",
        "newrelic.hooks.mlmodel_sklearn",
        "instrument_sklearn_ensemble_stacking_models",
    )

    _process_module_definition(
        "sklearn.ensemble._hist_gradient_boosting.gradient_boosting",
        "newrelic.hooks.mlmodel_sklearn",
        "instrument_sklearn_ensemble_hist_models",
    )

    _process_module_definition(
<<<<<<< HEAD
        "sklearn.cross_decomposition._pls",
        "newrelic.hooks.mlmodel_sklearn",
        "instrument_sklearn_cross_decomposition_models",
    )

    _process_module_definition(
        "sklearn.cross_decomposition.pls_",
        "newrelic.hooks.mlmodel_sklearn",
        "instrument_sklearn_cross_decomposition_models",
=======
        "sklearn.discriminant_analysis",
        "newrelic.hooks.mlmodel_sklearn",
        "instrument_sklearn_discriminant_analysis_models",
    )

    _process_module_definition(
        "sklearn.gaussian_process._gpc",
        "newrelic.hooks.mlmodel_sklearn",
        "instrument_sklearn_gaussian_process_models",
    )

    _process_module_definition(
        "sklearn.gaussian_process.gpc",
        "newrelic.hooks.mlmodel_sklearn",
        "instrument_sklearn_gaussian_process_models",
    )

    _process_module_definition(
        "sklearn.gaussian_process._gpr",
        "newrelic.hooks.mlmodel_sklearn",
        "instrument_sklearn_gaussian_process_models",
    )

    _process_module_definition(
        "sklearn.gaussian_process.gpr",
        "newrelic.hooks.mlmodel_sklearn",
        "instrument_sklearn_gaussian_process_models",
    )

    _process_module_definition(
        "sklearn.dummy",
        "newrelic.hooks.mlmodel_sklearn",
        "instrument_sklearn_dummy_models",
    )

    _process_module_definition(
        "sklearn.feature_selection._rfe",
        "newrelic.hooks.mlmodel_sklearn",
        "instrument_sklearn_feature_selection_rfe_models",
    )

    _process_module_definition(
        "sklearn.feature_selection.rfe",
        "newrelic.hooks.mlmodel_sklearn",
        "instrument_sklearn_feature_selection_rfe_models",
    )

    _process_module_definition(
        "sklearn.feature_selection._variance_threshold",
        "newrelic.hooks.mlmodel_sklearn",
        "instrument_sklearn_feature_selection_models",
    )

    _process_module_definition(
        "sklearn.feature_selection.variance_threshold",
        "newrelic.hooks.mlmodel_sklearn",
        "instrument_sklearn_feature_selection_models",
    )

    _process_module_definition(
        "sklearn.feature_selection._from_model",
        "newrelic.hooks.mlmodel_sklearn",
        "instrument_sklearn_feature_selection_models",
    )

    _process_module_definition(
        "sklearn.feature_selection.from_model",
        "newrelic.hooks.mlmodel_sklearn",
        "instrument_sklearn_feature_selection_models",
    )

    _process_module_definition(
        "sklearn.feature_selection._sequential",
        "newrelic.hooks.mlmodel_sklearn",
        "instrument_sklearn_feature_selection_models",
    )

    _process_module_definition(
        "sklearn.kernel_ridge",
        "newrelic.hooks.mlmodel_sklearn",
        "instrument_sklearn_kernel_ridge_models",
    )

    _process_module_definition(
        "sklearn.neural_network._multilayer_perceptron",
        "newrelic.hooks.mlmodel_sklearn",
        "instrument_sklearn_neural_network_models",
    )

    _process_module_definition(
        "sklearn.neural_network.multilayer_perceptron",
        "newrelic.hooks.mlmodel_sklearn",
        "instrument_sklearn_neural_network_models",
    )

    _process_module_definition(
        "sklearn.neural_network._rbm",
        "newrelic.hooks.mlmodel_sklearn",
        "instrument_sklearn_neural_network_models",
    )

    _process_module_definition(
        "sklearn.neural_network.rbm",
        "newrelic.hooks.mlmodel_sklearn",
        "instrument_sklearn_neural_network_models",
    )

    _process_module_definition(
        "sklearn.calibration",
        "newrelic.hooks.mlmodel_sklearn",
        "instrument_sklearn_calibration_models",
    )

    _process_module_definition(
        "sklearn.cluster._affinity_propagation",
        "newrelic.hooks.mlmodel_sklearn",
        "instrument_sklearn_cluster_models",
    )

    _process_module_definition(
        "sklearn.cluster.affinity_propagation_",
        "newrelic.hooks.mlmodel_sklearn",
        "instrument_sklearn_cluster_models",
    )

    _process_module_definition(
        "sklearn.cluster._agglomerative",
        "newrelic.hooks.mlmodel_sklearn",
        "instrument_sklearn_cluster_agglomerative_models",
    )

    _process_module_definition(
        "sklearn.cluster.hierarchical",
        "newrelic.hooks.mlmodel_sklearn",
        "instrument_sklearn_cluster_agglomerative_models",
    )

    _process_module_definition(
        "sklearn.cluster._birch",
        "newrelic.hooks.mlmodel_sklearn",
        "instrument_sklearn_cluster_models",
    )

    _process_module_definition(
        "sklearn.cluster.birch",
        "newrelic.hooks.mlmodel_sklearn",
        "instrument_sklearn_cluster_models",
    )

    _process_module_definition(
        "sklearn.cluster._bisect_k_means",
        "newrelic.hooks.mlmodel_sklearn",
        "instrument_sklearn_cluster_kmeans_models",
    )

    _process_module_definition(
        "sklearn.cluster._dbscan",
        "newrelic.hooks.mlmodel_sklearn",
        "instrument_sklearn_cluster_models",
    )

    _process_module_definition(
        "sklearn.cluster.dbscan_",
        "newrelic.hooks.mlmodel_sklearn",
        "instrument_sklearn_cluster_models",
    )

    _process_module_definition(
        "sklearn.cluster._feature_agglomeration",
        "newrelic.hooks.mlmodel_sklearn",
        "instrument_sklearn_cluster_models",
    )

    _process_module_definition(
        "sklearn.cluster._kmeans",
        "newrelic.hooks.mlmodel_sklearn",
        "instrument_sklearn_cluster_kmeans_models",
    )

    _process_module_definition(
        "sklearn.cluster.k_means_",
        "newrelic.hooks.mlmodel_sklearn",
        "instrument_sklearn_cluster_kmeans_models",
    )

    _process_module_definition(
        "sklearn.cluster._mean_shift",
        "newrelic.hooks.mlmodel_sklearn",
        "instrument_sklearn_cluster_models",
    )

    _process_module_definition(
        "sklearn.cluster.mean_shift_",
        "newrelic.hooks.mlmodel_sklearn",
        "instrument_sklearn_cluster_models",
    )

    _process_module_definition(
        "sklearn.cluster._optics",
        "newrelic.hooks.mlmodel_sklearn",
        "instrument_sklearn_cluster_models",
    )

    _process_module_definition(
        "sklearn.cluster._spectral",
        "newrelic.hooks.mlmodel_sklearn",
        "instrument_sklearn_cluster_clustering_models",
    )

    _process_module_definition(
        "sklearn.cluster.spectral",
        "newrelic.hooks.mlmodel_sklearn",
        "instrument_sklearn_cluster_clustering_models",
    )

    _process_module_definition(
        "sklearn.cluster._bicluster",
        "newrelic.hooks.mlmodel_sklearn",
        "instrument_sklearn_cluster_clustering_models",
    )

    _process_module_definition(
        "sklearn.cluster.bicluster",
        "newrelic.hooks.mlmodel_sklearn",
        "instrument_sklearn_cluster_clustering_models",
    )

    _process_module_definition(
        "sklearn.multiclass",
        "newrelic.hooks.mlmodel_sklearn",
        "instrument_sklearn_multiclass_models",
    )

    _process_module_definition(
        "sklearn.multioutput",
        "newrelic.hooks.mlmodel_sklearn",
        "instrument_sklearn_multioutput_models",
    )

    _process_module_definition(
        "sklearn.naive_bayes",
        "newrelic.hooks.mlmodel_sklearn",
        "instrument_sklearn_naive_bayes_models",
    )

    _process_module_definition(
        "sklearn.model_selection._search",
        "newrelic.hooks.mlmodel_sklearn",
        "instrument_sklearn_model_selection_models",
    )

    _process_module_definition(
        "sklearn.mixture._bayesian_mixture",
        "newrelic.hooks.mlmodel_sklearn",
        "instrument_sklearn_mixture_models",
    )

    _process_module_definition(
        "sklearn.mixture.bayesian_mixture",
        "newrelic.hooks.mlmodel_sklearn",
        "instrument_sklearn_mixture_models",
    )

    _process_module_definition(
        "sklearn.mixture._gaussian_mixture",
        "newrelic.hooks.mlmodel_sklearn",
        "instrument_sklearn_mixture_models",
    )

    _process_module_definition(
        "sklearn.mixture.gaussian_mixture",
        "newrelic.hooks.mlmodel_sklearn",
        "instrument_sklearn_mixture_models",
    )

    _process_module_definition(
        "sklearn.pipeline",
        "newrelic.hooks.mlmodel_sklearn",
        "instrument_sklearn_pipeline_models",
    )

    _process_module_definition(
        "sklearn.semi_supervised._label_propagation",
        "newrelic.hooks.mlmodel_sklearn",
        "instrument_sklearn_semi_supervised_models",
    )

    _process_module_definition(
        "sklearn.semi_supervised._self_training",
        "newrelic.hooks.mlmodel_sklearn",
        "instrument_sklearn_semi_supervised_models",
    )

    _process_module_definition(
        "sklearn.semi_supervised.label_propagation",
        "newrelic.hooks.mlmodel_sklearn",
        "instrument_sklearn_semi_supervised_models",
    )

    _process_module_definition(
        "sklearn.svm._classes",
        "newrelic.hooks.mlmodel_sklearn",
        "instrument_sklearn_svm_models",
    )

    _process_module_definition(
        "sklearn.svm.classes",
        "newrelic.hooks.mlmodel_sklearn",
        "instrument_sklearn_svm_models",
    )

    _process_module_definition(
        "sklearn.neighbors._classification",
        "newrelic.hooks.mlmodel_sklearn",
        "instrument_sklearn_neighbors_KRadius_models",
    )

    _process_module_definition(
        "sklearn.neighbors.classification",
        "newrelic.hooks.mlmodel_sklearn",
        "instrument_sklearn_neighbors_KRadius_models",
    )

    _process_module_definition(
        "sklearn.neighbors._graph",
        "newrelic.hooks.mlmodel_sklearn",
        "instrument_sklearn_neighbors_KRadius_models",
    )

    _process_module_definition(
        "sklearn.neighbors._kde",
        "newrelic.hooks.mlmodel_sklearn",
        "instrument_sklearn_neighbors_models",
    )

    _process_module_definition(
        "sklearn.neighbors.kde",
        "newrelic.hooks.mlmodel_sklearn",
        "instrument_sklearn_neighbors_models",
    )

    _process_module_definition(
        "sklearn.neighbors._lof",
        "newrelic.hooks.mlmodel_sklearn",
        "instrument_sklearn_neighbors_models",
    )

    _process_module_definition(
        "sklearn.neighbors.lof",
        "newrelic.hooks.mlmodel_sklearn",
        "instrument_sklearn_neighbors_models",
    )

    _process_module_definition(
        "sklearn.neighbors._nca",
        "newrelic.hooks.mlmodel_sklearn",
        "instrument_sklearn_neighbors_models",
    )

    _process_module_definition(
        "sklearn.neighbors._nearest_centroid",
        "newrelic.hooks.mlmodel_sklearn",
        "instrument_sklearn_neighbors_models",
    )

    _process_module_definition(
        "sklearn.neighbors.nearest_centroid",
        "newrelic.hooks.mlmodel_sklearn",
        "instrument_sklearn_neighbors_models",
    )

    _process_module_definition(
        "sklearn.neighbors._regression",
        "newrelic.hooks.mlmodel_sklearn",
        "instrument_sklearn_neighbors_KRadius_models",
    )

    _process_module_definition(
        "sklearn.neighbors.regression",
        "newrelic.hooks.mlmodel_sklearn",
        "instrument_sklearn_neighbors_KRadius_models",
    )

    _process_module_definition(
        "sklearn.neighbors._unsupervised",
        "newrelic.hooks.mlmodel_sklearn",
        "instrument_sklearn_neighbors_models",
    )

    _process_module_definition(
        "sklearn.neighbors.unsupervised",
        "newrelic.hooks.mlmodel_sklearn",
        "instrument_sklearn_neighbors_models",
>>>>>>> 22b95884
    )

    _process_module_definition(
        "rest_framework.views",
        "newrelic.hooks.component_djangorestframework",
        "instrument_rest_framework_views",
    )
    _process_module_definition(
        "rest_framework.decorators",
        "newrelic.hooks.component_djangorestframework",
        "instrument_rest_framework_decorators",
    )

    _process_module_definition(
        "celery.task.base",
        "newrelic.hooks.application_celery",
        "instrument_celery_app_task",
    )
    _process_module_definition(
        "celery.app.task",
        "newrelic.hooks.application_celery",
        "instrument_celery_app_task",
    )
    _process_module_definition("celery.worker", "newrelic.hooks.application_celery", "instrument_celery_worker")
    _process_module_definition(
        "celery.concurrency.processes",
        "newrelic.hooks.application_celery",
        "instrument_celery_worker",
    )
    _process_module_definition(
        "celery.concurrency.prefork",
        "newrelic.hooks.application_celery",
        "instrument_celery_worker",
    )
    # _process_module_definition('celery.loaders.base',
    #        'newrelic.hooks.application_celery',
    #        'instrument_celery_loaders_base')
    _process_module_definition(
        "celery.execute.trace",
        "newrelic.hooks.application_celery",
        "instrument_celery_execute_trace",
    )
    _process_module_definition(
        "celery.task.trace",
        "newrelic.hooks.application_celery",
        "instrument_celery_execute_trace",
    )
    _process_module_definition(
        "celery.app.trace",
        "newrelic.hooks.application_celery",
        "instrument_celery_execute_trace",
    )
    _process_module_definition("billiard.pool", "newrelic.hooks.application_celery", "instrument_billiard_pool")

    _process_module_definition("flup.server.cgi", "newrelic.hooks.adapter_flup", "instrument_flup_server_cgi")
    _process_module_definition(
        "flup.server.ajp_base",
        "newrelic.hooks.adapter_flup",
        "instrument_flup_server_ajp_base",
    )
    _process_module_definition(
        "flup.server.fcgi_base",
        "newrelic.hooks.adapter_flup",
        "instrument_flup_server_fcgi_base",
    )
    _process_module_definition(
        "flup.server.scgi_base",
        "newrelic.hooks.adapter_flup",
        "instrument_flup_server_scgi_base",
    )

    _process_module_definition("pywapi", "newrelic.hooks.external_pywapi", "instrument_pywapi")

    _process_module_definition(
        "meinheld.server",
        "newrelic.hooks.adapter_meinheld",
        "instrument_meinheld_server",
    )

    _process_module_definition(
        "waitress.server",
        "newrelic.hooks.adapter_waitress",
        "instrument_waitress_server",
    )

    _process_module_definition("gevent.wsgi", "newrelic.hooks.adapter_gevent", "instrument_gevent_wsgi")
    _process_module_definition("gevent.pywsgi", "newrelic.hooks.adapter_gevent", "instrument_gevent_pywsgi")

    _process_module_definition(
        "wsgiref.simple_server",
        "newrelic.hooks.adapter_wsgiref",
        "instrument_wsgiref_simple_server",
    )

    _process_module_definition(
        "cherrypy.wsgiserver",
        "newrelic.hooks.adapter_cherrypy",
        "instrument_cherrypy_wsgiserver",
    )

    _process_module_definition(
        "cheroot.wsgi",
        "newrelic.hooks.adapter_cheroot",
        "instrument_cheroot_wsgiserver",
    )

    _process_module_definition(
        "pyramid.router",
        "newrelic.hooks.framework_pyramid",
        "instrument_pyramid_router",
    )
    _process_module_definition(
        "pyramid.config",
        "newrelic.hooks.framework_pyramid",
        "instrument_pyramid_config_views",
    )
    _process_module_definition(
        "pyramid.config.views",
        "newrelic.hooks.framework_pyramid",
        "instrument_pyramid_config_views",
    )
    _process_module_definition(
        "pyramid.config.tweens",
        "newrelic.hooks.framework_pyramid",
        "instrument_pyramid_config_tweens",
    )

    _process_module_definition(
        "cornice.service",
        "newrelic.hooks.component_cornice",
        "instrument_cornice_service",
    )

    # _process_module_definition('twisted.web.server',
    #        'newrelic.hooks.framework_twisted',
    #        'instrument_twisted_web_server')
    # _process_module_definition('twisted.web.http',
    #        'newrelic.hooks.framework_twisted',
    #        'instrument_twisted_web_http')
    # _process_module_definition('twisted.web.resource',
    #        'newrelic.hooks.framework_twisted',
    #        'instrument_twisted_web_resource')
    # _process_module_definition('twisted.internet.defer',
    #        'newrelic.hooks.framework_twisted',
    #        'instrument_twisted_internet_defer')

    _process_module_definition("gevent.monkey", "newrelic.hooks.coroutines_gevent", "instrument_gevent_monkey")

    _process_module_definition(
        "weberror.errormiddleware",
        "newrelic.hooks.middleware_weberror",
        "instrument_weberror_errormiddleware",
    )
    _process_module_definition(
        "weberror.reporter",
        "newrelic.hooks.middleware_weberror",
        "instrument_weberror_reporter",
    )

    _process_module_definition("thrift.transport.TSocket", "newrelic.hooks.external_thrift")

    _process_module_definition(
        "gearman.client",
        "newrelic.hooks.application_gearman",
        "instrument_gearman_client",
    )
    _process_module_definition(
        "gearman.connection_manager",
        "newrelic.hooks.application_gearman",
        "instrument_gearman_connection_manager",
    )
    _process_module_definition(
        "gearman.worker",
        "newrelic.hooks.application_gearman",
        "instrument_gearman_worker",
    )

    _process_module_definition(
        "botocore.endpoint",
        "newrelic.hooks.external_botocore",
        "instrument_botocore_endpoint",
    )
    _process_module_definition(
        "botocore.client",
        "newrelic.hooks.external_botocore",
        "instrument_botocore_client",
    )

    _process_module_definition(
        "tornado.httpserver",
        "newrelic.hooks.framework_tornado",
        "instrument_tornado_httpserver",
    )
    _process_module_definition(
        "tornado.httputil",
        "newrelic.hooks.framework_tornado",
        "instrument_tornado_httputil",
    )
    _process_module_definition(
        "tornado.httpclient",
        "newrelic.hooks.framework_tornado",
        "instrument_tornado_httpclient",
    )
    _process_module_definition(
        "tornado.routing",
        "newrelic.hooks.framework_tornado",
        "instrument_tornado_routing",
    )
    _process_module_definition("tornado.web", "newrelic.hooks.framework_tornado", "instrument_tornado_web")


def _process_module_entry_points():
    try:
        import pkg_resources
    except ImportError:
        return

    group = "newrelic.hooks"

    for entrypoint in pkg_resources.iter_entry_points(group=group):
        target = entrypoint.name

        if target in _module_import_hook_registry:
            continue

        module = entrypoint.module_name

        if entrypoint.attrs:
            function = ".".join(entrypoint.attrs)
        else:
            function = "instrument"

        _process_module_definition(target, module, function)


_instrumentation_done = False


def _setup_instrumentation():

    global _instrumentation_done

    if _instrumentation_done:
        return

    _instrumentation_done = True

    _process_module_configuration()
    _process_module_entry_points()
    _process_trace_cache_import_hooks()
    _process_module_builtin_defaults()

    _process_wsgi_application_configuration()
    _process_background_task_configuration()

    _process_database_trace_configuration()
    _process_external_trace_configuration()
    _process_function_trace_configuration()
    _process_generator_trace_configuration()
    _process_profile_trace_configuration()
    _process_memcache_trace_configuration()

    _process_transaction_name_configuration()

    _process_error_trace_configuration()

    _process_data_source_configuration()

    _process_function_profile_configuration()


def _setup_extensions():
    try:
        import pkg_resources
    except ImportError:
        return

    group = "newrelic.extension"

    for entrypoint in pkg_resources.iter_entry_points(group=group):
        __import__(entrypoint.module_name)
        module = sys.modules[entrypoint.module_name]
        module.initialize()


_console = None


def _startup_agent_console():
    global _console

    if _console:
        return

    _console = newrelic.console.ConnectionManager(_settings.console.listener_socket)


def _setup_agent_console():
    if _settings.console.listener_socket:
        newrelic.core.agent.Agent.run_on_startup(_startup_agent_console)


def initialize(
    config_file=None,
    environment=None,
    ignore_errors=None,
    log_file=None,
    log_level=None,
):
    if config_file is None:
        config_file = os.environ.get("NEW_RELIC_CONFIG_FILE", None)

    if environment is None:
        environment = os.environ.get("NEW_RELIC_ENVIRONMENT", None)

    if ignore_errors is None:
        ignore_errors = newrelic.core.config._environ_as_bool("NEW_RELIC_IGNORE_STARTUP_ERRORS", True)

    _load_configuration(config_file, environment, ignore_errors, log_file, log_level)

    if _settings.monitor_mode or _settings.developer_mode:
        _settings.enabled = True
        _setup_instrumentation()
        _setup_data_source()
        _setup_extensions()
        _setup_agent_console()
    else:
        _settings.enabled = False


def filter_app_factory(app, global_conf, config_file, environment=None):
    initialize(config_file, environment)
    return newrelic.api.wsgi_application.WSGIApplicationWrapper(app)<|MERGE_RESOLUTION|>--- conflicted
+++ resolved
@@ -2903,7 +2903,6 @@
     )
 
     _process_module_definition(
-<<<<<<< HEAD
         "sklearn.cross_decomposition._pls",
         "newrelic.hooks.mlmodel_sklearn",
         "instrument_sklearn_cross_decomposition_models",
@@ -2913,7 +2912,9 @@
         "sklearn.cross_decomposition.pls_",
         "newrelic.hooks.mlmodel_sklearn",
         "instrument_sklearn_cross_decomposition_models",
-=======
+    )
+
+    _process_module_definition(
         "sklearn.discriminant_analysis",
         "newrelic.hooks.mlmodel_sklearn",
         "instrument_sklearn_discriminant_analysis_models",
@@ -3307,7 +3308,6 @@
         "sklearn.neighbors.unsupervised",
         "newrelic.hooks.mlmodel_sklearn",
         "instrument_sklearn_neighbors_models",
->>>>>>> 22b95884
     )
 
     _process_module_definition(
