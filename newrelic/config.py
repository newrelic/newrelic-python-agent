--- conflicted
+++ resolved
@@ -3180,10 +3180,6 @@
 
 def _process_module_entry_points():
     try:
-<<<<<<< HEAD
-        # since Python 3.8
-        from importlib.metadata import entry_points
-=======
         # Preferred after Python 3.10
         if sys.version_info >= (3, 10):
             from importlib.metadata import entry_points
@@ -3193,13 +3189,8 @@
         # Removed in Python 3.12
         else:
             from pkg_resources import iter_entry_points as entry_points
->>>>>>> d44d294e
     except ImportError:
-        try:
-            # Deprecated in Python 3.12
-            from pkg_resources import iter_entry_points as entry_points
-        except ImportError:
-            return
+        return
 
     group = "newrelic.hooks"
 
@@ -3261,10 +3252,6 @@
 
 def _setup_extensions():
     try:
-<<<<<<< HEAD
-        # since Python 3.8
-        from importlib.metadata import entry_points
-=======
         # Preferred after Python 3.10
         if sys.version_info >= (3, 10):
             from importlib.metadata import entry_points
@@ -3274,13 +3261,8 @@
         # Removed in Python 3.12
         else:
             from pkg_resources import iter_entry_points as entry_points
->>>>>>> d44d294e
     except ImportError:
-        try:
-            # Deprecated in Python 3.12
-            from pkg_resources import iter_entry_points as entry_points
-        except ImportError:
-            return
+        return
 
     group = "newrelic.extension"
 
