# Copyright 2010 New Relic, Inc.
#
# Licensed under the Apache License, Version 2.0 (the "License");
# you may not use this file except in compliance with the License.
# You may obtain a copy of the License at
#
#      http://www.apache.org/licenses/LICENSE-2.0
#
# Unless required by applicable law or agreed to in writing, software
# distributed under the License is distributed on an "AS IS" BASIS,
# WITHOUT WARRANTIES OR CONDITIONS OF ANY KIND, either express or implied.
# See the License for the specific language governing permissions and
# limitations under the License.

import fnmatch
import logging
import os
import sys
import traceback

try:
    import ConfigParser
except ImportError:
    import configparser as ConfigParser

import newrelic.api.application
import newrelic.api.background_task
import newrelic.api.database_trace
import newrelic.api.error_trace
import newrelic.api.exceptions
import newrelic.api.external_trace
import newrelic.api.function_profile
import newrelic.api.function_trace
import newrelic.api.generator_trace
import newrelic.api.import_hook
import newrelic.api.memcache_trace
import newrelic.api.object_wrapper
import newrelic.api.profile_trace
import newrelic.api.settings
import newrelic.api.transaction_name
import newrelic.api.wsgi_application
import newrelic.console
import newrelic.core.agent
import newrelic.core.config
import newrelic.core.trace_cache as trace_cache
from newrelic.common.log_file import initialize_logging
from newrelic.common.object_names import expand_builtin_exception_name
from newrelic.core.config import (
    Settings,
    apply_config_setting,
    default_host,
    fetch_config_setting,
)
from newrelic.packages import six

__all__ = ["initialize", "filter_app_factory"]

_logger = logging.getLogger(__name__)

# Register our importer which implements post import hooks for
# triggering of callbacks to monkey patch modules before import
# returns them to caller.

sys.meta_path.insert(0, newrelic.api.import_hook.ImportHookFinder())

# The set of valid feature flags that the agent currently uses.
# This will be used to validate what is provided and issue warnings
# if feature flags not in set are provided.

_FEATURE_FLAGS = set(
    [
        "django.instrumentation.inclusion-tags.r1",
    ]
)

# Names of configuration file and deployment environment. This
# will be overridden by the load_configuration() function when
# configuration is loaded.

_config_file = None
_environment = None
_ignore_errors = True

# This is the actual internal settings object. Options which
# are read from the configuration file will be applied to this.

_settings = newrelic.api.settings.settings()

# Use the raw config parser as we want to avoid interpolation
# within values. This avoids problems when writing lambdas
# within the actual configuration file for options which value
# can be dynamically calculated at time wrapper is executed.
# This configuration object can be used by the instrumentation
# modules to look up customised settings defined in the loaded
# configuration file.

_config_object = ConfigParser.RawConfigParser()

# Cache of the parsed global settings found in the configuration
# file. We cache these so can dump them out to the log file once
# all the settings have been read.

_cache_object = []

# Mechanism for extracting settings from the configuration for use in
# instrumentation modules and extensions.


def extra_settings(section, types={}, defaults={}):
    settings = {}

    if _config_object.has_section(section):
        settings.update(_config_object.items(section))

    settings_object = Settings()

    for name, value in defaults.items():
        apply_config_setting(settings_object, name, value)

    for name, value in settings.items():
        if name in types:
            value = types[name](value)

        apply_config_setting(settings_object, name, value)

    return settings_object


# Define some mapping functions to convert raw values read from
# configuration file into the internal types expected by the
# internal configuration settings object.

_LOG_LEVEL = {
    "CRITICAL": logging.CRITICAL,
    "ERROR": logging.ERROR,
    "WARNING": logging.WARNING,
    "INFO": logging.INFO,
    "DEBUG": logging.DEBUG,
}

_RECORD_SQL = {
    "off": newrelic.api.settings.RECORDSQL_OFF,
    "raw": newrelic.api.settings.RECORDSQL_RAW,
    "obfuscated": newrelic.api.settings.RECORDSQL_OBFUSCATED,
}

_COMPRESSED_CONTENT_ENCODING = {
    "deflate": newrelic.api.settings.COMPRESSED_CONTENT_ENCODING_DEFLATE,
    "gzip": newrelic.api.settings.COMPRESSED_CONTENT_ENCODING_GZIP,
}


def _map_log_level(s):
    return _LOG_LEVEL[s.upper()]


def _map_feature_flag(s):
    return set(s.split())


def _map_labels(s):
    return newrelic.core.config._environ_as_mapping(name="", default=s)


def _map_transaction_threshold(s):
    if s == "apdex_f":
        return None
    return float(s)


def _map_record_sql(s):
    return _RECORD_SQL[s]


def _map_compressed_content_encoding(s):
    return _COMPRESSED_CONTENT_ENCODING[s]


def _map_split_strings(s):
    return s.split()


def _map_console_listener_socket(s):
    return s % {"pid": os.getpid()}


def _merge_ignore_status_codes(s):
    return newrelic.core.config._parse_status_codes(s, _settings.error_collector.ignore_status_codes)


def _merge_expected_status_codes(s):
    return newrelic.core.config._parse_status_codes(s, _settings.error_collector.expected_status_codes)


def _map_browser_monitoring_content_type(s):
    return s.split()


def _map_strip_exception_messages_allowlist(s):
    return [expand_builtin_exception_name(item) for item in s.split()]


def _map_inc_excl_attributes(s):
    return newrelic.core.config._parse_attributes(s)


def _map_default_host_value(license_key):
    # If the license key is region aware, we should override the default host
    # to be the region aware host
    _default_host = default_host(license_key)
    _settings.host = os.environ.get("NEW_RELIC_HOST", _default_host)

    return license_key


# Processing of a single setting from configuration file.


def _raise_configuration_error(section, option=None):
    _logger.error("CONFIGURATION ERROR")
    if section:
        _logger.error("Section = %s" % section)

    if option is None:
        options = _config_object.options(section)

        _logger.error("Options = %s" % options)
        _logger.exception("Exception Details")

        if not _ignore_errors:
            if section:
                raise newrelic.api.exceptions.ConfigurationError(
                    'Invalid configuration for section "%s". '
                    "Check New Relic agent log file for further "
                    "details." % section
                )
            else:
                raise newrelic.api.exceptions.ConfigurationError(
                    "Invalid configuration. Check New Relic agent log file for further details."
                )

    else:
        _logger.error("Option = %s" % option)
        _logger.exception("Exception Details")

        if not _ignore_errors:
            if section:
                raise newrelic.api.exceptions.ConfigurationError(
                    'Invalid configuration for option "%s" in '
                    'section "%s". Check New Relic agent log '
                    "file for further details." % (option, section)
                )
            else:
                raise newrelic.api.exceptions.ConfigurationError(
                    'Invalid configuration for option "%s". '
                    "Check New Relic agent log file for further "
                    "details." % option
                )


def _process_setting(section, option, getter, mapper):
    try:
        # The type of a value is dictated by the getter
        # function supplied.

        value = getattr(_config_object, getter)(section, option)

        # The getter parsed the value okay but want to
        # pass this through a mapping function to change
        # it to internal value suitable for internal
        # settings object. This is usually one where the
        # value was a string.

        if mapper:
            value = mapper(value)

        # Now need to apply the option from the
        # configuration file to the internal settings
        # object. Walk the object path and assign it.

        target = _settings
        fields = option.split(".", 1)

        while True:
            if len(fields) == 1:
                setattr(target, fields[0], value)
                break
            else:
                target = getattr(target, fields[0])
                fields = fields[1].split(".", 1)

        # Cache the configuration so can be dumped out to
        # log file when whole main configuration has been
        # processed. This ensures that the log file and log
        # level entries have been set.

        _cache_object.append((option, value))

    except ConfigParser.NoSectionError:
        pass

    except ConfigParser.NoOptionError:
        pass

    except Exception:
        _raise_configuration_error(section, option)


# Processing of all the settings for specified section except
# for log file and log level which are applied separately to
# ensure they are set as soon as possible.


def _process_configuration(section):
    _process_setting(section, "feature_flag", "get", _map_feature_flag)
    _process_setting(section, "app_name", "get", None)
    _process_setting(section, "labels", "get", _map_labels)
    _process_setting(section, "license_key", "get", _map_default_host_value)
    _process_setting(section, "api_key", "get", None)
    _process_setting(section, "host", "get", None)
    _process_setting(section, "port", "getint", None)
    _process_setting(section, "ssl", "getboolean", None)
    _process_setting(section, "proxy_scheme", "get", None)
    _process_setting(section, "proxy_host", "get", None)
    _process_setting(section, "proxy_port", "getint", None)
    _process_setting(section, "proxy_user", "get", None)
    _process_setting(section, "proxy_pass", "get", None)
    _process_setting(section, "ca_bundle_path", "get", None)
    _process_setting(section, "audit_log_file", "get", None)
    _process_setting(section, "monitor_mode", "getboolean", None)
    _process_setting(section, "developer_mode", "getboolean", None)
    _process_setting(section, "high_security", "getboolean", None)
    _process_setting(section, "capture_params", "getboolean", None)
    _process_setting(section, "ignored_params", "get", _map_split_strings)
    _process_setting(section, "capture_environ", "getboolean", None)
    _process_setting(section, "include_environ", "get", _map_split_strings)
    _process_setting(section, "max_stack_trace_lines", "getint", None)
    _process_setting(section, "startup_timeout", "getfloat", None)
    _process_setting(section, "shutdown_timeout", "getfloat", None)
    _process_setting(section, "compressed_content_encoding", "get", _map_compressed_content_encoding)
    _process_setting(section, "attributes.enabled", "getboolean", None)
    _process_setting(section, "attributes.exclude", "get", _map_inc_excl_attributes)
    _process_setting(section, "attributes.include", "get", _map_inc_excl_attributes)
    _process_setting(section, "transaction_name.naming_scheme", "get", None)
    _process_setting(section, "gc_runtime_metrics.enabled", "getboolean", None)
    _process_setting(section, "gc_runtime_metrics.top_object_count_limit", "getint", None)
    _process_setting(section, "thread_profiler.enabled", "getboolean", None)
    _process_setting(section, "transaction_tracer.enabled", "getboolean", None)
    _process_setting(
        section,
        "transaction_tracer.transaction_threshold",
        "get",
        _map_transaction_threshold,
    )
    _process_setting(section, "transaction_tracer.record_sql", "get", _map_record_sql)
    _process_setting(section, "transaction_tracer.stack_trace_threshold", "getfloat", None)
    _process_setting(section, "transaction_tracer.explain_enabled", "getboolean", None)
    _process_setting(section, "transaction_tracer.explain_threshold", "getfloat", None)
    _process_setting(section, "transaction_tracer.function_trace", "get", _map_split_strings)
    _process_setting(section, "transaction_tracer.generator_trace", "get", _map_split_strings)
    _process_setting(section, "transaction_tracer.top_n", "getint", None)
    _process_setting(section, "transaction_tracer.attributes.enabled", "getboolean", None)
    _process_setting(
        section,
        "transaction_tracer.attributes.exclude",
        "get",
        _map_inc_excl_attributes,
    )
    _process_setting(
        section,
        "transaction_tracer.attributes.include",
        "get",
        _map_inc_excl_attributes,
    )
    _process_setting(section, "error_collector.enabled", "getboolean", None)
    _process_setting(section, "error_collector.capture_events", "getboolean", None)
    _process_setting(section, "error_collector.max_event_samples_stored", "getint", None)
    _process_setting(section, "error_collector.capture_source", "getboolean", None)
    _process_setting(section, "error_collector.ignore_errors", "get", _map_split_strings)
    _process_setting(section, "error_collector.ignore_classes", "get", _map_split_strings)
    _process_setting(
        section,
        "error_collector.ignore_status_codes",
        "get",
        _merge_ignore_status_codes,
    )
    _process_setting(section, "error_collector.expected_classes", "get", _map_split_strings)
    _process_setting(
        section,
        "error_collector.expected_status_codes",
        "get",
        _merge_expected_status_codes,
    )
    _process_setting(section, "error_collector.attributes.enabled", "getboolean", None)
    _process_setting(section, "error_collector.attributes.exclude", "get", _map_inc_excl_attributes)
    _process_setting(section, "error_collector.attributes.include", "get", _map_inc_excl_attributes)
    _process_setting(section, "browser_monitoring.enabled", "getboolean", None)
    _process_setting(section, "browser_monitoring.auto_instrument", "getboolean", None)
    _process_setting(section, "browser_monitoring.loader", "get", None)
    _process_setting(section, "browser_monitoring.debug", "getboolean", None)
    _process_setting(section, "browser_monitoring.ssl_for_http", "getboolean", None)
    _process_setting(section, "browser_monitoring.content_type", "get", _map_split_strings)
    _process_setting(section, "browser_monitoring.attributes.enabled", "getboolean", None)
    _process_setting(
        section,
        "browser_monitoring.attributes.exclude",
        "get",
        _map_inc_excl_attributes,
    )
    _process_setting(
        section,
        "browser_monitoring.attributes.include",
        "get",
        _map_inc_excl_attributes,
    )
    _process_setting(section, "slow_sql.enabled", "getboolean", None)
    _process_setting(section, "synthetics.enabled", "getboolean", None)
    _process_setting(section, "transaction_events.enabled", "getboolean", None)
    _process_setting(section, "transaction_events.max_samples_stored", "getint", None)
    _process_setting(section, "transaction_events.attributes.enabled", "getboolean", None)
    _process_setting(
        section,
        "transaction_events.attributes.exclude",
        "get",
        _map_inc_excl_attributes,
    )
    _process_setting(
        section,
        "transaction_events.attributes.include",
        "get",
        _map_inc_excl_attributes,
    )
    _process_setting(section, "custom_insights_events.enabled", "getboolean", None)
    _process_setting(section, "custom_insights_events.max_samples_stored", "getint", None)
    _process_setting(section, "distributed_tracing.enabled", "getboolean", None)
    _process_setting(section, "distributed_tracing.exclude_newrelic_header", "getboolean", None)
    _process_setting(section, "span_events.enabled", "getboolean", None)
    _process_setting(section, "span_events.max_samples_stored", "getint", None)
    _process_setting(section, "span_events.attributes.enabled", "getboolean", None)
    _process_setting(section, "span_events.attributes.exclude", "get", _map_inc_excl_attributes)
    _process_setting(section, "span_events.attributes.include", "get", _map_inc_excl_attributes)
    _process_setting(section, "transaction_segments.attributes.enabled", "getboolean", None)
    _process_setting(
        section,
        "transaction_segments.attributes.exclude",
        "get",
        _map_inc_excl_attributes,
    )
    _process_setting(
        section,
        "transaction_segments.attributes.include",
        "get",
        _map_inc_excl_attributes,
    )
    _process_setting(section, "local_daemon.socket_path", "get", None)
    _process_setting(section, "local_daemon.synchronous_startup", "getboolean", None)
    _process_setting(section, "agent_limits.transaction_traces_nodes", "getint", None)
    _process_setting(section, "agent_limits.sql_query_length_maximum", "getint", None)
    _process_setting(section, "agent_limits.slow_sql_stack_trace", "getint", None)
    _process_setting(section, "agent_limits.max_sql_connections", "getint", None)
    _process_setting(section, "agent_limits.sql_explain_plans", "getint", None)
    _process_setting(section, "agent_limits.sql_explain_plans_per_harvest", "getint", None)
    _process_setting(section, "agent_limits.slow_sql_data", "getint", None)
    _process_setting(section, "agent_limits.merge_stats_maximum", "getint", None)
    _process_setting(section, "agent_limits.errors_per_transaction", "getint", None)
    _process_setting(section, "agent_limits.errors_per_harvest", "getint", None)
    _process_setting(section, "agent_limits.slow_transaction_dry_harvests", "getint", None)
    _process_setting(section, "agent_limits.thread_profiler_nodes", "getint", None)
    _process_setting(section, "agent_limits.synthetics_events", "getint", None)
    _process_setting(section, "agent_limits.synthetics_transactions", "getint", None)
    _process_setting(section, "agent_limits.data_compression_threshold", "getint", None)
    _process_setting(section, "agent_limits.data_compression_level", "getint", None)
    _process_setting(section, "console.listener_socket", "get", _map_console_listener_socket)
    _process_setting(section, "console.allow_interpreter_cmd", "getboolean", None)
    _process_setting(section, "debug.disable_api_supportability_metrics", "getboolean", None)
    _process_setting(section, "debug.log_data_collector_calls", "getboolean", None)
    _process_setting(section, "debug.log_data_collector_payloads", "getboolean", None)
    _process_setting(section, "debug.log_malformed_json_data", "getboolean", None)
    _process_setting(section, "debug.log_transaction_trace_payload", "getboolean", None)
    _process_setting(section, "debug.log_thread_profile_payload", "getboolean", None)
    _process_setting(section, "debug.log_raw_metric_data", "getboolean", None)
    _process_setting(section, "debug.log_normalized_metric_data", "getboolean", None)
    _process_setting(section, "debug.log_normalization_rules", "getboolean", None)
    _process_setting(section, "debug.log_agent_initialization", "getboolean", None)
    _process_setting(section, "debug.log_explain_plan_queries", "getboolean", None)
    _process_setting(section, "debug.log_autorum_middleware", "getboolean", None)
    _process_setting(section, "debug.log_untrusted_distributed_trace_keys", "getboolean", None)
    _process_setting(section, "debug.enable_coroutine_profiling", "getboolean", None)
    _process_setting(section, "debug.record_transaction_failure", "getboolean", None)
    _process_setting(section, "debug.explain_plan_obfuscation", "get", None)
    _process_setting(section, "debug.disable_certificate_validation", "getboolean", None)
    _process_setting(section, "debug.disable_harvest_until_shutdown", "getboolean", None)
    _process_setting(section, "debug.connect_span_stream_in_developer_mode", "getboolean", None)
    _process_setting(section, "cross_application_tracer.enabled", "getboolean", None)
    _process_setting(section, "message_tracer.segment_parameters_enabled", "getboolean", None)
    _process_setting(section, "process_host.display_name", "get", None)
    _process_setting(section, "utilization.detect_aws", "getboolean", None)
    _process_setting(section, "utilization.detect_azure", "getboolean", None)
    _process_setting(section, "utilization.detect_docker", "getboolean", None)
    _process_setting(section, "utilization.detect_kubernetes", "getboolean", None)
    _process_setting(section, "utilization.detect_gcp", "getboolean", None)
    _process_setting(section, "utilization.detect_pcf", "getboolean", None)
    _process_setting(section, "utilization.logical_processors", "getint", None)
    _process_setting(section, "utilization.total_ram_mib", "getint", None)
    _process_setting(section, "utilization.billing_hostname", "get", None)
    _process_setting(section, "strip_exception_messages.enabled", "getboolean", None)
    _process_setting(
        section,
        "strip_exception_messages.allowlist",
        "get",
        _map_strip_exception_messages_allowlist,
    )
    _process_setting(section, "datastore_tracer.instance_reporting.enabled", "getboolean", None)
    _process_setting(section, "datastore_tracer.database_name_reporting.enabled", "getboolean", None)
    _process_setting(section, "heroku.use_dyno_names", "getboolean", None)
    _process_setting(section, "heroku.dyno_name_prefixes_to_shorten", "get", _map_split_strings)
    _process_setting(section, "serverless_mode.enabled", "getboolean", None)
    _process_setting(section, "apdex_t", "getfloat", None)
    _process_setting(section, "event_loop_visibility.enabled", "getboolean", None)
    _process_setting(section, "event_loop_visibility.blocking_threshold", "getfloat", None)
    _process_setting(
        section,
        "event_harvest_config.harvest_limits.analytic_event_data",
        "getint",
        None,
    )
    _process_setting(section, "event_harvest_config.harvest_limits.custom_event_data", "getint", None)
    _process_setting(section, "event_harvest_config.harvest_limits.span_event_data", "getint", None)
    _process_setting(section, "event_harvest_config.harvest_limits.error_event_data", "getint", None)
    _process_setting(section, "event_harvest_config.harvest_limits.log_event_data", "getint", None)
    _process_setting(section, "infinite_tracing.trace_observer_host", "get", None)
    _process_setting(section, "infinite_tracing.trace_observer_port", "getint", None)
    _process_setting(section, "infinite_tracing.span_queue_size", "getint", None)
    _process_setting(section, "code_level_metrics.enabled", "getboolean", None)

    _process_setting(section, "application_logging.enabled", "getboolean", None)
    _process_setting(section, "application_logging.forwarding.max_samples_stored", "getint", None)
    _process_setting(section, "application_logging.forwarding.enabled", "getboolean", None)
    _process_setting(section, "application_logging.metrics.enabled", "getboolean", None)
    _process_setting(section, "application_logging.local_decorating.enabled", "getboolean", None)

    _process_setting(section, "machine_learning.inference_event_value.enabled", "getboolean", None)


# Loading of configuration from specified file and for specified
# deployment environment. Can also indicate whether configuration
# and instrumentation errors should raise an exception or not.

_configuration_done = False


def _process_app_name_setting():
    # Do special processing to handle the case where the application
    # name was actually a semicolon separated list of names. In this
    # case the first application name is the primary and the others are
    # linked applications the application also reports to. What we need
    # to do is explicitly retrieve the application object for the
    # primary application name and link it with the other applications.
    # When activating the application the linked names will be sent
    # along to the core application where the association will be
    # created if the do not exist.

    name = _settings.app_name.split(";")[0].strip() or "Python Application"

    linked = []
    for altname in _settings.app_name.split(";")[1:]:
        altname = altname.strip()
        if altname:
            linked.append(altname)

    def _link_applications(application):
        for altname in linked:
            _logger.debug("link to %s" % ((name, altname),))
            application.link_to_application(altname)

    if linked:
        newrelic.api.application.Application.run_on_initialization(name, _link_applications)
        _settings.linked_applications = linked

    _settings.app_name = name


def _process_labels_setting(labels=None):
    # Do special processing to handle labels. Initially the labels
    # setting will be a list of key/value tuples. This needs to be
    # converted into a list of dictionaries. It is also necessary
    # to eliminate duplicates by taking the last value, plus apply
    # length limits and limits on the number collected.

    if labels is None:
        labels = _settings.labels

    length_limit = 255
    count_limit = 64

    deduped = {}

    for key, value in labels:

        if len(key) > length_limit:
            _logger.warning(
                "Improper configuration. Label key %s is too long. Truncating key to: %s" % (key, key[:length_limit])
            )

        if len(value) > length_limit:
            _logger.warning(
                "Improper configuration. Label value %s is too "
                "long. Truncating value to: %s" % (value, value[:length_limit])
            )

        if len(deduped) >= count_limit:
            _logger.warning(
                "Improper configuration. Maximum number of labels reached. Using first %d labels." % count_limit
            )
            break

        key = key[:length_limit]
        value = value[:length_limit]

        deduped[key] = value

    result = []

    for key, value in deduped.items():
        result.append({"label_type": key, "label_value": value})

    _settings.labels = result


def delete_setting(settings_object, name):
    """Delete setting from settings_object.

    If passed a 'root' setting, like 'error_collector', it will
    delete 'error_collector' and all settings underneath it, such
    as 'error_collector.attributes.enabled'

    """

    target = settings_object
    fields = name.split(".", 1)

    while len(fields) > 1:
        if not hasattr(target, fields[0]):
            break
        target = getattr(target, fields[0])
        fields = fields[1].split(".", 1)

    try:
        delattr(target, fields[0])
    except AttributeError:
        _logger.debug("Failed to delete setting: %r", name)


def translate_deprecated_settings(settings, cached_settings):
    # If deprecated setting has been set by user, but the new
    # setting has not, then translate the deprecated setting to the
    # new one.
    #
    # If both deprecated and new setting have been applied, ignore
    # deprecated setting.
    #
    # In either case, delete the deprecated one from the settings object.

    # Parameters:
    #
    #    settings:
    #         Settings object
    #
    #   cached_settings:
    #         A list of (key, value) pairs of the parsed global settings
    #         found in the config file.

    # NOTE:
    #
    # cached_settings is a list of option key/values and can have duplicate
    # keys, if the customer used environment sections in the config file.
    # Since options are applied to the settings object in order, so that the
    # options at the end of the list will override earlier options with the
    # same key, then converting to a dict will result in each option having
    # the most recently applied value.

    cached = dict(cached_settings)

    deprecated_settings_map = [
        (
            "transaction_tracer.capture_attributes",
            "transaction_tracer.attributes.enabled",
        ),
        ("error_collector.capture_attributes", "error_collector.attributes.enabled"),
        (
            "browser_monitoring.capture_attributes",
            "browser_monitoring.attributes.enabled",
        ),
        (
            "analytics_events.capture_attributes",
            "transaction_events.attributes.enabled",
        ),
        ("analytics_events.enabled", "transaction_events.enabled"),
        (
            "analytics_events.max_samples_stored",
            "event_harvest_config.harvest_limits.analytic_event_data",
        ),
        (
            "transaction_events.max_samples_stored",
            "event_harvest_config.harvest_limits.analytic_event_data",
        ),
        (
            "span_events.max_samples_stored",
            "event_harvest_config.harvest_limits.span_event_data",
        ),
        (
            "error_collector.max_event_samples_stored",
            "event_harvest_config.harvest_limits.error_event_data",
        ),
        (
            "custom_insights_events.max_samples_stored",
            "event_harvest_config.harvest_limits.custom_event_data",
        ),
        (
            "application_logging.forwarding.max_samples_stored",
            "event_harvest_config.harvest_limits.log_event_data",
        ),
        (
            "error_collector.ignore_errors",
            "error_collector.ignore_classes",
        ),
        (
            "strip_exception_messages.whitelist",
            "strip_exception_messages.allowlist",
        ),
    ]

    for (old_key, new_key) in deprecated_settings_map:

        if old_key in cached:
            _logger.info(
                "Deprecated setting found: %r. Please use new setting: %r.",
                old_key,
                new_key,
            )

            if new_key in cached:
                _logger.info(
                    "Ignoring deprecated setting: %r. Using new setting: %r.",
                    old_key,
                    new_key,
                )
            else:
                apply_config_setting(settings, new_key, cached[old_key])
                _logger.info("Applying value of deprecated setting %r to %r.", old_key, new_key)

            delete_setting(settings, old_key)

    # The 'ignored_params' setting is more complicated than the above
    # deprecated settings, so it gets handled separately.

    if "ignored_params" in cached:

        _logger.info(
            "Deprecated setting found: ignored_params. Please use "
            "new setting: attributes.exclude. For the new setting, an "
            "ignored parameter should be prefaced with "
            '"request.parameters.". For example, ignoring a parameter '
            'named "foo" should be added added to attributes.exclude as '
            '"request.parameters.foo."'
        )

        # Don't merge 'ignored_params' settings. If user set
        # 'attributes.exclude' setting, only use those values,
        # and ignore 'ignored_params' settings.

        if "attributes.exclude" in cached:
            _logger.info("Ignoring deprecated setting: ignored_params. Using new setting: attributes.exclude.")

        else:
            ignored_params = fetch_config_setting(settings, "ignored_params")

            for p in ignored_params:
                attr_value = "request.parameters." + p
                excluded_attrs = fetch_config_setting(settings, "attributes.exclude")

                if attr_value not in excluded_attrs:
                    settings.attributes.exclude.append(attr_value)
                    _logger.info(
                        "Applying value of deprecated setting ignored_params to attributes.exclude: %r.",
                        attr_value,
                    )

        delete_setting(settings, "ignored_params")

    # The 'capture_params' setting is deprecated, but since it affects
    # attribute filter default destinations, it is not translated here. We
    # log a message, but keep the capture_params setting.
    #
    # See newrelic.core.transaction:Transaction.agent_attributes to see how
    # it is used.

    if "capture_params" in cached:
        _logger.info(
            "Deprecated setting found: capture_params. Please use "
            "new setting: attributes.exclude. To disable capturing all "
            'request parameters, add "request.parameters.*" to '
            "attributes.exclude."
        )

    if "cross_application_tracer.enabled" in cached:
        # CAT Deprecation Warning
        _logger.info(
            "Deprecated setting found: cross_application_tracer.enabled. Please replace Cross Application Tracing "
            "(CAT) with the newer Distributed Tracing by setting 'distributed_tracing.enabled' to True in your agent "
            "configuration. For further details on distributed tracing, please refer to our documentation: "
            "https://docs.newrelic.com/docs/distributed-tracing/concepts/distributed-tracing-planning-guide/#changes."
        )

    if not settings.ssl:
        settings.ssl = True
        _logger.info("Ignoring deprecated setting: ssl. Enabling ssl is now mandatory. Setting ssl=true.")

    if settings.agent_limits.merge_stats_maximum is not None:
        _logger.info(
            "Ignoring deprecated setting: "
            "agent_limits.merge_stats_maximum. The agent will now respect "
            "server-side commands."
        )

    return settings


def apply_local_high_security_mode_setting(settings):
    # When High Security Mode is activated, certain settings must be
    # set to be secure, even if that requires overriding a setting that
    # has been individually configured as insecure.

    if not settings.high_security:
        return settings

    log_template = (
        "Overriding setting for %r because High "
        "Security Mode has been activated. The original "
        "setting was %r. The new setting is %r."
    )

    # capture_params is a deprecated setting for users, and has three
    # possible values:
    #
    #   True:  For backward compatibility.
    #   False: For backward compatibility.
    #   None:  The current default setting.
    #
    # In High Security, capture_params must be False, but we only need
    # to log if the customer has actually used the deprecated setting
    # and set it to True.

    if settings.capture_params:
        settings.capture_params = False
        _logger.info(log_template, "capture_params", True, False)
    elif settings.capture_params is None:
        settings.capture_params = False

    if settings.transaction_tracer.record_sql == "raw":
        settings.transaction_tracer.record_sql = "obfuscated"
        _logger.info(log_template, "transaction_tracer.record_sql", "raw", "obfuscated")

    if not settings.strip_exception_messages.enabled:
        settings.strip_exception_messages.enabled = True
        _logger.info(log_template, "strip_exception_messages.enabled", False, True)

    if settings.custom_insights_events.enabled:
        settings.custom_insights_events.enabled = False
        _logger.info(log_template, "custom_insights_events.enabled", True, False)

    if settings.message_tracer.segment_parameters_enabled:
        settings.message_tracer.segment_parameters_enabled = False
        _logger.info(log_template, "message_tracer.segment_parameters_enabled", True, False)

    if settings.application_logging.forwarding.enabled:
        settings.application_logging.forwarding.enabled = False
        _logger.info(log_template, "application_logging.forwarding.enabled", True, False)

    if settings.machine_learning.inference_event_value.enabled:
        settings.machine_learning.inference_event_value.enabled = False
        _logger.info(log_template, "machine_learning.inference_event_value.enabled", True, False)

    return settings


def _load_configuration(
    config_file=None,
    environment=None,
    ignore_errors=True,
    log_file=None,
    log_level=None,
):

    global _configuration_done

    global _config_file
    global _environment
    global _ignore_errors

    # Check whether initialisation has been done previously. If
    # it has then raise a configuration error if it was against
    # a different configuration. Otherwise just return. We don't
    # check at this time if an incompatible configuration has
    # been read from a different sub interpreter. If this occurs
    # then results will be undefined. Use from different sub
    # interpreters of the same process is not recommended.

    if _configuration_done:
        if _config_file != config_file or _environment != environment:
            raise newrelic.api.exceptions.ConfigurationError(
                "Configuration has already been done against "
                "differing configuration file or environment. "
                'Prior configuration file used was "%s" and '
                'environment "%s".' % (_config_file, _environment)
            )
        else:
            return

    _configuration_done = True

    # Update global variables tracking what configuration file and
    # environment was used, plus whether errors are to be ignored.

    _config_file = config_file
    _environment = environment
    _ignore_errors = ignore_errors

    # If no configuration file then nothing more to be done.

    if not config_file:

        _logger.debug("no agent configuration file")

        # Force initialisation of the logging system now in case
        # setup provided by environment variables.

        if log_file is None:
            log_file = _settings.log_file

        if log_level is None:
            log_level = _settings.log_level

        initialize_logging(log_file, log_level)

        # Validate provided feature flags and log a warning if get one
        # which isn't valid.

        for flag in _settings.feature_flag:
            if flag not in _FEATURE_FLAGS:
                _logger.warning(
                    "Unknown agent feature flag %r provided. "
                    "Check agent documentation or release notes, or "
                    "contact New Relic support for clarification of "
                    "validity of the specific feature flag.",
                    flag,
                )

        # Look for an app_name setting which is actually a semi colon
        # list of application names and adjust app_name setting and
        # registered linked applications for later handling.

        _process_app_name_setting()

        # Look for any labels and translate them into required form
        # for sending up to data collector on registration.

        _process_labels_setting()

        return

    _logger.debug("agent configuration file was %s" % config_file)

    # Now read in the configuration file. Cache the config file
    # name in internal settings object as indication of succeeding.

    if not _config_object.read([config_file]):
        raise newrelic.api.exceptions.ConfigurationError("Unable to open configuration file %s." % config_file)

    _settings.config_file = config_file

    # Must process log file entries first so that errors with
    # the remainder will get logged if log file is defined.

    _process_setting("newrelic", "log_file", "get", None)

    if environment:
        _process_setting("newrelic:%s" % environment, "log_file", "get", None)

    if log_file is None:
        log_file = _settings.log_file

    _process_setting("newrelic", "log_level", "get", _map_log_level)

    if environment:
        _process_setting("newrelic:%s" % environment, "log_level", "get", _map_log_level)

    if log_level is None:
        log_level = _settings.log_level

    # Force initialisation of the logging system now that we
    # have the log file and log level.

    initialize_logging(log_file, log_level)

    # Now process the remainder of the global configuration
    # settings.

    _process_configuration("newrelic")

    # And any overrides specified with a section corresponding
    # to a specific deployment environment.

    if environment:
        _settings.environment = environment
        _process_configuration("newrelic:%s" % environment)

    # Log details of the configuration options which were
    # read and the values they have as would be applied
    # against the internal settings object.

    for option, value in _cache_object:
        _logger.debug("agent config %s = %s" % (option, repr(value)))

    # Validate provided feature flags and log a warning if get one
    # which isn't valid.

    for flag in _settings.feature_flag:
        if flag not in _FEATURE_FLAGS:
            _logger.warning(
                "Unknown agent feature flag %r provided. "
                "Check agent documentation or release notes, or "
                "contact New Relic support for clarification of "
                "validity of the specific feature flag.",
                flag,
            )

    # Translate old settings

    translate_deprecated_settings(_settings, _cache_object)

    # Apply High Security Mode policy if enabled in local agent
    # configuration file.

    apply_local_high_security_mode_setting(_settings)

    # Look for an app_name setting which is actually a semi colon
    # list of application names and adjust app_name setting and
    # registered linked applications for later handling.

    _process_app_name_setting()

    # Look for any labels and translate them into required form
    # for sending up to data collector on registration.

    _process_labels_setting()

    # Instrument with function trace any callables supplied by the
    # user in the configuration.

    for function in _settings.transaction_tracer.function_trace:
        try:
            (module, object_path) = function.split(":", 1)

            name = None
            group = "Function"
            label = None
            params = None
            terminal = False
            rollup = None

            _logger.debug("register function-trace %s" % ((module, object_path, name, group),))

            hook = _function_trace_import_hook(object_path, name, group, label, params, terminal, rollup)
            newrelic.api.import_hook.register_import_hook(module, hook)
        except Exception:
            _raise_configuration_error(section=None, option="transaction_tracer.function_trace")

    # Instrument with generator trace any callables supplied by the
    # user in the configuration.

    for function in _settings.transaction_tracer.generator_trace:
        try:
            (module, object_path) = function.split(":", 1)

            name = None
            group = "Function"

            _logger.debug("register generator-trace %s" % ((module, object_path, name, group),))

            hook = _generator_trace_import_hook(object_path, name, group)
            newrelic.api.import_hook.register_import_hook(module, hook)
        except Exception:
            _raise_configuration_error(section=None, option="transaction_tracer.generator_trace")


# Generic error reporting functions.


def _raise_instrumentation_error(type, locals):
    _logger.error("INSTRUMENTATION ERROR")
    _logger.error("Type = %s" % type)
    _logger.error("Locals = %s" % locals)
    _logger.exception("Exception Details")

    if not _ignore_errors:
        raise newrelic.api.exceptions.InstrumentationError(
            "Failure when instrumenting code. Check New Relic agent log file for further details."
        )


# Registration of module import hooks defined in configuration file.

_module_import_hook_results = {}
_module_import_hook_registry = {}


def module_import_hook_results():
    return _module_import_hook_results


def _module_import_hook(target, module, function):
    def _instrument(target):
        _logger.debug("instrument module %s" % ((target, module, function),))

        try:
            instrumented = target._nr_instrumented
        except AttributeError:
            instrumented = target._nr_instrumented = set()

        if (module, function) in instrumented:
            _logger.debug("instrumentation already run %s" % ((target, module, function),))
            return

        instrumented.add((module, function))

        try:
            getattr(newrelic.api.import_hook.import_module(module), function)(target)

            _module_import_hook_results[(target.__name__, module, function)] = ""

        except Exception:
            _module_import_hook_results[(target.__name__, module, function)] = traceback.format_exception(
                *sys.exc_info()
            )

            _raise_instrumentation_error("import-hook", locals())

    return _instrument


def _process_module_configuration():
    for section in _config_object.sections():
        if not section.startswith("import-hook:"):
            continue

        enabled = False

        try:
            enabled = _config_object.getboolean(section, "enabled")
        except ConfigParser.NoOptionError:
            pass
        except Exception:
            _raise_configuration_error(section)

        if not enabled:
            continue

        try:
            execute = _config_object.get(section, "execute")
            fields = execute.split(":", 1)
            module = fields[0]
            function = "instrument"
            if len(fields) != 1:
                function = fields[1]

            target = section.split(":", 1)[1]

            if target not in _module_import_hook_registry:
                _module_import_hook_registry[target] = (module, function)

                _logger.debug("register module %s" % ((target, module, function),))

                hook = _module_import_hook(target, module, function)
                newrelic.api.import_hook.register_import_hook(target, hook)

                _module_import_hook_results.setdefault((target, module, function), None)

        except Exception:
            _raise_configuration_error(section)


def _module_function_glob(module, object_path):
    """Match functions and class methods in a module to file globbing syntax."""
    if not any([c in object_path for c in {"*", "?", "["}]):  # Identify globbing patterns
        return (object_path,)  # Returned value must be iterable
    else:
        # Gather module functions
        try:
            available_functions = {k: v for k, v in module.__dict__.items() if callable(v) and not isinstance(v, type)}
        except Exception:
            # Default to empty dict if no functions available
            available_functions = dict()

        # Gather module classes and methods
        try:
            available_classes = {k: v for k, v in module.__dict__.items() if isinstance(v, type)}
            for cls in available_classes:
                try:
                    # Skip adding individual class's methods on failure
                    available_functions.update(
                        {
                            "%s.%s" % (cls, k): v
                            for k, v in available_classes.get(cls).__dict__.items()
                            if callable(v) and not isinstance(v, type)
                        }
                    )
                except Exception:
                    pass
        except Exception:
            # Skip adding all class methods on failure
            pass

        # Under the hood uses fnmatch, which uses os.path.normcase
        # On windows this would cause issues with case insensitivity,
        # but on all other operating systems there should be no issues.
        return fnmatch.filter(available_functions, object_path)


# Setup wsgi application wrapper defined in configuration file.


def _wsgi_application_import_hook(object_path, application):
    def _instrument(target):
        try:
            for func in _module_function_glob(target, object_path):
                _logger.debug("wrap wsgi-application %s", (target, func, application))
                newrelic.api.wsgi_application.wrap_wsgi_application(target, func, application)
        except Exception:
            _raise_instrumentation_error("wsgi-application", locals())

    return _instrument


def _process_wsgi_application_configuration():
    for section in _config_object.sections():
        if not section.startswith("wsgi-application:"):
            continue

        enabled = False

        try:
            enabled = _config_object.getboolean(section, "enabled")
        except ConfigParser.NoOptionError:
            pass
        except Exception:
            _raise_configuration_error(section)

        if not enabled:
            continue

        try:
            function = _config_object.get(section, "function")
            (module, object_path) = function.split(":", 1)

            application = None

            if _config_object.has_option(section, "application"):
                application = _config_object.get(section, "application")

            _logger.debug("register wsgi-application %s" % ((module, object_path, application),))

            hook = _wsgi_application_import_hook(object_path, application)
            newrelic.api.import_hook.register_import_hook(module, hook)
        except Exception:
            _raise_configuration_error(section)


# Setup background task wrapper defined in configuration file.


def _background_task_import_hook(object_path, application, name, group):
    def _instrument(target):
        try:
            for func in _module_function_glob(target, object_path):
                _logger.debug("wrap background-task %s", (target, func, application, name, group))
                newrelic.api.background_task.wrap_background_task(target, func, application, name, group)
        except Exception:
            _raise_instrumentation_error("background-task", locals())

    return _instrument


def _process_background_task_configuration():
    for section in _config_object.sections():
        if not section.startswith("background-task:"):
            continue

        enabled = False

        try:
            enabled = _config_object.getboolean(section, "enabled")
        except ConfigParser.NoOptionError:
            pass
        except Exception:
            _raise_configuration_error(section)

        if not enabled:
            continue

        try:
            function = _config_object.get(section, "function")
            (module, object_path) = function.split(":", 1)

            application = None
            name = None
            group = "Function"

            if _config_object.has_option(section, "application"):
                application = _config_object.get(section, "application")
            if _config_object.has_option(section, "name"):
                name = _config_object.get(section, "name")
            if _config_object.has_option(section, "group"):
                group = _config_object.get(section, "group")

            if name and name.startswith("lambda "):
                vars = {"callable_name": newrelic.api.object_wrapper.callable_name}
                name = eval(name, vars)  # nosec

            _logger.debug("register background-task %s" % ((module, object_path, application, name, group),))

            hook = _background_task_import_hook(object_path, application, name, group)
            newrelic.api.import_hook.register_import_hook(module, hook)
        except Exception:
            _raise_configuration_error(section)


# Setup database traces defined in configuration file.


def _database_trace_import_hook(object_path, sql):
    def _instrument(target):
        try:
            for func in _module_function_glob(target, object_path):
                _logger.debug("wrap database-trace %s", (target, func, sql))
                newrelic.api.database_trace.wrap_database_trace(target, func, sql)
        except Exception:
            _raise_instrumentation_error("database-trace", locals())

    return _instrument


def _process_database_trace_configuration():
    for section in _config_object.sections():
        if not section.startswith("database-trace:"):
            continue

        enabled = False

        try:
            enabled = _config_object.getboolean(section, "enabled")
        except ConfigParser.NoOptionError:
            pass
        except Exception:
            _raise_configuration_error(section)

        if not enabled:
            continue

        try:
            function = _config_object.get(section, "function")
            (module, object_path) = function.split(":", 1)

            sql = _config_object.get(section, "sql")

            if sql.startswith("lambda "):
                vars = {"callable_name": newrelic.api.object_wrapper.callable_name}
                sql = eval(sql, vars)  # nosec

            _logger.debug("register database-trace %s" % ((module, object_path, sql),))

            hook = _database_trace_import_hook(object_path, sql)
            newrelic.api.import_hook.register_import_hook(module, hook)
        except Exception:
            _raise_configuration_error(section)


# Setup external traces defined in configuration file.


def _external_trace_import_hook(object_path, library, url, method):
    def _instrument(target):
        try:
            for func in _module_function_glob(target, object_path):
                _logger.debug("wrap external-trace %s", (target, func, library, url, method))
                newrelic.api.external_trace.wrap_external_trace(target, func, library, url, method)
        except Exception:
            _raise_instrumentation_error("external-trace", locals())

    return _instrument


def _process_external_trace_configuration():
    for section in _config_object.sections():
        if not section.startswith("external-trace:"):
            continue

        enabled = False

        try:
            enabled = _config_object.getboolean(section, "enabled")
        except ConfigParser.NoOptionError:
            pass
        except Exception:
            _raise_configuration_error(section)

        if not enabled:
            continue

        try:
            function = _config_object.get(section, "function")
            (module, object_path) = function.split(":", 1)

            method = None

            library = _config_object.get(section, "library")
            url = _config_object.get(section, "url")
            if _config_object.has_option(section, "method"):
                method = _config_object.get(section, "method")

            if url.startswith("lambda "):
                vars = {"callable_name": newrelic.api.object_wrapper.callable_name}
                url = eval(url, vars)  # nosec

            if method and method.startswith("lambda "):
                vars = {"callable_name": newrelic.api.object_wrapper.callable_name}
                method = eval(method, vars)  # nosec

            _logger.debug("register external-trace %s" % ((module, object_path, library, url, method),))

            hook = _external_trace_import_hook(object_path, library, url, method)
            newrelic.api.import_hook.register_import_hook(module, hook)
        except Exception:
            _raise_configuration_error(section)


# Setup function traces defined in configuration file.


def _function_trace_import_hook(object_path, name, group, label, params, terminal, rollup):
    def _instrument(target):
        try:
            for func in _module_function_glob(target, object_path):
                _logger.debug("wrap function-trace %s", (target, func, name, group, label, params, terminal, rollup))
                newrelic.api.function_trace.wrap_function_trace(
                    target, func, name, group, label, params, terminal, rollup
                )
        except Exception:
            _raise_instrumentation_error("function-trace", locals())

    return _instrument


def _process_function_trace_configuration():
    for section in _config_object.sections():
        if not section.startswith("function-trace:"):
            continue

        enabled = False

        try:
            enabled = _config_object.getboolean(section, "enabled")
        except ConfigParser.NoOptionError:
            pass
        except Exception:
            _raise_configuration_error(section)

        if not enabled:
            continue

        try:
            function = _config_object.get(section, "function")
            (module, object_path) = function.split(":", 1)

            name = None
            group = "Function"
            label = None
            params = None
            terminal = False
            rollup = None

            if _config_object.has_option(section, "name"):
                name = _config_object.get(section, "name")
            if _config_object.has_option(section, "group"):
                group = _config_object.get(section, "group")
            if _config_object.has_option(section, "label"):
                label = _config_object.get(section, "label")
            if _config_object.has_option(section, "terminal"):
                terminal = _config_object.getboolean(section, "terminal")
            if _config_object.has_option(section, "rollup"):
                rollup = _config_object.get(section, "rollup")

            if name and name.startswith("lambda "):
                vars = {"callable_name": newrelic.api.object_wrapper.callable_name}
                name = eval(name, vars)  # nosec

            _logger.debug(
                "register function-trace %s" % ((module, object_path, name, group, label, params, terminal, rollup),)
            )

            hook = _function_trace_import_hook(object_path, name, group, label, params, terminal, rollup)
            newrelic.api.import_hook.register_import_hook(module, hook)
        except Exception:
            _raise_configuration_error(section)


# Setup generator traces defined in configuration file.


def _generator_trace_import_hook(object_path, name, group):
    def _instrument(target):
        try:
            for func in _module_function_glob(target, object_path):
                _logger.debug("wrap generator-trace %s", (target, func, name, group))
                newrelic.api.generator_trace.wrap_generator_trace(target, func, name, group)
        except Exception:
            _raise_instrumentation_error("generator-trace", locals())

    return _instrument


def _process_generator_trace_configuration():
    for section in _config_object.sections():
        if not section.startswith("generator-trace:"):
            continue

        enabled = False

        try:
            enabled = _config_object.getboolean(section, "enabled")
        except ConfigParser.NoOptionError:
            pass
        except Exception:
            _raise_configuration_error(section)

        if not enabled:
            continue

        try:
            function = _config_object.get(section, "function")
            (module, object_path) = function.split(":", 1)

            name = None
            group = "Function"

            if _config_object.has_option(section, "name"):
                name = _config_object.get(section, "name")
            if _config_object.has_option(section, "group"):
                group = _config_object.get(section, "group")

            if name and name.startswith("lambda "):
                vars = {"callable_name": newrelic.api.object_wrapper.callable_name}
                name = eval(name, vars)  # nosec

            _logger.debug("register generator-trace %s" % ((module, object_path, name, group),))

            hook = _generator_trace_import_hook(object_path, name, group)
            newrelic.api.import_hook.register_import_hook(module, hook)
        except Exception:
            _raise_configuration_error(section)


# Setup profile traces defined in configuration file.


def _profile_trace_import_hook(object_path, name, group, depth):
    def _instrument(target):
        try:
            for func in _module_function_glob(target, object_path):
                _logger.debug("wrap profile-trace %s", (target, func, name, group, depth))
                newrelic.api.profile_trace.wrap_profile_trace(target, func, name, group, depth=depth)
        except Exception:
            _raise_instrumentation_error("profile-trace", locals())

    return _instrument


def _process_profile_trace_configuration():
    for section in _config_object.sections():
        if not section.startswith("profile-trace:"):
            continue

        enabled = False

        try:
            enabled = _config_object.getboolean(section, "enabled")
        except ConfigParser.NoOptionError:
            pass
        except Exception:
            _raise_configuration_error(section)

        if not enabled:
            continue

        try:
            function = _config_object.get(section, "function")
            (module, object_path) = function.split(":", 1)

            name = None
            group = "Function"
            depth = 3

            if _config_object.has_option(section, "name"):
                name = _config_object.get(section, "name")
            if _config_object.has_option(section, "group"):
                group = _config_object.get(section, "group")
            if _config_object.has_option(section, "depth"):
                depth = _config_object.get(section, "depth")

            if name and name.startswith("lambda "):
                vars = {"callable_name": newrelic.api.object_wrapper.callable_name}
                name = eval(name, vars)  # nosec

            _logger.debug("register profile-trace %s" % ((module, object_path, name, group, depth),))

            hook = _profile_trace_import_hook(object_path, name, group, depth=depth)
            newrelic.api.import_hook.register_import_hook(module, hook)
        except Exception:
            _raise_configuration_error(section)


# Setup memcache traces defined in configuration file.


def _memcache_trace_import_hook(object_path, command):
    def _instrument(target):
        try:
            for func in _module_function_glob(target, object_path):
                _logger.debug("wrap memcache-trace %s", (target, func, command))
                newrelic.api.memcache_trace.wrap_memcache_trace(target, func, command)
        except Exception:
            _raise_instrumentation_error("memcache-trace", locals())

    return _instrument


def _process_memcache_trace_configuration():
    for section in _config_object.sections():
        if not section.startswith("memcache-trace:"):
            continue

        enabled = False

        try:
            enabled = _config_object.getboolean(section, "enabled")
        except ConfigParser.NoOptionError:
            pass
        except Exception:
            _raise_configuration_error(section)

        if not enabled:
            continue

        try:
            function = _config_object.get(section, "function")
            (module, object_path) = function.split(":", 1)

            command = _config_object.get(section, "command")

            if command.startswith("lambda "):
                vars = {"callable_name": newrelic.api.object_wrapper.callable_name}
                command = eval(command, vars)  # nosec

            _logger.debug("register memcache-trace %s", (module, object_path, command))

            hook = _memcache_trace_import_hook(object_path, command)
            newrelic.api.import_hook.register_import_hook(module, hook)
        except Exception:
            _raise_configuration_error(section)


# Setup name transaction wrapper defined in configuration file.


def _transaction_name_import_hook(object_path, name, group, priority):
    def _instrument(target):
        try:
            for func in _module_function_glob(target, object_path):
                _logger.debug("wrap transaction-name %s" % ((target, func, name, group, priority),))
                newrelic.api.transaction_name.wrap_transaction_name(target, func, name, group, priority)
        except Exception:
            _raise_instrumentation_error("transaction-name", locals())

    return _instrument


def _process_transaction_name_configuration():
    for section in _config_object.sections():
        # Support 'name-transaction' for backward compatibility.
        if not section.startswith("transaction-name:") and not section.startswith("name-transaction:"):
            continue

        enabled = False

        try:
            enabled = _config_object.getboolean(section, "enabled")
        except ConfigParser.NoOptionError:
            pass
        except Exception:
            _raise_configuration_error(section)

        if not enabled:
            continue

        try:
            function = _config_object.get(section, "function")
            (module, object_path) = function.split(":", 1)

            name = None
            group = "Function"
            priority = None

            if _config_object.has_option(section, "name"):
                name = _config_object.get(section, "name")
            if _config_object.has_option(section, "group"):
                group = _config_object.get(section, "group")
            if _config_object.has_option(section, "priority"):
                priority = _config_object.getint(section, "priority")

            if name and name.startswith("lambda "):
                vars = {"callable_name": newrelic.api.object_wrapper.callable_name}
                name = eval(name, vars)  # nosec

            _logger.debug("register transaction-name %s" % ((module, object_path, name, group, priority),))

            hook = _transaction_name_import_hook(object_path, name, group, priority)
            newrelic.api.import_hook.register_import_hook(module, hook)
        except Exception:
            _raise_configuration_error(section)


# Setup error trace wrapper defined in configuration file.


def _error_trace_import_hook(object_path, ignore, expected):
    def _instrument(target):
        try:
            for func in _module_function_glob(target, object_path):
                _logger.debug("wrap error-trace %s", (target, func, ignore, expected))
                newrelic.api.error_trace.wrap_error_trace(target, func, ignore, expected, None)
        except Exception:
            _raise_instrumentation_error("error-trace", locals())

    return _instrument


def _process_error_trace_configuration():
    for section in _config_object.sections():
        if not section.startswith("error-trace:"):
            continue

        enabled = False

        try:
            enabled = _config_object.getboolean(section, "enabled")
        except ConfigParser.NoOptionError:
            pass
        except Exception:
            _raise_configuration_error(section)

        if not enabled:
            continue

        try:
            function = _config_object.get(section, "function")
            (module, object_path) = function.split(":", 1)

            ignore_classes = []
            expected_classes = []

            if _config_object.has_option(section, "ignore_classes"):
                ignore_classes = _config_object.get(section, "ignore_classes").split()

            if _config_object.has_option(section, "ignore_errors"):
                if _config_object.has_option(section, "ignore_classes"):
                    _logger.info("Ignoring deprecated setting: ignore_errors. Please use new setting: ignore_classes.")
                else:
                    _logger.info("Deprecated setting found: ignore_errors. Please use new setting: ignore_classes.")
                    ignore_classes = _config_object.get(section, "ignore_errors").split()

            if _config_object.has_option(section, "expected_classes"):
                expected_classes = _config_object.get(section, "expected_classes").split()

            _logger.debug("register error-trace %s", (module, object_path, ignore_classes, expected_classes))

            hook = _error_trace_import_hook(object_path, ignore_classes, expected_classes)
            newrelic.api.import_hook.register_import_hook(module, hook)
        except Exception:
            _raise_configuration_error(section)


# Automatic data source loading defined in configuration file.

_data_sources = []


def _process_data_source_configuration():
    for section in _config_object.sections():
        if not section.startswith("data-source:"):
            continue

        enabled = False

        try:
            enabled = _config_object.getboolean(section, "enabled")
        except ConfigParser.NoOptionError:
            pass
        except Exception:
            _raise_configuration_error(section)

        if not enabled:
            continue

        try:
            function = _config_object.get(section, "function")
            (module, object_path) = function.split(":", 1)

            application = None
            name = None
            settings = {}
            properties = {}

            if _config_object.has_option(section, "application"):
                application = _config_object.get(section, "application")
            if _config_object.has_option(section, "name"):
                name = _config_object.get(section, "name")

            if _config_object.has_option(section, "settings"):
                config_section = _config_object.get(section, "settings")
                settings.update(_config_object.items(config_section))

            properties.update(_config_object.items(section))

            properties.pop("enabled", None)
            properties.pop("function", None)
            properties.pop("application", None)
            properties.pop("name", None)
            properties.pop("settings", None)

            _logger.debug("register data-source %s", (module, object_path, name))

            _data_sources.append((section, module, object_path, application, name, settings, properties))
        except Exception:
            _raise_configuration_error(section)


def _startup_data_source():
    _logger.debug("Registering data sources defined in configuration.")

    agent_instance = newrelic.core.agent.agent_instance()

    for (
        section,
        module,
        object_path,
        application,
        name,
        settings,
        properties,
    ) in _data_sources:
        try:
            source = getattr(newrelic.api.import_hook.import_module(module), object_path)

            agent_instance.register_data_source(source, application, name, settings, **properties)

        except Exception:
            _logger.exception(
                "Attempt to register data source %s:%s with "
                "name %r from section %r of agent configuration file "
                "has failed. Data source will be skipped.",
                module,
                object_path,
                name,
                section,
            )


_data_sources_done = False


def _setup_data_source():

    global _data_sources_done

    if _data_sources_done:
        return

    _data_sources_done = True

    if _data_sources:
        newrelic.core.agent.Agent.run_on_startup(_startup_data_source)


# Setup function profiler defined in configuration file.


def _function_profile_import_hook(object_path, filename, delay, checkpoint):
    def _instrument(target):
        try:
            for func in _module_function_glob(target, object_path):
                _logger.debug("wrap function-profile %s", (target, func, filename, delay, checkpoint))
                newrelic.api.function_profile.wrap_function_profile(target, func, filename, delay, checkpoint)
        except Exception:
            _raise_instrumentation_error("function-profile", locals())

    return _instrument


def _process_function_profile_configuration():
    for section in _config_object.sections():
        if not section.startswith("function-profile:"):
            continue

        enabled = False

        try:
            enabled = _config_object.getboolean(section, "enabled")
        except ConfigParser.NoOptionError:
            pass
        except Exception:
            _raise_configuration_error(section)

        if not enabled:
            continue

        try:
            function = _config_object.get(section, "function")
            (module, object_path) = function.split(":", 1)

            filename = None
            delay = 1.0
            checkpoint = 30

            filename = _config_object.get(section, "filename")

            if _config_object.has_option(section, "delay"):
                delay = _config_object.getfloat(section, "delay")
            if _config_object.has_option(section, "checkpoint"):
                checkpoint = _config_object.getfloat(section, "checkpoint")

            _logger.debug("register function-profile %s" % ((module, object_path, filename, delay, checkpoint),))

            hook = _function_profile_import_hook(object_path, filename, delay, checkpoint)
            newrelic.api.import_hook.register_import_hook(module, hook)
        except Exception:
            _raise_configuration_error(section)


def _process_module_definition(target, module, function="instrument"):
    enabled = True
    execute = None

    # XXX This check makes the following checks to see if import hook
    # was defined in agent configuration file redundant. Leave it as is
    # for now until can clean up whole configuration system.

    if target in _module_import_hook_registry:
        return

    try:
        section = "import-hook:%s" % target
        if _config_object.has_section(section):
            enabled = _config_object.getboolean(section, "enabled")
    except ConfigParser.NoOptionError:
        pass
    except Exception:
        _raise_configuration_error(section)

    try:
        if _config_object.has_option(section, "execute"):
            execute = _config_object.get(section, "execute")

    except Exception:
        _raise_configuration_error(section)

    try:
        if enabled and not execute:
            _module_import_hook_registry[target] = (module, function)

            _logger.debug("register module %s", (target, module, function))

            newrelic.api.import_hook.register_import_hook(target, _module_import_hook(target, module, function))

            _module_import_hook_results.setdefault((target, module, function), None)

    except Exception:
        _raise_instrumentation_error("import-hook", locals())


ASYNCIO_HOOK = ("asyncio", "newrelic.core.trace_cache", "asyncio_loaded")
GREENLET_HOOK = ("greenlet", "newrelic.core.trace_cache", "greenlet_loaded")


def _process_trace_cache_import_hooks():
    _process_module_definition(*GREENLET_HOOK)

    if GREENLET_HOOK not in _module_import_hook_results:
        pass
    elif _module_import_hook_results[GREENLET_HOOK] is None:
        trace_cache.trace_cache().greenlet = False

    _process_module_definition(*ASYNCIO_HOOK)

    if ASYNCIO_HOOK not in _module_import_hook_results:
        pass
    elif _module_import_hook_results[ASYNCIO_HOOK] is None:
        trace_cache.trace_cache().asyncio = False


def _process_module_builtin_defaults():
    _process_module_definition(
        "asyncio.base_events",
        "newrelic.hooks.coroutines_asyncio",
        "instrument_asyncio_base_events",
    )
    _process_module_definition(
        "asyncio.events",
        "newrelic.hooks.coroutines_asyncio",
        "instrument_asyncio_events",
    )

    _process_module_definition("asgiref.sync", "newrelic.hooks.adapter_asgiref", "instrument_asgiref_sync")

    _process_module_definition(
        "django.core.handlers.base",
        "newrelic.hooks.framework_django",
        "instrument_django_core_handlers_base",
    )
    _process_module_definition(
        "django.core.handlers.asgi",
        "newrelic.hooks.framework_django",
        "instrument_django_core_handlers_asgi",
    )
    _process_module_definition(
        "django.core.handlers.wsgi",
        "newrelic.hooks.framework_django",
        "instrument_django_core_handlers_wsgi",
    )
    _process_module_definition(
        "django.core.urlresolvers",
        "newrelic.hooks.framework_django",
        "instrument_django_core_urlresolvers",
    )
    _process_module_definition(
        "django.template",
        "newrelic.hooks.framework_django",
        "instrument_django_template",
    )
    _process_module_definition(
        "django.template.loader_tags",
        "newrelic.hooks.framework_django",
        "instrument_django_template_loader_tags",
    )
    _process_module_definition(
        "django.core.servers.basehttp",
        "newrelic.hooks.framework_django",
        "instrument_django_core_servers_basehttp",
    )
    _process_module_definition(
        "django.contrib.staticfiles.views",
        "newrelic.hooks.framework_django",
        "instrument_django_contrib_staticfiles_views",
    )
    _process_module_definition(
        "django.contrib.staticfiles.handlers",
        "newrelic.hooks.framework_django",
        "instrument_django_contrib_staticfiles_handlers",
    )
    _process_module_definition(
        "django.views.debug",
        "newrelic.hooks.framework_django",
        "instrument_django_views_debug",
    )
    _process_module_definition(
        "django.http.multipartparser",
        "newrelic.hooks.framework_django",
        "instrument_django_http_multipartparser",
    )
    _process_module_definition(
        "django.core.mail",
        "newrelic.hooks.framework_django",
        "instrument_django_core_mail",
    )
    _process_module_definition(
        "django.core.mail.message",
        "newrelic.hooks.framework_django",
        "instrument_django_core_mail_message",
    )
    _process_module_definition(
        "django.views.generic.base",
        "newrelic.hooks.framework_django",
        "instrument_django_views_generic_base",
    )
    _process_module_definition(
        "django.core.management.base",
        "newrelic.hooks.framework_django",
        "instrument_django_core_management_base",
    )
    _process_module_definition(
        "django.template.base",
        "newrelic.hooks.framework_django",
        "instrument_django_template_base",
    )
    _process_module_definition(
        "django.middleware.gzip",
        "newrelic.hooks.framework_django",
        "instrument_django_gzip_middleware",
    )

    # New modules in Django 1.10
    _process_module_definition(
        "django.urls.resolvers",
        "newrelic.hooks.framework_django",
        "instrument_django_core_urlresolvers",
    )
    _process_module_definition(
        "django.urls.base",
        "newrelic.hooks.framework_django",
        "instrument_django_urls_base",
    )
    _process_module_definition(
        "django.core.handlers.exception",
        "newrelic.hooks.framework_django",
        "instrument_django_core_handlers_exception",
    )

    _process_module_definition("falcon.api", "newrelic.hooks.framework_falcon", "instrument_falcon_api")
    _process_module_definition("falcon.app", "newrelic.hooks.framework_falcon", "instrument_falcon_app")
    _process_module_definition(
        "falcon.routing.util",
        "newrelic.hooks.framework_falcon",
        "instrument_falcon_routing_util",
    )

    _process_module_definition(
        "fastapi.routing",
        "newrelic.hooks.framework_fastapi",
        "instrument_fastapi_routing",
    )

    _process_module_definition("flask.app", "newrelic.hooks.framework_flask", "instrument_flask_app")
    _process_module_definition(
        "flask.templating",
        "newrelic.hooks.framework_flask",
        "instrument_flask_templating",
    )
    _process_module_definition(
        "flask.blueprints",
        "newrelic.hooks.framework_flask",
        "instrument_flask_blueprints",
    )
    _process_module_definition("flask.views", "newrelic.hooks.framework_flask", "instrument_flask_views")

    _process_module_definition(
        "flask_compress",
        "newrelic.hooks.middleware_flask_compress",
        "instrument_flask_compress",
    )

    _process_module_definition("flask_restful", "newrelic.hooks.component_flask_rest", "instrument_flask_rest")
    _process_module_definition(
        "flask_restplus.api",
        "newrelic.hooks.component_flask_rest",
        "instrument_flask_rest",
    )
    _process_module_definition(
        "flask_restx.api",
        "newrelic.hooks.component_flask_rest",
        "instrument_flask_rest",
    )

    _process_module_definition(
        "graphql_server",
        "newrelic.hooks.component_graphqlserver",
        "instrument_graphqlserver",
    )

    _process_module_definition(
        "sentry_sdk.integrations.asgi", "newrelic.hooks.component_sentry", "instrument_sentry_sdk_integrations_asgi"
    )

    # _process_module_definition('web.application',
    #        'newrelic.hooks.framework_webpy')
    # _process_module_definition('web.template',
    #        'newrelic.hooks.framework_webpy')

    _process_module_definition(
        "gluon.compileapp",
        "newrelic.hooks.framework_web2py",
        "instrument_gluon_compileapp",
    )
    _process_module_definition(
        "gluon.restricted",
        "newrelic.hooks.framework_web2py",
        "instrument_gluon_restricted",
    )
    _process_module_definition("gluon.main", "newrelic.hooks.framework_web2py", "instrument_gluon_main")
    _process_module_definition("gluon.template", "newrelic.hooks.framework_web2py", "instrument_gluon_template")
    _process_module_definition("gluon.tools", "newrelic.hooks.framework_web2py", "instrument_gluon_tools")
    _process_module_definition("gluon.http", "newrelic.hooks.framework_web2py", "instrument_gluon_http")

    _process_module_definition("httpx._client", "newrelic.hooks.external_httpx", "instrument_httpx_client")

    _process_module_definition("gluon.contrib.feedparser", "newrelic.hooks.external_feedparser")
    _process_module_definition("gluon.contrib.memcache.memcache", "newrelic.hooks.memcache_memcache")

    _process_module_definition(
        "graphene.types.schema",
        "newrelic.hooks.framework_graphene",
        "instrument_graphene_types_schema",
    )

    _process_module_definition(
        "graphql.graphql",
        "newrelic.hooks.framework_graphql",
        "instrument_graphql",
    )
    _process_module_definition(
        "graphql.execution.execute",
        "newrelic.hooks.framework_graphql",
        "instrument_graphql_execute",
    )
    _process_module_definition(
        "graphql.execution.executor",
        "newrelic.hooks.framework_graphql",
        "instrument_graphql_execute",
    )
    _process_module_definition(
        "graphql.execution.middleware",
        "newrelic.hooks.framework_graphql",
        "instrument_graphql_execution_middleware",
    )
    _process_module_definition(
        "graphql.execution.utils",
        "newrelic.hooks.framework_graphql",
        "instrument_graphql_execution_utils",
    )
    _process_module_definition(
        "graphql.error.located_error",
        "newrelic.hooks.framework_graphql",
        "instrument_graphql_error_located_error",
    )
    _process_module_definition(
        "graphql.language.parser",
        "newrelic.hooks.framework_graphql",
        "instrument_graphql_parser",
    )
    _process_module_definition(
        "graphql.validation.validate",
        "newrelic.hooks.framework_graphql",
        "instrument_graphql_validate",
    )
    _process_module_definition(
        "graphql.validation.validation",
        "newrelic.hooks.framework_graphql",
        "instrument_graphql_validate",
    )

    _process_module_definition(
        "ariadne.asgi",
        "newrelic.hooks.framework_ariadne",
        "instrument_ariadne_asgi",
    )
    _process_module_definition(
        "ariadne.graphql",
        "newrelic.hooks.framework_ariadne",
        "instrument_ariadne_execute",
    )
    _process_module_definition(
        "ariadne.wsgi",
        "newrelic.hooks.framework_ariadne",
        "instrument_ariadne_wsgi",
    )

    _process_module_definition("grpc._channel", "newrelic.hooks.framework_grpc", "instrument_grpc__channel")
    _process_module_definition("grpc._server", "newrelic.hooks.framework_grpc", "instrument_grpc_server")

    _process_module_definition("pylons.wsgiapp", "newrelic.hooks.framework_pylons")
    _process_module_definition("pylons.controllers.core", "newrelic.hooks.framework_pylons")
    _process_module_definition("pylons.templating", "newrelic.hooks.framework_pylons")

    _process_module_definition("bottle", "newrelic.hooks.framework_bottle", "instrument_bottle")

    _process_module_definition(
        "cherrypy._cpreqbody",
        "newrelic.hooks.framework_cherrypy",
        "instrument_cherrypy__cpreqbody",
    )
    _process_module_definition(
        "cherrypy._cprequest",
        "newrelic.hooks.framework_cherrypy",
        "instrument_cherrypy__cprequest",
    )
    _process_module_definition(
        "cherrypy._cpdispatch",
        "newrelic.hooks.framework_cherrypy",
        "instrument_cherrypy__cpdispatch",
    )
    _process_module_definition(
        "cherrypy._cpwsgi",
        "newrelic.hooks.framework_cherrypy",
        "instrument_cherrypy__cpwsgi",
    )
    _process_module_definition(
        "cherrypy._cptree",
        "newrelic.hooks.framework_cherrypy",
        "instrument_cherrypy__cptree",
    )

    _process_module_definition(
        "confluent_kafka.cimpl",
        "newrelic.hooks.messagebroker_confluentkafka",
        "instrument_confluentkafka_cimpl",
    )
    _process_module_definition(
        "confluent_kafka.serializing_producer",
        "newrelic.hooks.messagebroker_confluentkafka",
        "instrument_confluentkafka_serializing_producer",
    )
    _process_module_definition(
        "confluent_kafka.deserializing_consumer",
        "newrelic.hooks.messagebroker_confluentkafka",
        "instrument_confluentkafka_deserializing_consumer",
    )

    _process_module_definition(
        "kafka.consumer.group",
        "newrelic.hooks.messagebroker_kafkapython",
        "instrument_kafka_consumer_group",
    )
    _process_module_definition(
        "kafka.producer.kafka",
        "newrelic.hooks.messagebroker_kafkapython",
        "instrument_kafka_producer",
    )
    _process_module_definition(
        "kafka.coordinator.heartbeat",
        "newrelic.hooks.messagebroker_kafkapython",
        "instrument_kafka_heartbeat",
    )
    _process_module_definition(
        "kafka.consumer.group",
        "newrelic.hooks.messagebroker_kafkapython",
        "instrument_kafka_consumer_group",
    )

    _process_module_definition(
        "logging",
        "newrelic.hooks.logger_logging",
        "instrument_logging",
    )

    _process_module_definition(
        "loguru",
        "newrelic.hooks.logger_loguru",
        "instrument_loguru",
    )
    _process_module_definition(
        "loguru._logger",
        "newrelic.hooks.logger_loguru",
        "instrument_loguru_logger",
    )

    _process_module_definition(
        "paste.httpserver",
        "newrelic.hooks.adapter_paste",
        "instrument_paste_httpserver",
    )

    _process_module_definition(
        "gunicorn.app.base",
        "newrelic.hooks.adapter_gunicorn",
        "instrument_gunicorn_app_base",
    )

    _process_module_definition("cx_Oracle", "newrelic.hooks.database_cx_oracle", "instrument_cx_oracle")

    _process_module_definition("ibm_db_dbi", "newrelic.hooks.database_ibm_db_dbi", "instrument_ibm_db_dbi")

    _process_module_definition("mysql.connector", "newrelic.hooks.database_mysql", "instrument_mysql_connector")
    _process_module_definition("MySQLdb", "newrelic.hooks.database_mysqldb", "instrument_mysqldb")
    _process_module_definition("oursql", "newrelic.hooks.database_oursql", "instrument_oursql")
    _process_module_definition("pymysql", "newrelic.hooks.database_pymysql", "instrument_pymysql")

    _process_module_definition("pyodbc", "newrelic.hooks.database_pyodbc", "instrument_pyodbc")

    _process_module_definition("pymssql", "newrelic.hooks.database_pymssql", "instrument_pymssql")

    _process_module_definition("psycopg2", "newrelic.hooks.database_psycopg2", "instrument_psycopg2")
    _process_module_definition(
        "psycopg2._psycopg2",
        "newrelic.hooks.database_psycopg2",
        "instrument_psycopg2__psycopg2",
    )
    _process_module_definition(
        "psycopg2.extensions",
        "newrelic.hooks.database_psycopg2",
        "instrument_psycopg2_extensions",
    )
    _process_module_definition(
        "psycopg2._json",
        "newrelic.hooks.database_psycopg2",
        "instrument_psycopg2__json",
    )
    _process_module_definition(
        "psycopg2._range",
        "newrelic.hooks.database_psycopg2",
        "instrument_psycopg2__range",
    )
    _process_module_definition("psycopg2.sql", "newrelic.hooks.database_psycopg2", "instrument_psycopg2_sql")

    _process_module_definition("psycopg2ct", "newrelic.hooks.database_psycopg2ct", "instrument_psycopg2ct")
    _process_module_definition(
        "psycopg2ct.extensions",
        "newrelic.hooks.database_psycopg2ct",
        "instrument_psycopg2ct_extensions",
    )

    _process_module_definition(
        "psycopg2cffi",
        "newrelic.hooks.database_psycopg2cffi",
        "instrument_psycopg2cffi",
    )
    _process_module_definition(
        "psycopg2cffi.extensions",
        "newrelic.hooks.database_psycopg2cffi",
        "instrument_psycopg2cffi_extensions",
    )

    _process_module_definition(
        "asyncpg.connect_utils",
        "newrelic.hooks.database_asyncpg",
        "instrument_asyncpg_connect_utils",
    )
    _process_module_definition(
        "asyncpg.protocol",
        "newrelic.hooks.database_asyncpg",
        "instrument_asyncpg_protocol",
    )

    _process_module_definition(
        "postgresql.driver.dbapi20",
        "newrelic.hooks.database_postgresql",
        "instrument_postgresql_driver_dbapi20",
    )

    _process_module_definition(
        "postgresql.interface.proboscis.dbapi2",
        "newrelic.hooks.database_postgresql",
        "instrument_postgresql_interface_proboscis_dbapi2",
    )

    _process_module_definition("sqlite3", "newrelic.hooks.database_sqlite", "instrument_sqlite3")
    _process_module_definition("sqlite3.dbapi2", "newrelic.hooks.database_sqlite", "instrument_sqlite3_dbapi2")

    _process_module_definition("pysqlite2", "newrelic.hooks.database_sqlite", "instrument_sqlite3")
    _process_module_definition(
        "pysqlite2.dbapi2",
        "newrelic.hooks.database_sqlite",
        "instrument_sqlite3_dbapi2",
    )

    _process_module_definition("memcache", "newrelic.hooks.datastore_memcache", "instrument_memcache")
    _process_module_definition("umemcache", "newrelic.hooks.datastore_umemcache", "instrument_umemcache")
    _process_module_definition(
        "pylibmc.client",
        "newrelic.hooks.datastore_pylibmc",
        "instrument_pylibmc_client",
    )
    _process_module_definition(
        "bmemcached.client",
        "newrelic.hooks.datastore_bmemcached",
        "instrument_bmemcached_client",
    )
    _process_module_definition(
        "pymemcache.client",
        "newrelic.hooks.datastore_pymemcache",
        "instrument_pymemcache_client",
    )

    _process_module_definition("jinja2.environment", "newrelic.hooks.template_jinja2")

    _process_module_definition("mako.runtime", "newrelic.hooks.template_mako", "instrument_mako_runtime")
    _process_module_definition("mako.template", "newrelic.hooks.template_mako", "instrument_mako_template")

    _process_module_definition("genshi.template.base", "newrelic.hooks.template_genshi")

    if six.PY2:
        _process_module_definition("httplib", "newrelic.hooks.external_httplib")
    else:
        _process_module_definition("http.client", "newrelic.hooks.external_httplib")

    _process_module_definition("httplib2", "newrelic.hooks.external_httplib2")

    if six.PY2:
        _process_module_definition("urllib", "newrelic.hooks.external_urllib")
    else:
        _process_module_definition("urllib.request", "newrelic.hooks.external_urllib")

    if six.PY2:
        _process_module_definition("urllib2", "newrelic.hooks.external_urllib2")

    _process_module_definition(
        "urllib3.connectionpool",
        "newrelic.hooks.external_urllib3",
        "instrument_urllib3_connectionpool",
    )
    _process_module_definition(
        "urllib3.connection",
        "newrelic.hooks.external_urllib3",
        "instrument_urllib3_connection",
    )
    _process_module_definition(
        "requests.packages.urllib3.connection",
        "newrelic.hooks.external_urllib3",
        "instrument_urllib3_connection",
    )

    _process_module_definition(
        "starlette.requests",
        "newrelic.hooks.framework_starlette",
        "instrument_starlette_requests",
    )
    _process_module_definition(
        "starlette.routing",
        "newrelic.hooks.framework_starlette",
        "instrument_starlette_routing",
    )
    _process_module_definition(
        "starlette.applications",
        "newrelic.hooks.framework_starlette",
        "instrument_starlette_applications",
    )
    _process_module_definition(
        "starlette.middleware.errors",
        "newrelic.hooks.framework_starlette",
        "instrument_starlette_middleware_errors",
    )
    _process_module_definition(
        "starlette.middleware.exceptions",
        "newrelic.hooks.framework_starlette",
        "instrument_starlette_middleware_exceptions",
    )
    _process_module_definition(
        "starlette.exceptions",
        "newrelic.hooks.framework_starlette",
        "instrument_starlette_exceptions",
    )
    _process_module_definition(
        "starlette.background",
        "newrelic.hooks.framework_starlette",
        "instrument_starlette_background_task",
    )
    _process_module_definition(
        "starlette.concurrency",
        "newrelic.hooks.framework_starlette",
        "instrument_starlette_concurrency",
    )

    _process_module_definition(
        "strawberry.asgi",
        "newrelic.hooks.framework_strawberry",
        "instrument_strawberry_asgi",
    )

    _process_module_definition(
        "strawberry.schema.schema",
        "newrelic.hooks.framework_strawberry",
        "instrument_strawberry_schema",
    )

    _process_module_definition(
        "strawberry.schema.schema_converter",
        "newrelic.hooks.framework_strawberry",
        "instrument_strawberry_schema_converter",
    )

    _process_module_definition("uvicorn.config", "newrelic.hooks.adapter_uvicorn", "instrument_uvicorn_config")

    _process_module_definition(
        "hypercorn.asyncio.run", "newrelic.hooks.adapter_hypercorn", "instrument_hypercorn_asyncio_run"
    )
    _process_module_definition(
        "hypercorn.trio.run", "newrelic.hooks.adapter_hypercorn", "instrument_hypercorn_trio_run"
    )
    _process_module_definition("hypercorn.utils", "newrelic.hooks.adapter_hypercorn", "instrument_hypercorn_utils")

    _process_module_definition("daphne.server", "newrelic.hooks.adapter_daphne", "instrument_daphne_server")

    _process_module_definition("sanic.app", "newrelic.hooks.framework_sanic", "instrument_sanic_app")
    _process_module_definition("sanic.response", "newrelic.hooks.framework_sanic", "instrument_sanic_response")
    _process_module_definition(
        "sanic.touchup.service", "newrelic.hooks.framework_sanic", "instrument_sanic_touchup_service"
    )

    _process_module_definition("aiohttp.wsgi", "newrelic.hooks.framework_aiohttp", "instrument_aiohttp_wsgi")
    _process_module_definition("aiohttp.web", "newrelic.hooks.framework_aiohttp", "instrument_aiohttp_web")
    _process_module_definition(
        "aiohttp.web_reqrep",
        "newrelic.hooks.framework_aiohttp",
        "instrument_aiohttp_web_response",
    )
    _process_module_definition(
        "aiohttp.web_response",
        "newrelic.hooks.framework_aiohttp",
        "instrument_aiohttp_web_response",
    )
    _process_module_definition(
        "aiohttp.web_urldispatcher",
        "newrelic.hooks.framework_aiohttp",
        "instrument_aiohttp_web_urldispatcher",
    )
    _process_module_definition(
        "aiohttp.client",
        "newrelic.hooks.framework_aiohttp",
        "instrument_aiohttp_client",
    )
    _process_module_definition(
        "aiohttp.client_reqrep",
        "newrelic.hooks.framework_aiohttp",
        "instrument_aiohttp_client_reqrep",
    )
    _process_module_definition(
        "aiohttp.protocol",
        "newrelic.hooks.framework_aiohttp",
        "instrument_aiohttp_protocol",
    )

    _process_module_definition("requests.api", "newrelic.hooks.external_requests", "instrument_requests_api")
    _process_module_definition(
        "requests.sessions",
        "newrelic.hooks.external_requests",
        "instrument_requests_sessions",
    )

    _process_module_definition("feedparser", "newrelic.hooks.external_feedparser")

    _process_module_definition("xmlrpclib", "newrelic.hooks.external_xmlrpclib")

    _process_module_definition("dropbox", "newrelic.hooks.external_dropbox")

    _process_module_definition("facepy.graph_api", "newrelic.hooks.external_facepy")

    _process_module_definition("pysolr", "newrelic.hooks.datastore_pysolr", "instrument_pysolr")

    _process_module_definition("solr", "newrelic.hooks.datastore_solrpy", "instrument_solrpy")

    _process_module_definition("aredis.client", "newrelic.hooks.datastore_aredis", "instrument_aredis_client")

    _process_module_definition(
        "aredis.connection",
        "newrelic.hooks.datastore_aredis",
        "instrument_aredis_connection",
    )

    _process_module_definition("aioredis.client", "newrelic.hooks.datastore_aioredis", "instrument_aioredis_client")

    _process_module_definition("aioredis.commands", "newrelic.hooks.datastore_aioredis", "instrument_aioredis_client")

    _process_module_definition(
        "aioredis.connection", "newrelic.hooks.datastore_aioredis", "instrument_aioredis_connection"
    )

    _process_module_definition(
        "elasticsearch.client",
        "newrelic.hooks.datastore_elasticsearch",
        "instrument_elasticsearch_client",
    )
    _process_module_definition(
        "elasticsearch.client.cat",
        "newrelic.hooks.datastore_elasticsearch",
        "instrument_elasticsearch_client_cat",
    )
    _process_module_definition(
        "elasticsearch.client.cluster",
        "newrelic.hooks.datastore_elasticsearch",
        "instrument_elasticsearch_client_cluster",
    )
    _process_module_definition(
        "elasticsearch.client.indices",
        "newrelic.hooks.datastore_elasticsearch",
        "instrument_elasticsearch_client_indices",
    )
    _process_module_definition(
        "elasticsearch.client.nodes",
        "newrelic.hooks.datastore_elasticsearch",
        "instrument_elasticsearch_client_nodes",
    )
    _process_module_definition(
        "elasticsearch.client.snapshot",
        "newrelic.hooks.datastore_elasticsearch",
        "instrument_elasticsearch_client_snapshot",
    )
    _process_module_definition(
        "elasticsearch.client.tasks",
        "newrelic.hooks.datastore_elasticsearch",
        "instrument_elasticsearch_client_tasks",
    )
    _process_module_definition(
        "elasticsearch.client.ingest",
        "newrelic.hooks.datastore_elasticsearch",
        "instrument_elasticsearch_client_ingest",
    )
    _process_module_definition(
        "elasticsearch.connection.base",
        "newrelic.hooks.datastore_elasticsearch",
        "instrument_elasticsearch_connection_base",
    )
    _process_module_definition(
        "elasticsearch.transport",
        "newrelic.hooks.datastore_elasticsearch",
        "instrument_elasticsearch_transport",
    )

    _process_module_definition("pika.adapters", "newrelic.hooks.messagebroker_pika", "instrument_pika_adapters")
    _process_module_definition("pika.channel", "newrelic.hooks.messagebroker_pika", "instrument_pika_channel")
    _process_module_definition("pika.spec", "newrelic.hooks.messagebroker_pika", "instrument_pika_spec")

    _process_module_definition(
        "pyelasticsearch.client",
        "newrelic.hooks.datastore_pyelasticsearch",
        "instrument_pyelasticsearch_client",
    )

    _process_module_definition(
        "pymongo.connection",
        "newrelic.hooks.datastore_pymongo",
        "instrument_pymongo_connection",
    )
    _process_module_definition(
        "pymongo.mongo_client",
        "newrelic.hooks.datastore_pymongo",
        "instrument_pymongo_mongo_client",
    )
    _process_module_definition(
        "pymongo.collection",
        "newrelic.hooks.datastore_pymongo",
        "instrument_pymongo_collection",
    )

    _process_module_definition(
        "redis.connection",
        "newrelic.hooks.datastore_redis",
        "instrument_redis_connection",
    )
    _process_module_definition("redis.client", "newrelic.hooks.datastore_redis", "instrument_redis_client")

    _process_module_definition(
        "redis.commands.core", "newrelic.hooks.datastore_redis", "instrument_redis_commands_core"
    )

    _process_module_definition(
        "redis.commands.sentinel", "newrelic.hooks.datastore_redis", "instrument_redis_commands_sentinel"
    )

    _process_module_definition(
        "redis.commands.json.commands", "newrelic.hooks.datastore_redis", "instrument_redis_commands_json_commands"
    )

    _process_module_definition(
        "redis.commands.search.commands", "newrelic.hooks.datastore_redis", "instrument_redis_commands_search_commands"
    )

    _process_module_definition(
        "redis.commands.timeseries.commands",
        "newrelic.hooks.datastore_redis",
        "instrument_redis_commands_timeseries_commands",
    )

    _process_module_definition(
        "redis.commands.bf.commands", "newrelic.hooks.datastore_redis", "instrument_redis_commands_bf_commands"
    )

    _process_module_definition(
        "redis.commands.graph.commands", "newrelic.hooks.datastore_redis", "instrument_redis_commands_graph_commands"
    )

    _process_module_definition("motor", "newrelic.hooks.datastore_motor", "patch_motor")

    _process_module_definition(
        "piston.resource",
        "newrelic.hooks.component_piston",
        "instrument_piston_resource",
    )
    _process_module_definition("piston.doc", "newrelic.hooks.component_piston", "instrument_piston_doc")

    _process_module_definition(
        "tastypie.resources",
        "newrelic.hooks.component_tastypie",
        "instrument_tastypie_resources",
    )
    _process_module_definition("tastypie.api", "newrelic.hooks.component_tastypie", "instrument_tastypie_api")

    _process_module_definition(
        "sklearn.tree._classes",
        "newrelic.hooks.mlmodel_sklearn",
        "instrument_sklearn_tree_models",
    )
    # In scikit-learn < 0.21 the model classes are in tree.py instead of _classes.py.
    _process_module_definition(
        "sklearn.tree.tree",
        "newrelic.hooks.mlmodel_sklearn",
        "instrument_sklearn_tree_models",
    )
    _process_module_definition(
        "sklearn.metrics",
        "newrelic.hooks.mlmodel_sklearn",
        "instrument_sklearn_metrics",
    )

    _process_module_definition(
        "sklearn.ensemble._bagging",
        "newrelic.hooks.mlmodel_sklearn",
        "instrument_sklearn_ensemble_bagging_models",
    )

    _process_module_definition(
        "sklearn.ensemble.bagging",
        "newrelic.hooks.mlmodel_sklearn",
        "instrument_sklearn_ensemble_bagging_models",
    )

    _process_module_definition(
        "sklearn.ensemble._forest",
        "newrelic.hooks.mlmodel_sklearn",
        "instrument_sklearn_ensemble_forest_models",
    )

    _process_module_definition(
        "sklearn.ensemble.forest",
        "newrelic.hooks.mlmodel_sklearn",
        "instrument_sklearn_ensemble_forest_models",
    )

    _process_module_definition(
        "sklearn.ensemble._iforest",
        "newrelic.hooks.mlmodel_sklearn",
        "instrument_sklearn_ensemble_iforest_models",
    )

    _process_module_definition(
        "sklearn.ensemble.iforest",
        "newrelic.hooks.mlmodel_sklearn",
        "instrument_sklearn_ensemble_iforest_models",
    )

    _process_module_definition(
        "sklearn.ensemble._weight_boosting",
        "newrelic.hooks.mlmodel_sklearn",
        "instrument_sklearn_ensemble_weight_boosting_models",
    )

    _process_module_definition(
        "sklearn.ensemble.weight_boosting",
        "newrelic.hooks.mlmodel_sklearn",
        "instrument_sklearn_ensemble_weight_boosting_models",
    )

    _process_module_definition(
        "sklearn.ensemble._gb",
        "newrelic.hooks.mlmodel_sklearn",
        "instrument_sklearn_ensemble_gradient_boosting_models",
    )

    _process_module_definition(
        "sklearn.ensemble.gradient_boosting",
        "newrelic.hooks.mlmodel_sklearn",
        "instrument_sklearn_ensemble_gradient_boosting_models",
    )

    _process_module_definition(
        "sklearn.ensemble._voting",
        "newrelic.hooks.mlmodel_sklearn",
        "instrument_sklearn_ensemble_voting_models",
    )

    _process_module_definition(
        "sklearn.ensemble.voting_classifier",
        "newrelic.hooks.mlmodel_sklearn",
        "instrument_sklearn_ensemble_voting_models",
    )

    _process_module_definition(
        "sklearn.ensemble._stacking",
        "newrelic.hooks.mlmodel_sklearn",
        "instrument_sklearn_ensemble_stacking_models",
    )

    _process_module_definition(
        "sklearn.ensemble._hist_gradient_boosting.gradient_boosting",
        "newrelic.hooks.mlmodel_sklearn",
        "instrument_sklearn_ensemble_hist_models",
    )

    _process_module_definition(
        "sklearn.neural_network._multilayer_perceptron",
        "newrelic.hooks.mlmodel_sklearn",
        "instrument_sklearn_neural_network_models",
    )

    _process_module_definition(
        "sklearn.neural_network.multilayer_perceptron",
        "newrelic.hooks.mlmodel_sklearn",
        "instrument_sklearn_neural_network_models",
    )

    _process_module_definition(
        "sklearn.neural_network._rbm",
        "newrelic.hooks.mlmodel_sklearn",
        "instrument_sklearn_neural_network_models",
    )

    _process_module_definition(
        "sklearn.neural_network.rbm",
        "newrelic.hooks.mlmodel_sklearn",
        "instrument_sklearn_neural_network_models",
    )

    _process_module_definition(
        "sklearn.calibration",
        "newrelic.hooks.mlmodel_sklearn",
        "instrument_sklearn_calibration_models",
    )

    _process_module_definition(
        "sklearn.cluster._affinity_propagation",
        "newrelic.hooks.mlmodel_sklearn",
        "instrument_sklearn_cluster_models",
    )

    _process_module_definition(
        "sklearn.cluster.affinity_propagation_",
        "newrelic.hooks.mlmodel_sklearn",
        "instrument_sklearn_cluster_models",
    )

    _process_module_definition(
        "sklearn.cluster._agglomerative",
        "newrelic.hooks.mlmodel_sklearn",
        "instrument_sklearn_cluster_agglomerative_models",
    )

    _process_module_definition(
        "sklearn.cluster.hierarchical",
        "newrelic.hooks.mlmodel_sklearn",
        "instrument_sklearn_cluster_agglomerative_models",
    )

    _process_module_definition(
        "sklearn.cluster._birch",
        "newrelic.hooks.mlmodel_sklearn",
        "instrument_sklearn_cluster_models",
    )

    _process_module_definition(
        "sklearn.cluster.birch",
        "newrelic.hooks.mlmodel_sklearn",
        "instrument_sklearn_cluster_models",
    )

    _process_module_definition(
        "sklearn.cluster._bisect_k_means",
        "newrelic.hooks.mlmodel_sklearn",
        "instrument_sklearn_cluster_kmeans_models",
    )

    _process_module_definition(
        "sklearn.cluster._dbscan",
        "newrelic.hooks.mlmodel_sklearn",
        "instrument_sklearn_cluster_models",
    )

    _process_module_definition(
        "sklearn.cluster.dbscan_",
        "newrelic.hooks.mlmodel_sklearn",
        "instrument_sklearn_cluster_models",
    )

    _process_module_definition(
        "sklearn.cluster._feature_agglomeration",
        "newrelic.hooks.mlmodel_sklearn",
        "instrument_sklearn_cluster_models",
    )

    _process_module_definition(
        "sklearn.cluster._kmeans",
        "newrelic.hooks.mlmodel_sklearn",
        "instrument_sklearn_cluster_kmeans_models",
    )

    _process_module_definition(
        "sklearn.cluster.k_means_",
        "newrelic.hooks.mlmodel_sklearn",
        "instrument_sklearn_cluster_kmeans_models",
    )

    _process_module_definition(
        "sklearn.cluster._mean_shift",
        "newrelic.hooks.mlmodel_sklearn",
        "instrument_sklearn_cluster_models",
    )

    _process_module_definition(
        "sklearn.cluster.mean_shift_",
        "newrelic.hooks.mlmodel_sklearn",
        "instrument_sklearn_cluster_models",
    )

    _process_module_definition(
        "sklearn.cluster._optics",
        "newrelic.hooks.mlmodel_sklearn",
        "instrument_sklearn_cluster_models",
    )

    _process_module_definition(
        "sklearn.cluster._spectral",
        "newrelic.hooks.mlmodel_sklearn",
        "instrument_sklearn_cluster_clustering_models",
    )

    _process_module_definition(
        "sklearn.cluster.spectral",
        "newrelic.hooks.mlmodel_sklearn",
        "instrument_sklearn_cluster_clustering_models",
    )

    _process_module_definition(
        "sklearn.cluster._bicluster",
        "newrelic.hooks.mlmodel_sklearn",
        "instrument_sklearn_cluster_clustering_models",
    )

    _process_module_definition(
        "sklearn.cluster.bicluster",
        "newrelic.hooks.mlmodel_sklearn",
        "instrument_sklearn_cluster_clustering_models",
    )

    _process_module_definition(
<<<<<<< HEAD
        "sklearn.multiclass",
        "newrelic.hooks.mlmodel_sklearn",
        "instrument_sklearn_multiclass_models",
=======
        "sklearn.multioutput",
        "newrelic.hooks.mlmodel_sklearn",
        "instrument_sklearn_multioutput_models",
    )

    _process_module_definition(
        "sklearn.naive_bayes",
        "newrelic.hooks.mlmodel_sklearn",
        "instrument_sklearn_naive_bayes_models",
    )

    _process_module_definition(
        "sklearn.model_selection._search",
        "newrelic.hooks.mlmodel_sklearn",
        "instrument_sklearn_model_selection_models",
    )

    _process_module_definition(
        "sklearn.mixture._bayesian_mixture",
        "newrelic.hooks.mlmodel_sklearn",
        "instrument_sklearn_mixture_models",
    )

    _process_module_definition(
        "sklearn.mixture.bayesian_mixture",
        "newrelic.hooks.mlmodel_sklearn",
        "instrument_sklearn_mixture_models",
    )

    _process_module_definition(
        "sklearn.mixture._gaussian_mixture",
        "newrelic.hooks.mlmodel_sklearn",
        "instrument_sklearn_mixture_models",
    )

    _process_module_definition(
        "sklearn.mixture.gaussian_mixture",
        "newrelic.hooks.mlmodel_sklearn",
        "instrument_sklearn_mixture_models",
    )

    _process_module_definition(
        "sklearn.pipeline",
        "newrelic.hooks.mlmodel_sklearn",
        "instrument_sklearn_pipeline_models",
    )

    _process_module_definition(
        "sklearn.semi_supervised._label_propagation",
        "newrelic.hooks.mlmodel_sklearn",
        "instrument_sklearn_semi_supervised_models",
    )

    _process_module_definition(
        "sklearn.semi_supervised._self_training",
        "newrelic.hooks.mlmodel_sklearn",
        "instrument_sklearn_semi_supervised_models",
    )

    _process_module_definition(
        "sklearn.semi_supervised.label_propagation",
        "newrelic.hooks.mlmodel_sklearn",
        "instrument_sklearn_semi_supervised_models",
    )

    _process_module_definition(
        "sklearn.svm._classes",
        "newrelic.hooks.mlmodel_sklearn",
        "instrument_sklearn_svm_models",
    )

    _process_module_definition(
        "sklearn.svm.classes",
        "newrelic.hooks.mlmodel_sklearn",
        "instrument_sklearn_svm_models",
    )

    _process_module_definition(
        "sklearn.neighbors._classification",
        "newrelic.hooks.mlmodel_sklearn",
        "instrument_sklearn_neighbors_KRadius_models",
    )

    _process_module_definition(
        "sklearn.neighbors.classification",
        "newrelic.hooks.mlmodel_sklearn",
        "instrument_sklearn_neighbors_KRadius_models",
    )

    _process_module_definition(
        "sklearn.neighbors._graph",
        "newrelic.hooks.mlmodel_sklearn",
        "instrument_sklearn_neighbors_KRadius_models",
    )

    _process_module_definition(
        "sklearn.neighbors._kde",
        "newrelic.hooks.mlmodel_sklearn",
        "instrument_sklearn_neighbors_models",
    )

    _process_module_definition(
        "sklearn.neighbors.kde",
        "newrelic.hooks.mlmodel_sklearn",
        "instrument_sklearn_neighbors_models",
    )

    _process_module_definition(
        "sklearn.neighbors._lof",
        "newrelic.hooks.mlmodel_sklearn",
        "instrument_sklearn_neighbors_models",
    )

    _process_module_definition(
        "sklearn.neighbors.lof",
        "newrelic.hooks.mlmodel_sklearn",
        "instrument_sklearn_neighbors_models",
    )

    _process_module_definition(
        "sklearn.neighbors._nca",
        "newrelic.hooks.mlmodel_sklearn",
        "instrument_sklearn_neighbors_models",
    )

    _process_module_definition(
        "sklearn.neighbors._nearest_centroid",
        "newrelic.hooks.mlmodel_sklearn",
        "instrument_sklearn_neighbors_models",
    )

    _process_module_definition(
        "sklearn.neighbors.nearest_centroid",
        "newrelic.hooks.mlmodel_sklearn",
        "instrument_sklearn_neighbors_models",
    )

    _process_module_definition(
        "sklearn.neighbors._regression",
        "newrelic.hooks.mlmodel_sklearn",
        "instrument_sklearn_neighbors_KRadius_models",
    )

    _process_module_definition(
        "sklearn.neighbors.regression",
        "newrelic.hooks.mlmodel_sklearn",
        "instrument_sklearn_neighbors_KRadius_models",
    )

    _process_module_definition(
        "sklearn.neighbors._unsupervised",
        "newrelic.hooks.mlmodel_sklearn",
        "instrument_sklearn_neighbors_models",
    )

    _process_module_definition(
        "sklearn.neighbors.unsupervised",
        "newrelic.hooks.mlmodel_sklearn",
        "instrument_sklearn_neighbors_models",
>>>>>>> 734fa2a4
    )

    _process_module_definition(
        "rest_framework.views",
        "newrelic.hooks.component_djangorestframework",
        "instrument_rest_framework_views",
    )
    _process_module_definition(
        "rest_framework.decorators",
        "newrelic.hooks.component_djangorestframework",
        "instrument_rest_framework_decorators",
    )

    _process_module_definition(
        "celery.task.base",
        "newrelic.hooks.application_celery",
        "instrument_celery_app_task",
    )
    _process_module_definition(
        "celery.app.task",
        "newrelic.hooks.application_celery",
        "instrument_celery_app_task",
    )
    _process_module_definition("celery.worker", "newrelic.hooks.application_celery", "instrument_celery_worker")
    _process_module_definition(
        "celery.concurrency.processes",
        "newrelic.hooks.application_celery",
        "instrument_celery_worker",
    )
    _process_module_definition(
        "celery.concurrency.prefork",
        "newrelic.hooks.application_celery",
        "instrument_celery_worker",
    )
    # _process_module_definition('celery.loaders.base',
    #        'newrelic.hooks.application_celery',
    #        'instrument_celery_loaders_base')
    _process_module_definition(
        "celery.execute.trace",
        "newrelic.hooks.application_celery",
        "instrument_celery_execute_trace",
    )
    _process_module_definition(
        "celery.task.trace",
        "newrelic.hooks.application_celery",
        "instrument_celery_execute_trace",
    )
    _process_module_definition(
        "celery.app.trace",
        "newrelic.hooks.application_celery",
        "instrument_celery_execute_trace",
    )
    _process_module_definition("billiard.pool", "newrelic.hooks.application_celery", "instrument_billiard_pool")

    _process_module_definition("flup.server.cgi", "newrelic.hooks.adapter_flup", "instrument_flup_server_cgi")
    _process_module_definition(
        "flup.server.ajp_base",
        "newrelic.hooks.adapter_flup",
        "instrument_flup_server_ajp_base",
    )
    _process_module_definition(
        "flup.server.fcgi_base",
        "newrelic.hooks.adapter_flup",
        "instrument_flup_server_fcgi_base",
    )
    _process_module_definition(
        "flup.server.scgi_base",
        "newrelic.hooks.adapter_flup",
        "instrument_flup_server_scgi_base",
    )

    _process_module_definition("pywapi", "newrelic.hooks.external_pywapi", "instrument_pywapi")

    _process_module_definition(
        "meinheld.server",
        "newrelic.hooks.adapter_meinheld",
        "instrument_meinheld_server",
    )

    _process_module_definition(
        "waitress.server",
        "newrelic.hooks.adapter_waitress",
        "instrument_waitress_server",
    )

    _process_module_definition("gevent.wsgi", "newrelic.hooks.adapter_gevent", "instrument_gevent_wsgi")
    _process_module_definition("gevent.pywsgi", "newrelic.hooks.adapter_gevent", "instrument_gevent_pywsgi")

    _process_module_definition(
        "wsgiref.simple_server",
        "newrelic.hooks.adapter_wsgiref",
        "instrument_wsgiref_simple_server",
    )

    _process_module_definition(
        "cherrypy.wsgiserver",
        "newrelic.hooks.adapter_cherrypy",
        "instrument_cherrypy_wsgiserver",
    )

    _process_module_definition(
        "cheroot.wsgi",
        "newrelic.hooks.adapter_cheroot",
        "instrument_cheroot_wsgiserver",
    )

    _process_module_definition(
        "pyramid.router",
        "newrelic.hooks.framework_pyramid",
        "instrument_pyramid_router",
    )
    _process_module_definition(
        "pyramid.config",
        "newrelic.hooks.framework_pyramid",
        "instrument_pyramid_config_views",
    )
    _process_module_definition(
        "pyramid.config.views",
        "newrelic.hooks.framework_pyramid",
        "instrument_pyramid_config_views",
    )
    _process_module_definition(
        "pyramid.config.tweens",
        "newrelic.hooks.framework_pyramid",
        "instrument_pyramid_config_tweens",
    )

    _process_module_definition(
        "cornice.service",
        "newrelic.hooks.component_cornice",
        "instrument_cornice_service",
    )

    # _process_module_definition('twisted.web.server',
    #        'newrelic.hooks.framework_twisted',
    #        'instrument_twisted_web_server')
    # _process_module_definition('twisted.web.http',
    #        'newrelic.hooks.framework_twisted',
    #        'instrument_twisted_web_http')
    # _process_module_definition('twisted.web.resource',
    #        'newrelic.hooks.framework_twisted',
    #        'instrument_twisted_web_resource')
    # _process_module_definition('twisted.internet.defer',
    #        'newrelic.hooks.framework_twisted',
    #        'instrument_twisted_internet_defer')

    _process_module_definition("gevent.monkey", "newrelic.hooks.coroutines_gevent", "instrument_gevent_monkey")

    _process_module_definition(
        "weberror.errormiddleware",
        "newrelic.hooks.middleware_weberror",
        "instrument_weberror_errormiddleware",
    )
    _process_module_definition(
        "weberror.reporter",
        "newrelic.hooks.middleware_weberror",
        "instrument_weberror_reporter",
    )

    _process_module_definition("thrift.transport.TSocket", "newrelic.hooks.external_thrift")

    _process_module_definition(
        "gearman.client",
        "newrelic.hooks.application_gearman",
        "instrument_gearman_client",
    )
    _process_module_definition(
        "gearman.connection_manager",
        "newrelic.hooks.application_gearman",
        "instrument_gearman_connection_manager",
    )
    _process_module_definition(
        "gearman.worker",
        "newrelic.hooks.application_gearman",
        "instrument_gearman_worker",
    )

    _process_module_definition(
        "botocore.endpoint",
        "newrelic.hooks.external_botocore",
        "instrument_botocore_endpoint",
    )
    _process_module_definition(
        "botocore.client",
        "newrelic.hooks.external_botocore",
        "instrument_botocore_client",
    )

    _process_module_definition(
        "tornado.httpserver",
        "newrelic.hooks.framework_tornado",
        "instrument_tornado_httpserver",
    )
    _process_module_definition(
        "tornado.httputil",
        "newrelic.hooks.framework_tornado",
        "instrument_tornado_httputil",
    )
    _process_module_definition(
        "tornado.httpclient",
        "newrelic.hooks.framework_tornado",
        "instrument_tornado_httpclient",
    )
    _process_module_definition(
        "tornado.routing",
        "newrelic.hooks.framework_tornado",
        "instrument_tornado_routing",
    )
    _process_module_definition("tornado.web", "newrelic.hooks.framework_tornado", "instrument_tornado_web")


def _process_module_entry_points():
    try:
        import pkg_resources
    except ImportError:
        return

    group = "newrelic.hooks"

    for entrypoint in pkg_resources.iter_entry_points(group=group):
        target = entrypoint.name

        if target in _module_import_hook_registry:
            continue

        module = entrypoint.module_name

        if entrypoint.attrs:
            function = ".".join(entrypoint.attrs)
        else:
            function = "instrument"

        _process_module_definition(target, module, function)


_instrumentation_done = False


def _setup_instrumentation():

    global _instrumentation_done

    if _instrumentation_done:
        return

    _instrumentation_done = True

    _process_module_configuration()
    _process_module_entry_points()
    _process_trace_cache_import_hooks()
    _process_module_builtin_defaults()

    _process_wsgi_application_configuration()
    _process_background_task_configuration()

    _process_database_trace_configuration()
    _process_external_trace_configuration()
    _process_function_trace_configuration()
    _process_generator_trace_configuration()
    _process_profile_trace_configuration()
    _process_memcache_trace_configuration()

    _process_transaction_name_configuration()

    _process_error_trace_configuration()

    _process_data_source_configuration()

    _process_function_profile_configuration()


def _setup_extensions():
    try:
        import pkg_resources
    except ImportError:
        return

    group = "newrelic.extension"

    for entrypoint in pkg_resources.iter_entry_points(group=group):
        __import__(entrypoint.module_name)
        module = sys.modules[entrypoint.module_name]
        module.initialize()


_console = None


def _startup_agent_console():
    global _console

    if _console:
        return

    _console = newrelic.console.ConnectionManager(_settings.console.listener_socket)


def _setup_agent_console():
    if _settings.console.listener_socket:
        newrelic.core.agent.Agent.run_on_startup(_startup_agent_console)


def initialize(
    config_file=None,
    environment=None,
    ignore_errors=None,
    log_file=None,
    log_level=None,
):
    if config_file is None:
        config_file = os.environ.get("NEW_RELIC_CONFIG_FILE", None)

    if environment is None:
        environment = os.environ.get("NEW_RELIC_ENVIRONMENT", None)

    if ignore_errors is None:
        ignore_errors = newrelic.core.config._environ_as_bool("NEW_RELIC_IGNORE_STARTUP_ERRORS", True)

    _load_configuration(config_file, environment, ignore_errors, log_file, log_level)

    if _settings.monitor_mode or _settings.developer_mode:
        _settings.enabled = True
        _setup_instrumentation()
        _setup_data_source()
        _setup_extensions()
        _setup_agent_console()
    else:
        _settings.enabled = False


def filter_app_factory(app, global_conf, config_file, environment=None):
    initialize(config_file, environment)
    return newrelic.api.wsgi_application.WSGIApplicationWrapper(app)<|MERGE_RESOLUTION|>--- conflicted
+++ resolved
@@ -3047,11 +3047,12 @@
     )
 
     _process_module_definition(
-<<<<<<< HEAD
         "sklearn.multiclass",
         "newrelic.hooks.mlmodel_sklearn",
         "instrument_sklearn_multiclass_models",
-=======
+    )
+
+    _process_module_definition(
         "sklearn.multioutput",
         "newrelic.hooks.mlmodel_sklearn",
         "instrument_sklearn_multioutput_models",
@@ -3211,7 +3212,6 @@
         "sklearn.neighbors.unsupervised",
         "newrelic.hooks.mlmodel_sklearn",
         "instrument_sklearn_neighbors_models",
->>>>>>> 734fa2a4
     )
 
     _process_module_definition(
