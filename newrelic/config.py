--- conflicted
+++ resolved
@@ -2819,7 +2819,6 @@
     )
 
     _process_module_definition(
-<<<<<<< HEAD
         "sklearn.compose._column_transformer",
         "newrelic.hooks.mlmodel_sklearn",
         "instrument_sklearn_compose_models",
@@ -2829,7 +2828,9 @@
         "sklearn.compose._target",
         "newrelic.hooks.mlmodel_sklearn",
         "instrument_sklearn_compose_models",
-=======
+    )
+
+    _process_module_definition(
         "sklearn.covariance._empirical_covariance",
         "newrelic.hooks.mlmodel_sklearn",
         "instrument_sklearn_covariance_models",
@@ -2887,7 +2888,6 @@
         "sklearn.covariance._elliptic_envelope",
         "newrelic.hooks.mlmodel_sklearn",
         "instrument_sklearn_covariance_models",
->>>>>>> 178a0001
     )
 
     _process_module_definition(
