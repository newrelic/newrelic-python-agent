--- conflicted
+++ resolved
@@ -2797,21 +2797,13 @@
 
     _process_module_definition(
         "sklearn.tree._classes",
-<<<<<<< HEAD
-        "newrelic.hooks.component_sklearn",
-=======
         "newrelic.hooks.mlmodel_sklearn",
->>>>>>> 8e0175b7
         "instrument_sklearn_tree_models",
     )
     # In scikit-learn < 0.21 the model classes are in tree.py instead of _classes.py.
     _process_module_definition(
         "sklearn.tree.tree",
-<<<<<<< HEAD
-        "newrelic.hooks.component_sklearn",
-=======
         "newrelic.hooks.mlmodel_sklearn",
->>>>>>> 8e0175b7
         "instrument_sklearn_tree_models",
     )
 
