--- conflicted
+++ resolved
@@ -2038,14 +2038,11 @@
 
 def _process_module_builtin_defaults():
     _process_module_definition(
-<<<<<<< HEAD
-=======
         "openai.api_resources.embedding",
         "newrelic.hooks.mlmodel_openai",
         "instrument_openai_api_resources_embedding",
     )
     _process_module_definition(
->>>>>>> 1d86430e
         "openai.api_resources.chat_completion",
         "newrelic.hooks.mlmodel_openai",
         "instrument_openai_api_resources_chat_completion",
