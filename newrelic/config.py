# Copyright 2010 New Relic, Inc.
#
# Licensed under the Apache License, Version 2.0 (the "License");
# you may not use this file except in compliance with the License.
# You may obtain a copy of the License at
#
#      http://www.apache.org/licenses/LICENSE-2.0
#
# Unless required by applicable law or agreed to in writing, software
# distributed under the License is distributed on an "AS IS" BASIS,
# WITHOUT WARRANTIES OR CONDITIONS OF ANY KIND, either express or implied.
# See the License for the specific language governing permissions and
# limitations under the License.

import fnmatch
import logging
import os
import sys
import traceback

try:
    import ConfigParser
except ImportError:
    import configparser as ConfigParser

import newrelic.api.application
import newrelic.api.background_task
import newrelic.api.database_trace
import newrelic.api.error_trace
import newrelic.api.exceptions
import newrelic.api.external_trace
import newrelic.api.function_profile
import newrelic.api.function_trace
import newrelic.api.generator_trace
import newrelic.api.import_hook
import newrelic.api.memcache_trace
import newrelic.api.object_wrapper
import newrelic.api.profile_trace
import newrelic.api.settings
import newrelic.api.transaction_name
import newrelic.api.wsgi_application
import newrelic.console
import newrelic.core.agent
import newrelic.core.config
import newrelic.core.trace_cache as trace_cache
from newrelic.common.log_file import initialize_logging
from newrelic.common.object_names import expand_builtin_exception_name
from newrelic.core.config import (
    Settings,
    apply_config_setting,
    default_host,
    fetch_config_setting,
)
from newrelic.packages import six

__all__ = ["initialize", "filter_app_factory"]

_logger = logging.getLogger(__name__)

# Register our importer which implements post import hooks for
# triggering of callbacks to monkey patch modules before import
# returns them to caller.

sys.meta_path.insert(0, newrelic.api.import_hook.ImportHookFinder())

# The set of valid feature flags that the agent currently uses.
# This will be used to validate what is provided and issue warnings
# if feature flags not in set are provided.

_FEATURE_FLAGS = set(
    [
        "django.instrumentation.inclusion-tags.r1",
    ]
)

# Names of configuration file and deployment environment. This
# will be overridden by the load_configuration() function when
# configuration is loaded.

_config_file = None
_environment = None
_ignore_errors = True

# This is the actual internal settings object. Options which
# are read from the configuration file will be applied to this.

_settings = newrelic.api.settings.settings()

# Use the raw config parser as we want to avoid interpolation
# within values. This avoids problems when writing lambdas
# within the actual configuration file for options which value
# can be dynamically calculated at time wrapper is executed.
# This configuration object can be used by the instrumentation
# modules to look up customised settings defined in the loaded
# configuration file.

_config_object = ConfigParser.RawConfigParser()

# Cache of the parsed global settings found in the configuration
# file. We cache these so can dump them out to the log file once
# all the settings have been read.

_cache_object = []

# Mechanism for extracting settings from the configuration for use in
# instrumentation modules and extensions.


def extra_settings(section, types={}, defaults={}):
    settings = {}

    if _config_object.has_section(section):
        settings.update(_config_object.items(section))

    settings_object = Settings()

    for name, value in defaults.items():
        apply_config_setting(settings_object, name, value)

    for name, value in settings.items():
        if name in types:
            value = types[name](value)

        apply_config_setting(settings_object, name, value)

    return settings_object


# Define some mapping functions to convert raw values read from
# configuration file into the internal types expected by the
# internal configuration settings object.

_LOG_LEVEL = {
    "CRITICAL": logging.CRITICAL,
    "ERROR": logging.ERROR,
    "WARNING": logging.WARNING,
    "INFO": logging.INFO,
    "DEBUG": logging.DEBUG,
}

_RECORD_SQL = {
    "off": newrelic.api.settings.RECORDSQL_OFF,
    "raw": newrelic.api.settings.RECORDSQL_RAW,
    "obfuscated": newrelic.api.settings.RECORDSQL_OBFUSCATED,
}

_COMPRESSED_CONTENT_ENCODING = {
    "deflate": newrelic.api.settings.COMPRESSED_CONTENT_ENCODING_DEFLATE,
    "gzip": newrelic.api.settings.COMPRESSED_CONTENT_ENCODING_GZIP,
}


def _map_log_level(s):
    return _LOG_LEVEL[s.upper()]


def _map_feature_flag(s):
    return set(s.split())


def _map_labels(s):
    return newrelic.core.config._environ_as_mapping(name="", default=s)


def _map_transaction_threshold(s):
    if s == "apdex_f":
        return None
    return float(s)


def _map_record_sql(s):
    return _RECORD_SQL[s]


def _map_compressed_content_encoding(s):
    return _COMPRESSED_CONTENT_ENCODING[s]


def _map_split_strings(s):
    return s.split()


def _map_console_listener_socket(s):
    return s % {"pid": os.getpid()}


def _merge_ignore_status_codes(s):
    return newrelic.core.config._parse_status_codes(s, _settings.error_collector.ignore_status_codes)


def _merge_expected_status_codes(s):
    return newrelic.core.config._parse_status_codes(s, _settings.error_collector.expected_status_codes)


def _map_browser_monitoring_content_type(s):
    return s.split()


def _map_strip_exception_messages_allowlist(s):
    return [expand_builtin_exception_name(item) for item in s.split()]


def _map_inc_excl_attributes(s):
    return newrelic.core.config._parse_attributes(s)


def _map_default_host_value(license_key):
    # If the license key is region aware, we should override the default host
    # to be the region aware host
    _default_host = default_host(license_key)
    _settings.host = os.environ.get("NEW_RELIC_HOST", _default_host)

    return license_key


# Processing of a single setting from configuration file.


def _raise_configuration_error(section, option=None):
    _logger.error("CONFIGURATION ERROR")
    if section:
        _logger.error("Section = %s" % section)

    if option is None:
        options = _config_object.options(section)

        _logger.error("Options = %s" % options)
        _logger.exception("Exception Details")

        if not _ignore_errors:
            if section:
                raise newrelic.api.exceptions.ConfigurationError(
                    'Invalid configuration for section "%s". '
                    "Check New Relic agent log file for further "
                    "details." % section
                )
            else:
                raise newrelic.api.exceptions.ConfigurationError(
                    "Invalid configuration. Check New Relic agent log file for further details."
                )

    else:
        _logger.error("Option = %s" % option)
        _logger.exception("Exception Details")

        if not _ignore_errors:
            if section:
                raise newrelic.api.exceptions.ConfigurationError(
                    'Invalid configuration for option "%s" in '
                    'section "%s". Check New Relic agent log '
                    "file for further details." % (option, section)
                )
            else:
                raise newrelic.api.exceptions.ConfigurationError(
                    'Invalid configuration for option "%s". '
                    "Check New Relic agent log file for further "
                    "details." % option
                )


def _process_setting(section, option, getter, mapper):
    try:
        # The type of a value is dictated by the getter
        # function supplied.

        value = getattr(_config_object, getter)(section, option)

        # The getter parsed the value okay but want to
        # pass this through a mapping function to change
        # it to internal value suitable for internal
        # settings object. This is usually one where the
        # value was a string.

        if mapper:
            value = mapper(value)

        # Now need to apply the option from the
        # configuration file to the internal settings
        # object. Walk the object path and assign it.

        target = _settings
        fields = option.split(".", 1)

        while True:
            if len(fields) == 1:
                setattr(target, fields[0], value)
                break
            else:
                target = getattr(target, fields[0])
                fields = fields[1].split(".", 1)

        # Cache the configuration so can be dumped out to
        # log file when whole main configuration has been
        # processed. This ensures that the log file and log
        # level entries have been set.

        _cache_object.append((option, value))

    except ConfigParser.NoSectionError:
        pass

    except ConfigParser.NoOptionError:
        pass

    except Exception:
        _raise_configuration_error(section, option)


# Processing of all the settings for specified section except
# for log file and log level which are applied separately to
# ensure they are set as soon as possible.


def _process_configuration(section):
    _process_setting(section, "feature_flag", "get", _map_feature_flag)
    _process_setting(section, "app_name", "get", None)
    _process_setting(section, "labels", "get", _map_labels)
    _process_setting(section, "license_key", "get", _map_default_host_value)
    _process_setting(section, "api_key", "get", None)
    _process_setting(section, "host", "get", None)
    _process_setting(section, "port", "getint", None)
    _process_setting(section, "ssl", "getboolean", None)
    _process_setting(section, "proxy_scheme", "get", None)
    _process_setting(section, "proxy_host", "get", None)
    _process_setting(section, "proxy_port", "getint", None)
    _process_setting(section, "proxy_user", "get", None)
    _process_setting(section, "proxy_pass", "get", None)
    _process_setting(section, "ca_bundle_path", "get", None)
    _process_setting(section, "audit_log_file", "get", None)
    _process_setting(section, "monitor_mode", "getboolean", None)
    _process_setting(section, "developer_mode", "getboolean", None)
    _process_setting(section, "high_security", "getboolean", None)
    _process_setting(section, "capture_params", "getboolean", None)
    _process_setting(section, "ignored_params", "get", _map_split_strings)
    _process_setting(section, "capture_environ", "getboolean", None)
    _process_setting(section, "include_environ", "get", _map_split_strings)
    _process_setting(section, "max_stack_trace_lines", "getint", None)
    _process_setting(section, "startup_timeout", "getfloat", None)
    _process_setting(section, "shutdown_timeout", "getfloat", None)
    _process_setting(section, "compressed_content_encoding", "get", _map_compressed_content_encoding)
    _process_setting(section, "attributes.enabled", "getboolean", None)
    _process_setting(section, "attributes.exclude", "get", _map_inc_excl_attributes)
    _process_setting(section, "attributes.include", "get", _map_inc_excl_attributes)
    _process_setting(section, "transaction_name.naming_scheme", "get", None)
    _process_setting(section, "gc_runtime_metrics.enabled", "getboolean", None)
    _process_setting(section, "gc_runtime_metrics.top_object_count_limit", "getint", None)
    _process_setting(section, "thread_profiler.enabled", "getboolean", None)
    _process_setting(section, "transaction_tracer.enabled", "getboolean", None)
    _process_setting(
        section,
        "transaction_tracer.transaction_threshold",
        "get",
        _map_transaction_threshold,
    )
    _process_setting(section, "transaction_tracer.record_sql", "get", _map_record_sql)
    _process_setting(section, "transaction_tracer.stack_trace_threshold", "getfloat", None)
    _process_setting(section, "transaction_tracer.explain_enabled", "getboolean", None)
    _process_setting(section, "transaction_tracer.explain_threshold", "getfloat", None)
    _process_setting(section, "transaction_tracer.function_trace", "get", _map_split_strings)
    _process_setting(section, "transaction_tracer.generator_trace", "get", _map_split_strings)
    _process_setting(section, "transaction_tracer.top_n", "getint", None)
    _process_setting(section, "transaction_tracer.attributes.enabled", "getboolean", None)
    _process_setting(
        section,
        "transaction_tracer.attributes.exclude",
        "get",
        _map_inc_excl_attributes,
    )
    _process_setting(
        section,
        "transaction_tracer.attributes.include",
        "get",
        _map_inc_excl_attributes,
    )
    _process_setting(section, "error_collector.enabled", "getboolean", None)
    _process_setting(section, "error_collector.capture_events", "getboolean", None)
    _process_setting(section, "error_collector.max_event_samples_stored", "getint", None)
    _process_setting(section, "error_collector.capture_source", "getboolean", None)
    _process_setting(section, "error_collector.ignore_errors", "get", _map_split_strings)
    _process_setting(section, "error_collector.ignore_classes", "get", _map_split_strings)
    _process_setting(
        section,
        "error_collector.ignore_status_codes",
        "get",
        _merge_ignore_status_codes,
    )
    _process_setting(section, "error_collector.expected_classes", "get", _map_split_strings)
    _process_setting(
        section,
        "error_collector.expected_status_codes",
        "get",
        _merge_expected_status_codes,
    )
    _process_setting(section, "error_collector.attributes.enabled", "getboolean", None)
    _process_setting(section, "error_collector.attributes.exclude", "get", _map_inc_excl_attributes)
    _process_setting(section, "error_collector.attributes.include", "get", _map_inc_excl_attributes)
    _process_setting(section, "browser_monitoring.enabled", "getboolean", None)
    _process_setting(section, "browser_monitoring.auto_instrument", "getboolean", None)
    _process_setting(section, "browser_monitoring.loader", "get", None)
    _process_setting(section, "browser_monitoring.debug", "getboolean", None)
    _process_setting(section, "browser_monitoring.ssl_for_http", "getboolean", None)
    _process_setting(section, "browser_monitoring.content_type", "get", _map_split_strings)
    _process_setting(section, "browser_monitoring.attributes.enabled", "getboolean", None)
    _process_setting(
        section,
        "browser_monitoring.attributes.exclude",
        "get",
        _map_inc_excl_attributes,
    )
    _process_setting(
        section,
        "browser_monitoring.attributes.include",
        "get",
        _map_inc_excl_attributes,
    )
    _process_setting(section, "slow_sql.enabled", "getboolean", None)
    _process_setting(section, "synthetics.enabled", "getboolean", None)
    _process_setting(section, "transaction_events.enabled", "getboolean", None)
    _process_setting(section, "transaction_events.max_samples_stored", "getint", None)
    _process_setting(section, "transaction_events.attributes.enabled", "getboolean", None)
    _process_setting(
        section,
        "transaction_events.attributes.exclude",
        "get",
        _map_inc_excl_attributes,
    )
    _process_setting(
        section,
        "transaction_events.attributes.include",
        "get",
        _map_inc_excl_attributes,
    )
    _process_setting(section, "custom_insights_events.enabled", "getboolean", None)
    _process_setting(section, "custom_insights_events.max_samples_stored", "getint", None)
    _process_setting(section, "distributed_tracing.enabled", "getboolean", None)
    _process_setting(section, "distributed_tracing.exclude_newrelic_header", "getboolean", None)
    _process_setting(section, "span_events.enabled", "getboolean", None)
    _process_setting(section, "span_events.max_samples_stored", "getint", None)
    _process_setting(section, "span_events.attributes.enabled", "getboolean", None)
    _process_setting(section, "span_events.attributes.exclude", "get", _map_inc_excl_attributes)
    _process_setting(section, "span_events.attributes.include", "get", _map_inc_excl_attributes)
    _process_setting(section, "transaction_segments.attributes.enabled", "getboolean", None)
    _process_setting(
        section,
        "transaction_segments.attributes.exclude",
        "get",
        _map_inc_excl_attributes,
    )
    _process_setting(
        section,
        "transaction_segments.attributes.include",
        "get",
        _map_inc_excl_attributes,
    )
    _process_setting(section, "local_daemon.socket_path", "get", None)
    _process_setting(section, "local_daemon.synchronous_startup", "getboolean", None)
    _process_setting(section, "agent_limits.transaction_traces_nodes", "getint", None)
    _process_setting(section, "agent_limits.sql_query_length_maximum", "getint", None)
    _process_setting(section, "agent_limits.slow_sql_stack_trace", "getint", None)
    _process_setting(section, "agent_limits.max_sql_connections", "getint", None)
    _process_setting(section, "agent_limits.sql_explain_plans", "getint", None)
    _process_setting(section, "agent_limits.sql_explain_plans_per_harvest", "getint", None)
    _process_setting(section, "agent_limits.slow_sql_data", "getint", None)
    _process_setting(section, "agent_limits.merge_stats_maximum", "getint", None)
    _process_setting(section, "agent_limits.errors_per_transaction", "getint", None)
    _process_setting(section, "agent_limits.errors_per_harvest", "getint", None)
    _process_setting(section, "agent_limits.slow_transaction_dry_harvests", "getint", None)
    _process_setting(section, "agent_limits.thread_profiler_nodes", "getint", None)
    _process_setting(section, "agent_limits.synthetics_events", "getint", None)
    _process_setting(section, "agent_limits.synthetics_transactions", "getint", None)
    _process_setting(section, "agent_limits.data_compression_threshold", "getint", None)
    _process_setting(section, "agent_limits.data_compression_level", "getint", None)
    _process_setting(section, "console.listener_socket", "get", _map_console_listener_socket)
    _process_setting(section, "console.allow_interpreter_cmd", "getboolean", None)
    _process_setting(section, "debug.disable_api_supportability_metrics", "getboolean", None)
    _process_setting(section, "debug.log_data_collector_calls", "getboolean", None)
    _process_setting(section, "debug.log_data_collector_payloads", "getboolean", None)
    _process_setting(section, "debug.log_malformed_json_data", "getboolean", None)
    _process_setting(section, "debug.log_transaction_trace_payload", "getboolean", None)
    _process_setting(section, "debug.log_thread_profile_payload", "getboolean", None)
    _process_setting(section, "debug.log_raw_metric_data", "getboolean", None)
    _process_setting(section, "debug.log_normalized_metric_data", "getboolean", None)
    _process_setting(section, "debug.log_normalization_rules", "getboolean", None)
    _process_setting(section, "debug.log_agent_initialization", "getboolean", None)
    _process_setting(section, "debug.log_explain_plan_queries", "getboolean", None)
    _process_setting(section, "debug.log_autorum_middleware", "getboolean", None)
    _process_setting(section, "debug.log_untrusted_distributed_trace_keys", "getboolean", None)
    _process_setting(section, "debug.enable_coroutine_profiling", "getboolean", None)
    _process_setting(section, "debug.record_transaction_failure", "getboolean", None)
    _process_setting(section, "debug.explain_plan_obfuscation", "get", None)
    _process_setting(section, "debug.disable_certificate_validation", "getboolean", None)
    _process_setting(section, "debug.disable_harvest_until_shutdown", "getboolean", None)
    _process_setting(section, "debug.connect_span_stream_in_developer_mode", "getboolean", None)
    _process_setting(section, "cross_application_tracer.enabled", "getboolean", None)
    _process_setting(section, "message_tracer.segment_parameters_enabled", "getboolean", None)
    _process_setting(section, "process_host.display_name", "get", None)
    _process_setting(section, "utilization.detect_aws", "getboolean", None)
    _process_setting(section, "utilization.detect_azure", "getboolean", None)
    _process_setting(section, "utilization.detect_docker", "getboolean", None)
    _process_setting(section, "utilization.detect_kubernetes", "getboolean", None)
    _process_setting(section, "utilization.detect_gcp", "getboolean", None)
    _process_setting(section, "utilization.detect_pcf", "getboolean", None)
    _process_setting(section, "utilization.logical_processors", "getint", None)
    _process_setting(section, "utilization.total_ram_mib", "getint", None)
    _process_setting(section, "utilization.billing_hostname", "get", None)
    _process_setting(section, "strip_exception_messages.enabled", "getboolean", None)
    _process_setting(
        section,
        "strip_exception_messages.allowlist",
        "get",
        _map_strip_exception_messages_allowlist,
    )
    _process_setting(section, "datastore_tracer.instance_reporting.enabled", "getboolean", None)
    _process_setting(section, "datastore_tracer.database_name_reporting.enabled", "getboolean", None)
    _process_setting(section, "heroku.use_dyno_names", "getboolean", None)
    _process_setting(section, "heroku.dyno_name_prefixes_to_shorten", "get", _map_split_strings)
    _process_setting(section, "serverless_mode.enabled", "getboolean", None)
    _process_setting(section, "apdex_t", "getfloat", None)
    _process_setting(section, "event_loop_visibility.enabled", "getboolean", None)
    _process_setting(section, "event_loop_visibility.blocking_threshold", "getfloat", None)
    _process_setting(
        section,
        "event_harvest_config.harvest_limits.analytic_event_data",
        "getint",
        None,
    )
    _process_setting(section, "event_harvest_config.harvest_limits.custom_event_data", "getint", None)
    _process_setting(section, "event_harvest_config.harvest_limits.span_event_data", "getint", None)
    _process_setting(section, "event_harvest_config.harvest_limits.error_event_data", "getint", None)
    _process_setting(section, "event_harvest_config.harvest_limits.log_event_data", "getint", None)
    _process_setting(section, "infinite_tracing.trace_observer_host", "get", None)
    _process_setting(section, "infinite_tracing.trace_observer_port", "getint", None)
    _process_setting(section, "infinite_tracing.span_queue_size", "getint", None)
    _process_setting(section, "code_level_metrics.enabled", "getboolean", None)

    _process_setting(section, "application_logging.enabled", "getboolean", None)
    _process_setting(section, "application_logging.forwarding.max_samples_stored", "getint", None)
    _process_setting(section, "application_logging.forwarding.enabled", "getboolean", None)
    _process_setting(section, "application_logging.metrics.enabled", "getboolean", None)
    _process_setting(section, "application_logging.local_decorating.enabled", "getboolean", None)

    _process_setting(section, "machine_learning.inference_event_value.enabled", "getboolean", None)


# Loading of configuration from specified file and for specified
# deployment environment. Can also indicate whether configuration
# and instrumentation errors should raise an exception or not.

_configuration_done = False


def _process_app_name_setting():
    # Do special processing to handle the case where the application
    # name was actually a semicolon separated list of names. In this
    # case the first application name is the primary and the others are
    # linked applications the application also reports to. What we need
    # to do is explicitly retrieve the application object for the
    # primary application name and link it with the other applications.
    # When activating the application the linked names will be sent
    # along to the core application where the association will be
    # created if the do not exist.

    name = _settings.app_name.split(";")[0].strip() or "Python Application"

    linked = []
    for altname in _settings.app_name.split(";")[1:]:
        altname = altname.strip()
        if altname:
            linked.append(altname)

    def _link_applications(application):
        for altname in linked:
            _logger.debug("link to %s" % ((name, altname),))
            application.link_to_application(altname)

    if linked:
        newrelic.api.application.Application.run_on_initialization(name, _link_applications)
        _settings.linked_applications = linked

    _settings.app_name = name


def _process_labels_setting(labels=None):
    # Do special processing to handle labels. Initially the labels
    # setting will be a list of key/value tuples. This needs to be
    # converted into a list of dictionaries. It is also necessary
    # to eliminate duplicates by taking the last value, plus apply
    # length limits and limits on the number collected.

    if labels is None:
        labels = _settings.labels

    length_limit = 255
    count_limit = 64

    deduped = {}

    for key, value in labels:

        if len(key) > length_limit:
            _logger.warning(
                "Improper configuration. Label key %s is too long. Truncating key to: %s" % (key, key[:length_limit])
            )

        if len(value) > length_limit:
            _logger.warning(
                "Improper configuration. Label value %s is too "
                "long. Truncating value to: %s" % (value, value[:length_limit])
            )

        if len(deduped) >= count_limit:
            _logger.warning(
                "Improper configuration. Maximum number of labels reached. Using first %d labels." % count_limit
            )
            break

        key = key[:length_limit]
        value = value[:length_limit]

        deduped[key] = value

    result = []

    for key, value in deduped.items():
        result.append({"label_type": key, "label_value": value})

    _settings.labels = result


def delete_setting(settings_object, name):
    """Delete setting from settings_object.

    If passed a 'root' setting, like 'error_collector', it will
    delete 'error_collector' and all settings underneath it, such
    as 'error_collector.attributes.enabled'

    """

    target = settings_object
    fields = name.split(".", 1)

    while len(fields) > 1:
        if not hasattr(target, fields[0]):
            break
        target = getattr(target, fields[0])
        fields = fields[1].split(".", 1)

    try:
        delattr(target, fields[0])
    except AttributeError:
        _logger.debug("Failed to delete setting: %r", name)


def translate_deprecated_settings(settings, cached_settings):
    # If deprecated setting has been set by user, but the new
    # setting has not, then translate the deprecated setting to the
    # new one.
    #
    # If both deprecated and new setting have been applied, ignore
    # deprecated setting.
    #
    # In either case, delete the deprecated one from the settings object.

    # Parameters:
    #
    #    settings:
    #         Settings object
    #
    #   cached_settings:
    #         A list of (key, value) pairs of the parsed global settings
    #         found in the config file.

    # NOTE:
    #
    # cached_settings is a list of option key/values and can have duplicate
    # keys, if the customer used environment sections in the config file.
    # Since options are applied to the settings object in order, so that the
    # options at the end of the list will override earlier options with the
    # same key, then converting to a dict will result in each option having
    # the most recently applied value.

    cached = dict(cached_settings)

    deprecated_settings_map = [
        (
            "transaction_tracer.capture_attributes",
            "transaction_tracer.attributes.enabled",
        ),
        ("error_collector.capture_attributes", "error_collector.attributes.enabled"),
        (
            "browser_monitoring.capture_attributes",
            "browser_monitoring.attributes.enabled",
        ),
        (
            "analytics_events.capture_attributes",
            "transaction_events.attributes.enabled",
        ),
        ("analytics_events.enabled", "transaction_events.enabled"),
        (
            "analytics_events.max_samples_stored",
            "event_harvest_config.harvest_limits.analytic_event_data",
        ),
        (
            "transaction_events.max_samples_stored",
            "event_harvest_config.harvest_limits.analytic_event_data",
        ),
        (
            "span_events.max_samples_stored",
            "event_harvest_config.harvest_limits.span_event_data",
        ),
        (
            "error_collector.max_event_samples_stored",
            "event_harvest_config.harvest_limits.error_event_data",
        ),
        (
            "custom_insights_events.max_samples_stored",
            "event_harvest_config.harvest_limits.custom_event_data",
        ),
        (
            "application_logging.forwarding.max_samples_stored",
            "event_harvest_config.harvest_limits.log_event_data",
        ),
        (
            "error_collector.ignore_errors",
            "error_collector.ignore_classes",
        ),
        (
            "strip_exception_messages.whitelist",
            "strip_exception_messages.allowlist",
        ),
    ]

    for (old_key, new_key) in deprecated_settings_map:

        if old_key in cached:
            _logger.info(
                "Deprecated setting found: %r. Please use new setting: %r.",
                old_key,
                new_key,
            )

            if new_key in cached:
                _logger.info(
                    "Ignoring deprecated setting: %r. Using new setting: %r.",
                    old_key,
                    new_key,
                )
            else:
                apply_config_setting(settings, new_key, cached[old_key])
                _logger.info("Applying value of deprecated setting %r to %r.", old_key, new_key)

            delete_setting(settings, old_key)

    # The 'ignored_params' setting is more complicated than the above
    # deprecated settings, so it gets handled separately.

    if "ignored_params" in cached:

        _logger.info(
            "Deprecated setting found: ignored_params. Please use "
            "new setting: attributes.exclude. For the new setting, an "
            "ignored parameter should be prefaced with "
            '"request.parameters.". For example, ignoring a parameter '
            'named "foo" should be added added to attributes.exclude as '
            '"request.parameters.foo."'
        )

        # Don't merge 'ignored_params' settings. If user set
        # 'attributes.exclude' setting, only use those values,
        # and ignore 'ignored_params' settings.

        if "attributes.exclude" in cached:
            _logger.info("Ignoring deprecated setting: ignored_params. Using new setting: attributes.exclude.")

        else:
            ignored_params = fetch_config_setting(settings, "ignored_params")

            for p in ignored_params:
                attr_value = "request.parameters." + p
                excluded_attrs = fetch_config_setting(settings, "attributes.exclude")

                if attr_value not in excluded_attrs:
                    settings.attributes.exclude.append(attr_value)
                    _logger.info(
                        "Applying value of deprecated setting ignored_params to attributes.exclude: %r.",
                        attr_value,
                    )

        delete_setting(settings, "ignored_params")

    # The 'capture_params' setting is deprecated, but since it affects
    # attribute filter default destinations, it is not translated here. We
    # log a message, but keep the capture_params setting.
    #
    # See newrelic.core.transaction:Transaction.agent_attributes to see how
    # it is used.

    if "capture_params" in cached:
        _logger.info(
            "Deprecated setting found: capture_params. Please use "
            "new setting: attributes.exclude. To disable capturing all "
            'request parameters, add "request.parameters.*" to '
            "attributes.exclude."
        )

    if "cross_application_tracer.enabled" in cached:
        # CAT Deprecation Warning
        _logger.info(
            "Deprecated setting found: cross_application_tracer.enabled. Please replace Cross Application Tracing "
            "(CAT) with the newer Distributed Tracing by setting 'distributed_tracing.enabled' to True in your agent "
            "configuration. For further details on distributed tracing, please refer to our documentation: "
            "https://docs.newrelic.com/docs/distributed-tracing/concepts/distributed-tracing-planning-guide/#changes."
        )

    if not settings.ssl:
        settings.ssl = True
        _logger.info("Ignoring deprecated setting: ssl. Enabling ssl is now mandatory. Setting ssl=true.")

    if settings.agent_limits.merge_stats_maximum is not None:
        _logger.info(
            "Ignoring deprecated setting: "
            "agent_limits.merge_stats_maximum. The agent will now respect "
            "server-side commands."
        )

    return settings


def apply_local_high_security_mode_setting(settings):
    # When High Security Mode is activated, certain settings must be
    # set to be secure, even if that requires overriding a setting that
    # has been individually configured as insecure.

    if not settings.high_security:
        return settings

    log_template = (
        "Overriding setting for %r because High "
        "Security Mode has been activated. The original "
        "setting was %r. The new setting is %r."
    )

    # capture_params is a deprecated setting for users, and has three
    # possible values:
    #
    #   True:  For backward compatibility.
    #   False: For backward compatibility.
    #   None:  The current default setting.
    #
    # In High Security, capture_params must be False, but we only need
    # to log if the customer has actually used the deprecated setting
    # and set it to True.

    if settings.capture_params:
        settings.capture_params = False
        _logger.info(log_template, "capture_params", True, False)
    elif settings.capture_params is None:
        settings.capture_params = False

    if settings.transaction_tracer.record_sql == "raw":
        settings.transaction_tracer.record_sql = "obfuscated"
        _logger.info(log_template, "transaction_tracer.record_sql", "raw", "obfuscated")

    if not settings.strip_exception_messages.enabled:
        settings.strip_exception_messages.enabled = True
        _logger.info(log_template, "strip_exception_messages.enabled", False, True)

    if settings.custom_insights_events.enabled:
        settings.custom_insights_events.enabled = False
        _logger.info(log_template, "custom_insights_events.enabled", True, False)

    if settings.message_tracer.segment_parameters_enabled:
        settings.message_tracer.segment_parameters_enabled = False
        _logger.info(log_template, "message_tracer.segment_parameters_enabled", True, False)

    if settings.application_logging.forwarding.enabled:
        settings.application_logging.forwarding.enabled = False
        _logger.info(log_template, "application_logging.forwarding.enabled", True, False)

    if settings.machine_learning.inference_event_value.enabled:
        settings.machine_learning.inference_event_value.enabled = False
        _logger.info(log_template, "machine_learning.inference_event_value.enabled", True, False)

    return settings


def _load_configuration(
    config_file=None,
    environment=None,
    ignore_errors=True,
    log_file=None,
    log_level=None,
):

    global _configuration_done

    global _config_file
    global _environment
    global _ignore_errors

    # Check whether initialisation has been done previously. If
    # it has then raise a configuration error if it was against
    # a different configuration. Otherwise just return. We don't
    # check at this time if an incompatible configuration has
    # been read from a different sub interpreter. If this occurs
    # then results will be undefined. Use from different sub
    # interpreters of the same process is not recommended.

    if _configuration_done:
        if _config_file != config_file or _environment != environment:
            raise newrelic.api.exceptions.ConfigurationError(
                "Configuration has already been done against "
                "differing configuration file or environment. "
                'Prior configuration file used was "%s" and '
                'environment "%s".' % (_config_file, _environment)
            )
        else:
            return

    _configuration_done = True

    # Update global variables tracking what configuration file and
    # environment was used, plus whether errors are to be ignored.

    _config_file = config_file
    _environment = environment
    _ignore_errors = ignore_errors

    # If no configuration file then nothing more to be done.

    if not config_file:

        _logger.debug("no agent configuration file")

        # Force initialisation of the logging system now in case
        # setup provided by environment variables.

        if log_file is None:
            log_file = _settings.log_file

        if log_level is None:
            log_level = _settings.log_level

        initialize_logging(log_file, log_level)

        # Validate provided feature flags and log a warning if get one
        # which isn't valid.

        for flag in _settings.feature_flag:
            if flag not in _FEATURE_FLAGS:
                _logger.warning(
                    "Unknown agent feature flag %r provided. "
                    "Check agent documentation or release notes, or "
                    "contact New Relic support for clarification of "
                    "validity of the specific feature flag.",
                    flag,
                )

        # Look for an app_name setting which is actually a semi colon
        # list of application names and adjust app_name setting and
        # registered linked applications for later handling.

        _process_app_name_setting()

        # Look for any labels and translate them into required form
        # for sending up to data collector on registration.

        _process_labels_setting()

        return

    _logger.debug("agent configuration file was %s" % config_file)

    # Now read in the configuration file. Cache the config file
    # name in internal settings object as indication of succeeding.

    if not _config_object.read([config_file]):
        raise newrelic.api.exceptions.ConfigurationError("Unable to open configuration file %s." % config_file)

    _settings.config_file = config_file

    # Must process log file entries first so that errors with
    # the remainder will get logged if log file is defined.

    _process_setting("newrelic", "log_file", "get", None)

    if environment:
        _process_setting("newrelic:%s" % environment, "log_file", "get", None)

    if log_file is None:
        log_file = _settings.log_file

    _process_setting("newrelic", "log_level", "get", _map_log_level)

    if environment:
        _process_setting("newrelic:%s" % environment, "log_level", "get", _map_log_level)

    if log_level is None:
        log_level = _settings.log_level

    # Force initialisation of the logging system now that we
    # have the log file and log level.

    initialize_logging(log_file, log_level)

    # Now process the remainder of the global configuration
    # settings.

    _process_configuration("newrelic")

    # And any overrides specified with a section corresponding
    # to a specific deployment environment.

    if environment:
        _settings.environment = environment
        _process_configuration("newrelic:%s" % environment)

    # Log details of the configuration options which were
    # read and the values they have as would be applied
    # against the internal settings object.

    for option, value in _cache_object:
        _logger.debug("agent config %s = %s" % (option, repr(value)))

    # Validate provided feature flags and log a warning if get one
    # which isn't valid.

    for flag in _settings.feature_flag:
        if flag not in _FEATURE_FLAGS:
            _logger.warning(
                "Unknown agent feature flag %r provided. "
                "Check agent documentation or release notes, or "
                "contact New Relic support for clarification of "
                "validity of the specific feature flag.",
                flag,
            )

    # Translate old settings

    translate_deprecated_settings(_settings, _cache_object)

    # Apply High Security Mode policy if enabled in local agent
    # configuration file.

    apply_local_high_security_mode_setting(_settings)

    # Look for an app_name setting which is actually a semi colon
    # list of application names and adjust app_name setting and
    # registered linked applications for later handling.

    _process_app_name_setting()

    # Look for any labels and translate them into required form
    # for sending up to data collector on registration.

    _process_labels_setting()

    # Instrument with function trace any callables supplied by the
    # user in the configuration.

    for function in _settings.transaction_tracer.function_trace:
        try:
            (module, object_path) = function.split(":", 1)

            name = None
            group = "Function"
            label = None
            params = None
            terminal = False
            rollup = None

            _logger.debug("register function-trace %s" % ((module, object_path, name, group),))

            hook = _function_trace_import_hook(object_path, name, group, label, params, terminal, rollup)
            newrelic.api.import_hook.register_import_hook(module, hook)
        except Exception:
            _raise_configuration_error(section=None, option="transaction_tracer.function_trace")

    # Instrument with generator trace any callables supplied by the
    # user in the configuration.

    for function in _settings.transaction_tracer.generator_trace:
        try:
            (module, object_path) = function.split(":", 1)

            name = None
            group = "Function"

            _logger.debug("register generator-trace %s" % ((module, object_path, name, group),))

            hook = _generator_trace_import_hook(object_path, name, group)
            newrelic.api.import_hook.register_import_hook(module, hook)
        except Exception:
            _raise_configuration_error(section=None, option="transaction_tracer.generator_trace")


# Generic error reporting functions.


def _raise_instrumentation_error(type, locals):
    _logger.error("INSTRUMENTATION ERROR")
    _logger.error("Type = %s" % type)
    _logger.error("Locals = %s" % locals)
    _logger.exception("Exception Details")

    if not _ignore_errors:
        raise newrelic.api.exceptions.InstrumentationError(
            "Failure when instrumenting code. Check New Relic agent log file for further details."
        )


# Registration of module import hooks defined in configuration file.

_module_import_hook_results = {}
_module_import_hook_registry = {}


def module_import_hook_results():
    return _module_import_hook_results


def _module_import_hook(target, module, function):
    def _instrument(target):
        _logger.debug("instrument module %s" % ((target, module, function),))

        try:
            instrumented = target._nr_instrumented
        except AttributeError:
            instrumented = target._nr_instrumented = set()

        if (module, function) in instrumented:
            _logger.debug("instrumentation already run %s" % ((target, module, function),))
            return

        instrumented.add((module, function))

        try:
            getattr(newrelic.api.import_hook.import_module(module), function)(target)

            _module_import_hook_results[(target.__name__, module, function)] = ""

        except Exception:
            _module_import_hook_results[(target.__name__, module, function)] = traceback.format_exception(
                *sys.exc_info()
            )

            _raise_instrumentation_error("import-hook", locals())

    return _instrument


def _process_module_configuration():
    for section in _config_object.sections():
        if not section.startswith("import-hook:"):
            continue

        enabled = False

        try:
            enabled = _config_object.getboolean(section, "enabled")
        except ConfigParser.NoOptionError:
            pass
        except Exception:
            _raise_configuration_error(section)

        if not enabled:
            continue

        try:
            execute = _config_object.get(section, "execute")
            fields = execute.split(":", 1)
            module = fields[0]
            function = "instrument"
            if len(fields) != 1:
                function = fields[1]

            target = section.split(":", 1)[1]

            if target not in _module_import_hook_registry:
                _module_import_hook_registry[target] = (module, function)

                _logger.debug("register module %s" % ((target, module, function),))

                hook = _module_import_hook(target, module, function)
                newrelic.api.import_hook.register_import_hook(target, hook)

                _module_import_hook_results.setdefault((target, module, function), None)

        except Exception:
            _raise_configuration_error(section)


def _module_function_glob(module, object_path):
    """Match functions and class methods in a module to file globbing syntax."""
    if not any([c in object_path for c in {"*", "?", "["}]):  # Identify globbing patterns
        return (object_path,)  # Returned value must be iterable
    else:
        # Gather module functions
        try:
            available_functions = {k: v for k, v in module.__dict__.items() if callable(v) and not isinstance(v, type)}
        except Exception:
            # Default to empty dict if no functions available
            available_functions = dict()

        # Gather module classes and methods
        try:
            available_classes = {k: v for k, v in module.__dict__.items() if isinstance(v, type)}
            for cls in available_classes:
                try:
                    # Skip adding individual class's methods on failure
                    available_functions.update(
                        {
                            "%s.%s" % (cls, k): v
                            for k, v in available_classes.get(cls).__dict__.items()
                            if callable(v) and not isinstance(v, type)
                        }
                    )
                except Exception:
                    pass
        except Exception:
            # Skip adding all class methods on failure
            pass

        # Under the hood uses fnmatch, which uses os.path.normcase
        # On windows this would cause issues with case insensitivity,
        # but on all other operating systems there should be no issues.
        return fnmatch.filter(available_functions, object_path)


# Setup wsgi application wrapper defined in configuration file.


def _wsgi_application_import_hook(object_path, application):
    def _instrument(target):
        try:
            for func in _module_function_glob(target, object_path):
                _logger.debug("wrap wsgi-application %s", (target, func, application))
                newrelic.api.wsgi_application.wrap_wsgi_application(target, func, application)
        except Exception:
            _raise_instrumentation_error("wsgi-application", locals())

    return _instrument


def _process_wsgi_application_configuration():
    for section in _config_object.sections():
        if not section.startswith("wsgi-application:"):
            continue

        enabled = False

        try:
            enabled = _config_object.getboolean(section, "enabled")
        except ConfigParser.NoOptionError:
            pass
        except Exception:
            _raise_configuration_error(section)

        if not enabled:
            continue

        try:
            function = _config_object.get(section, "function")
            (module, object_path) = function.split(":", 1)

            application = None

            if _config_object.has_option(section, "application"):
                application = _config_object.get(section, "application")

            _logger.debug("register wsgi-application %s" % ((module, object_path, application),))

            hook = _wsgi_application_import_hook(object_path, application)
            newrelic.api.import_hook.register_import_hook(module, hook)
        except Exception:
            _raise_configuration_error(section)


# Setup background task wrapper defined in configuration file.


def _background_task_import_hook(object_path, application, name, group):
    def _instrument(target):
        try:
            for func in _module_function_glob(target, object_path):
                _logger.debug("wrap background-task %s", (target, func, application, name, group))
                newrelic.api.background_task.wrap_background_task(target, func, application, name, group)
        except Exception:
            _raise_instrumentation_error("background-task", locals())

    return _instrument


def _process_background_task_configuration():
    for section in _config_object.sections():
        if not section.startswith("background-task:"):
            continue

        enabled = False

        try:
            enabled = _config_object.getboolean(section, "enabled")
        except ConfigParser.NoOptionError:
            pass
        except Exception:
            _raise_configuration_error(section)

        if not enabled:
            continue

        try:
            function = _config_object.get(section, "function")
            (module, object_path) = function.split(":", 1)

            application = None
            name = None
            group = "Function"

            if _config_object.has_option(section, "application"):
                application = _config_object.get(section, "application")
            if _config_object.has_option(section, "name"):
                name = _config_object.get(section, "name")
            if _config_object.has_option(section, "group"):
                group = _config_object.get(section, "group")

            if name and name.startswith("lambda "):
                vars = {"callable_name": newrelic.api.object_wrapper.callable_name}
                name = eval(name, vars)  # nosec

            _logger.debug("register background-task %s" % ((module, object_path, application, name, group),))

            hook = _background_task_import_hook(object_path, application, name, group)
            newrelic.api.import_hook.register_import_hook(module, hook)
        except Exception:
            _raise_configuration_error(section)


# Setup database traces defined in configuration file.


def _database_trace_import_hook(object_path, sql):
    def _instrument(target):
        try:
            for func in _module_function_glob(target, object_path):
                _logger.debug("wrap database-trace %s", (target, func, sql))
                newrelic.api.database_trace.wrap_database_trace(target, func, sql)
        except Exception:
            _raise_instrumentation_error("database-trace", locals())

    return _instrument


def _process_database_trace_configuration():
    for section in _config_object.sections():
        if not section.startswith("database-trace:"):
            continue

        enabled = False

        try:
            enabled = _config_object.getboolean(section, "enabled")
        except ConfigParser.NoOptionError:
            pass
        except Exception:
            _raise_configuration_error(section)

        if not enabled:
            continue

        try:
            function = _config_object.get(section, "function")
            (module, object_path) = function.split(":", 1)

            sql = _config_object.get(section, "sql")

            if sql.startswith("lambda "):
                vars = {"callable_name": newrelic.api.object_wrapper.callable_name}
                sql = eval(sql, vars)  # nosec

            _logger.debug("register database-trace %s" % ((module, object_path, sql),))

            hook = _database_trace_import_hook(object_path, sql)
            newrelic.api.import_hook.register_import_hook(module, hook)
        except Exception:
            _raise_configuration_error(section)


# Setup external traces defined in configuration file.


def _external_trace_import_hook(object_path, library, url, method):
    def _instrument(target):
        try:
            for func in _module_function_glob(target, object_path):
                _logger.debug("wrap external-trace %s", (target, func, library, url, method))
                newrelic.api.external_trace.wrap_external_trace(target, func, library, url, method)
        except Exception:
            _raise_instrumentation_error("external-trace", locals())

    return _instrument


def _process_external_trace_configuration():
    for section in _config_object.sections():
        if not section.startswith("external-trace:"):
            continue

        enabled = False

        try:
            enabled = _config_object.getboolean(section, "enabled")
        except ConfigParser.NoOptionError:
            pass
        except Exception:
            _raise_configuration_error(section)

        if not enabled:
            continue

        try:
            function = _config_object.get(section, "function")
            (module, object_path) = function.split(":", 1)

            method = None

            library = _config_object.get(section, "library")
            url = _config_object.get(section, "url")
            if _config_object.has_option(section, "method"):
                method = _config_object.get(section, "method")

            if url.startswith("lambda "):
                vars = {"callable_name": newrelic.api.object_wrapper.callable_name}
                url = eval(url, vars)  # nosec

            if method and method.startswith("lambda "):
                vars = {"callable_name": newrelic.api.object_wrapper.callable_name}
                method = eval(method, vars)  # nosec

            _logger.debug("register external-trace %s" % ((module, object_path, library, url, method),))

            hook = _external_trace_import_hook(object_path, library, url, method)
            newrelic.api.import_hook.register_import_hook(module, hook)
        except Exception:
            _raise_configuration_error(section)


# Setup function traces defined in configuration file.


def _function_trace_import_hook(object_path, name, group, label, params, terminal, rollup):
    def _instrument(target):
        try:
            for func in _module_function_glob(target, object_path):
                _logger.debug("wrap function-trace %s", (target, func, name, group, label, params, terminal, rollup))
                newrelic.api.function_trace.wrap_function_trace(
                    target, func, name, group, label, params, terminal, rollup
                )
        except Exception:
            _raise_instrumentation_error("function-trace", locals())

    return _instrument


def _process_function_trace_configuration():
    for section in _config_object.sections():
        if not section.startswith("function-trace:"):
            continue

        enabled = False

        try:
            enabled = _config_object.getboolean(section, "enabled")
        except ConfigParser.NoOptionError:
            pass
        except Exception:
            _raise_configuration_error(section)

        if not enabled:
            continue

        try:
            function = _config_object.get(section, "function")
            (module, object_path) = function.split(":", 1)

            name = None
            group = "Function"
            label = None
            params = None
            terminal = False
            rollup = None

            if _config_object.has_option(section, "name"):
                name = _config_object.get(section, "name")
            if _config_object.has_option(section, "group"):
                group = _config_object.get(section, "group")
            if _config_object.has_option(section, "label"):
                label = _config_object.get(section, "label")
            if _config_object.has_option(section, "terminal"):
                terminal = _config_object.getboolean(section, "terminal")
            if _config_object.has_option(section, "rollup"):
                rollup = _config_object.get(section, "rollup")

            if name and name.startswith("lambda "):
                vars = {"callable_name": newrelic.api.object_wrapper.callable_name}
                name = eval(name, vars)  # nosec

            _logger.debug(
                "register function-trace %s" % ((module, object_path, name, group, label, params, terminal, rollup),)
            )

            hook = _function_trace_import_hook(object_path, name, group, label, params, terminal, rollup)
            newrelic.api.import_hook.register_import_hook(module, hook)
        except Exception:
            _raise_configuration_error(section)


# Setup generator traces defined in configuration file.


def _generator_trace_import_hook(object_path, name, group):
    def _instrument(target):
        try:
            for func in _module_function_glob(target, object_path):
                _logger.debug("wrap generator-trace %s", (target, func, name, group))
                newrelic.api.generator_trace.wrap_generator_trace(target, func, name, group)
        except Exception:
            _raise_instrumentation_error("generator-trace", locals())

    return _instrument


def _process_generator_trace_configuration():
    for section in _config_object.sections():
        if not section.startswith("generator-trace:"):
            continue

        enabled = False

        try:
            enabled = _config_object.getboolean(section, "enabled")
        except ConfigParser.NoOptionError:
            pass
        except Exception:
            _raise_configuration_error(section)

        if not enabled:
            continue

        try:
            function = _config_object.get(section, "function")
            (module, object_path) = function.split(":", 1)

            name = None
            group = "Function"

            if _config_object.has_option(section, "name"):
                name = _config_object.get(section, "name")
            if _config_object.has_option(section, "group"):
                group = _config_object.get(section, "group")

            if name and name.startswith("lambda "):
                vars = {"callable_name": newrelic.api.object_wrapper.callable_name}
                name = eval(name, vars)  # nosec

            _logger.debug("register generator-trace %s" % ((module, object_path, name, group),))

            hook = _generator_trace_import_hook(object_path, name, group)
            newrelic.api.import_hook.register_import_hook(module, hook)
        except Exception:
            _raise_configuration_error(section)


# Setup profile traces defined in configuration file.


def _profile_trace_import_hook(object_path, name, group, depth):
    def _instrument(target):
        try:
            for func in _module_function_glob(target, object_path):
                _logger.debug("wrap profile-trace %s", (target, func, name, group, depth))
                newrelic.api.profile_trace.wrap_profile_trace(target, func, name, group, depth=depth)
        except Exception:
            _raise_instrumentation_error("profile-trace", locals())

    return _instrument


def _process_profile_trace_configuration():
    for section in _config_object.sections():
        if not section.startswith("profile-trace:"):
            continue

        enabled = False

        try:
            enabled = _config_object.getboolean(section, "enabled")
        except ConfigParser.NoOptionError:
            pass
        except Exception:
            _raise_configuration_error(section)

        if not enabled:
            continue

        try:
            function = _config_object.get(section, "function")
            (module, object_path) = function.split(":", 1)

            name = None
            group = "Function"
            depth = 3

            if _config_object.has_option(section, "name"):
                name = _config_object.get(section, "name")
            if _config_object.has_option(section, "group"):
                group = _config_object.get(section, "group")
            if _config_object.has_option(section, "depth"):
                depth = _config_object.get(section, "depth")

            if name and name.startswith("lambda "):
                vars = {"callable_name": newrelic.api.object_wrapper.callable_name}
                name = eval(name, vars)  # nosec

            _logger.debug("register profile-trace %s" % ((module, object_path, name, group, depth),))

            hook = _profile_trace_import_hook(object_path, name, group, depth=depth)
            newrelic.api.import_hook.register_import_hook(module, hook)
        except Exception:
            _raise_configuration_error(section)


# Setup memcache traces defined in configuration file.


def _memcache_trace_import_hook(object_path, command):
    def _instrument(target):
        try:
            for func in _module_function_glob(target, object_path):
                _logger.debug("wrap memcache-trace %s", (target, func, command))
                newrelic.api.memcache_trace.wrap_memcache_trace(target, func, command)
        except Exception:
            _raise_instrumentation_error("memcache-trace", locals())

    return _instrument


def _process_memcache_trace_configuration():
    for section in _config_object.sections():
        if not section.startswith("memcache-trace:"):
            continue

        enabled = False

        try:
            enabled = _config_object.getboolean(section, "enabled")
        except ConfigParser.NoOptionError:
            pass
        except Exception:
            _raise_configuration_error(section)

        if not enabled:
            continue

        try:
            function = _config_object.get(section, "function")
            (module, object_path) = function.split(":", 1)

            command = _config_object.get(section, "command")

            if command.startswith("lambda "):
                vars = {"callable_name": newrelic.api.object_wrapper.callable_name}
                command = eval(command, vars)  # nosec

            _logger.debug("register memcache-trace %s", (module, object_path, command))

            hook = _memcache_trace_import_hook(object_path, command)
            newrelic.api.import_hook.register_import_hook(module, hook)
        except Exception:
            _raise_configuration_error(section)


# Setup name transaction wrapper defined in configuration file.


def _transaction_name_import_hook(object_path, name, group, priority):
    def _instrument(target):
        try:
            for func in _module_function_glob(target, object_path):
                _logger.debug("wrap transaction-name %s" % ((target, func, name, group, priority),))
                newrelic.api.transaction_name.wrap_transaction_name(target, func, name, group, priority)
        except Exception:
            _raise_instrumentation_error("transaction-name", locals())

    return _instrument


def _process_transaction_name_configuration():
    for section in _config_object.sections():
        # Support 'name-transaction' for backward compatibility.
        if not section.startswith("transaction-name:") and not section.startswith("name-transaction:"):
            continue

        enabled = False

        try:
            enabled = _config_object.getboolean(section, "enabled")
        except ConfigParser.NoOptionError:
            pass
        except Exception:
            _raise_configuration_error(section)

        if not enabled:
            continue

        try:
            function = _config_object.get(section, "function")
            (module, object_path) = function.split(":", 1)

            name = None
            group = "Function"
            priority = None

            if _config_object.has_option(section, "name"):
                name = _config_object.get(section, "name")
            if _config_object.has_option(section, "group"):
                group = _config_object.get(section, "group")
            if _config_object.has_option(section, "priority"):
                priority = _config_object.getint(section, "priority")

            if name and name.startswith("lambda "):
                vars = {"callable_name": newrelic.api.object_wrapper.callable_name}
                name = eval(name, vars)  # nosec

            _logger.debug("register transaction-name %s" % ((module, object_path, name, group, priority),))

            hook = _transaction_name_import_hook(object_path, name, group, priority)
            newrelic.api.import_hook.register_import_hook(module, hook)
        except Exception:
            _raise_configuration_error(section)


# Setup error trace wrapper defined in configuration file.


def _error_trace_import_hook(object_path, ignore, expected):
    def _instrument(target):
        try:
            for func in _module_function_glob(target, object_path):
                _logger.debug("wrap error-trace %s", (target, func, ignore, expected))
                newrelic.api.error_trace.wrap_error_trace(target, func, ignore, expected, None)
        except Exception:
            _raise_instrumentation_error("error-trace", locals())

    return _instrument


def _process_error_trace_configuration():
    for section in _config_object.sections():
        if not section.startswith("error-trace:"):
            continue

        enabled = False

        try:
            enabled = _config_object.getboolean(section, "enabled")
        except ConfigParser.NoOptionError:
            pass
        except Exception:
            _raise_configuration_error(section)

        if not enabled:
            continue

        try:
            function = _config_object.get(section, "function")
            (module, object_path) = function.split(":", 1)

            ignore_classes = []
            expected_classes = []

            if _config_object.has_option(section, "ignore_classes"):
                ignore_classes = _config_object.get(section, "ignore_classes").split()

            if _config_object.has_option(section, "ignore_errors"):
                if _config_object.has_option(section, "ignore_classes"):
                    _logger.info("Ignoring deprecated setting: ignore_errors. Please use new setting: ignore_classes.")
                else:
                    _logger.info("Deprecated setting found: ignore_errors. Please use new setting: ignore_classes.")
                    ignore_classes = _config_object.get(section, "ignore_errors").split()

            if _config_object.has_option(section, "expected_classes"):
                expected_classes = _config_object.get(section, "expected_classes").split()

            _logger.debug("register error-trace %s", (module, object_path, ignore_classes, expected_classes))

            hook = _error_trace_import_hook(object_path, ignore_classes, expected_classes)
            newrelic.api.import_hook.register_import_hook(module, hook)
        except Exception:
            _raise_configuration_error(section)


# Automatic data source loading defined in configuration file.

_data_sources = []


def _process_data_source_configuration():
    for section in _config_object.sections():
        if not section.startswith("data-source:"):
            continue

        enabled = False

        try:
            enabled = _config_object.getboolean(section, "enabled")
        except ConfigParser.NoOptionError:
            pass
        except Exception:
            _raise_configuration_error(section)

        if not enabled:
            continue

        try:
            function = _config_object.get(section, "function")
            (module, object_path) = function.split(":", 1)

            application = None
            name = None
            settings = {}
            properties = {}

            if _config_object.has_option(section, "application"):
                application = _config_object.get(section, "application")
            if _config_object.has_option(section, "name"):
                name = _config_object.get(section, "name")

            if _config_object.has_option(section, "settings"):
                config_section = _config_object.get(section, "settings")
                settings.update(_config_object.items(config_section))

            properties.update(_config_object.items(section))

            properties.pop("enabled", None)
            properties.pop("function", None)
            properties.pop("application", None)
            properties.pop("name", None)
            properties.pop("settings", None)

            _logger.debug("register data-source %s", (module, object_path, name))

            _data_sources.append((section, module, object_path, application, name, settings, properties))
        except Exception:
            _raise_configuration_error(section)


def _startup_data_source():
    _logger.debug("Registering data sources defined in configuration.")

    agent_instance = newrelic.core.agent.agent_instance()

    for (
        section,
        module,
        object_path,
        application,
        name,
        settings,
        properties,
    ) in _data_sources:
        try:
            source = getattr(newrelic.api.import_hook.import_module(module), object_path)

            agent_instance.register_data_source(source, application, name, settings, **properties)

        except Exception:
            _logger.exception(
                "Attempt to register data source %s:%s with "
                "name %r from section %r of agent configuration file "
                "has failed. Data source will be skipped.",
                module,
                object_path,
                name,
                section,
            )


_data_sources_done = False


def _setup_data_source():

    global _data_sources_done

    if _data_sources_done:
        return

    _data_sources_done = True

    if _data_sources:
        newrelic.core.agent.Agent.run_on_startup(_startup_data_source)


# Setup function profiler defined in configuration file.


def _function_profile_import_hook(object_path, filename, delay, checkpoint):
    def _instrument(target):
        try:
            for func in _module_function_glob(target, object_path):
                _logger.debug("wrap function-profile %s", (target, func, filename, delay, checkpoint))
                newrelic.api.function_profile.wrap_function_profile(target, func, filename, delay, checkpoint)
        except Exception:
            _raise_instrumentation_error("function-profile", locals())

    return _instrument


def _process_function_profile_configuration():
    for section in _config_object.sections():
        if not section.startswith("function-profile:"):
            continue

        enabled = False

        try:
            enabled = _config_object.getboolean(section, "enabled")
        except ConfigParser.NoOptionError:
            pass
        except Exception:
            _raise_configuration_error(section)

        if not enabled:
            continue

        try:
            function = _config_object.get(section, "function")
            (module, object_path) = function.split(":", 1)

            filename = None
            delay = 1.0
            checkpoint = 30

            filename = _config_object.get(section, "filename")

            if _config_object.has_option(section, "delay"):
                delay = _config_object.getfloat(section, "delay")
            if _config_object.has_option(section, "checkpoint"):
                checkpoint = _config_object.getfloat(section, "checkpoint")

            _logger.debug("register function-profile %s" % ((module, object_path, filename, delay, checkpoint),))

            hook = _function_profile_import_hook(object_path, filename, delay, checkpoint)
            newrelic.api.import_hook.register_import_hook(module, hook)
        except Exception:
            _raise_configuration_error(section)


def _process_module_definition(target, module, function="instrument"):
    enabled = True
    execute = None

    # XXX This check makes the following checks to see if import hook
    # was defined in agent configuration file redundant. Leave it as is
    # for now until can clean up whole configuration system.

    if target in _module_import_hook_registry:
        return

    try:
        section = "import-hook:%s" % target
        if _config_object.has_section(section):
            enabled = _config_object.getboolean(section, "enabled")
    except ConfigParser.NoOptionError:
        pass
    except Exception:
        _raise_configuration_error(section)

    try:
        if _config_object.has_option(section, "execute"):
            execute = _config_object.get(section, "execute")

    except Exception:
        _raise_configuration_error(section)

    try:
        if enabled and not execute:
            _module_import_hook_registry[target] = (module, function)

            _logger.debug("register module %s", (target, module, function))

            newrelic.api.import_hook.register_import_hook(target, _module_import_hook(target, module, function))

            _module_import_hook_results.setdefault((target, module, function), None)

    except Exception:
        _raise_instrumentation_error("import-hook", locals())


ASYNCIO_HOOK = ("asyncio", "newrelic.core.trace_cache", "asyncio_loaded")
GREENLET_HOOK = ("greenlet", "newrelic.core.trace_cache", "greenlet_loaded")


def _process_trace_cache_import_hooks():
    _process_module_definition(*GREENLET_HOOK)

    if GREENLET_HOOK not in _module_import_hook_results:
        pass
    elif _module_import_hook_results[GREENLET_HOOK] is None:
        trace_cache.trace_cache().greenlet = False

    _process_module_definition(*ASYNCIO_HOOK)

    if ASYNCIO_HOOK not in _module_import_hook_results:
        pass
    elif _module_import_hook_results[ASYNCIO_HOOK] is None:
        trace_cache.trace_cache().asyncio = False


def _process_module_builtin_defaults():
    _process_module_definition(
        "asyncio.base_events",
        "newrelic.hooks.coroutines_asyncio",
        "instrument_asyncio_base_events",
    )
    _process_module_definition(
        "asyncio.events",
        "newrelic.hooks.coroutines_asyncio",
        "instrument_asyncio_events",
    )

    _process_module_definition("asgiref.sync", "newrelic.hooks.adapter_asgiref", "instrument_asgiref_sync")

    _process_module_definition(
        "django.core.handlers.base",
        "newrelic.hooks.framework_django",
        "instrument_django_core_handlers_base",
    )
    _process_module_definition(
        "django.core.handlers.asgi",
        "newrelic.hooks.framework_django",
        "instrument_django_core_handlers_asgi",
    )
    _process_module_definition(
        "django.core.handlers.wsgi",
        "newrelic.hooks.framework_django",
        "instrument_django_core_handlers_wsgi",
    )
    _process_module_definition(
        "django.core.urlresolvers",
        "newrelic.hooks.framework_django",
        "instrument_django_core_urlresolvers",
    )
    _process_module_definition(
        "django.template",
        "newrelic.hooks.framework_django",
        "instrument_django_template",
    )
    _process_module_definition(
        "django.template.loader_tags",
        "newrelic.hooks.framework_django",
        "instrument_django_template_loader_tags",
    )
    _process_module_definition(
        "django.core.servers.basehttp",
        "newrelic.hooks.framework_django",
        "instrument_django_core_servers_basehttp",
    )
    _process_module_definition(
        "django.contrib.staticfiles.views",
        "newrelic.hooks.framework_django",
        "instrument_django_contrib_staticfiles_views",
    )
    _process_module_definition(
        "django.contrib.staticfiles.handlers",
        "newrelic.hooks.framework_django",
        "instrument_django_contrib_staticfiles_handlers",
    )
    _process_module_definition(
        "django.views.debug",
        "newrelic.hooks.framework_django",
        "instrument_django_views_debug",
    )
    _process_module_definition(
        "django.http.multipartparser",
        "newrelic.hooks.framework_django",
        "instrument_django_http_multipartparser",
    )
    _process_module_definition(
        "django.core.mail",
        "newrelic.hooks.framework_django",
        "instrument_django_core_mail",
    )
    _process_module_definition(
        "django.core.mail.message",
        "newrelic.hooks.framework_django",
        "instrument_django_core_mail_message",
    )
    _process_module_definition(
        "django.views.generic.base",
        "newrelic.hooks.framework_django",
        "instrument_django_views_generic_base",
    )
    _process_module_definition(
        "django.core.management.base",
        "newrelic.hooks.framework_django",
        "instrument_django_core_management_base",
    )
    _process_module_definition(
        "django.template.base",
        "newrelic.hooks.framework_django",
        "instrument_django_template_base",
    )
    _process_module_definition(
        "django.middleware.gzip",
        "newrelic.hooks.framework_django",
        "instrument_django_gzip_middleware",
    )

    # New modules in Django 1.10
    _process_module_definition(
        "django.urls.resolvers",
        "newrelic.hooks.framework_django",
        "instrument_django_core_urlresolvers",
    )
    _process_module_definition(
        "django.urls.base",
        "newrelic.hooks.framework_django",
        "instrument_django_urls_base",
    )
    _process_module_definition(
        "django.core.handlers.exception",
        "newrelic.hooks.framework_django",
        "instrument_django_core_handlers_exception",
    )

    _process_module_definition("falcon.api", "newrelic.hooks.framework_falcon", "instrument_falcon_api")
    _process_module_definition("falcon.app", "newrelic.hooks.framework_falcon", "instrument_falcon_app")
    _process_module_definition(
        "falcon.routing.util",
        "newrelic.hooks.framework_falcon",
        "instrument_falcon_routing_util",
    )

    _process_module_definition(
        "fastapi.routing",
        "newrelic.hooks.framework_fastapi",
        "instrument_fastapi_routing",
    )

    _process_module_definition("flask.app", "newrelic.hooks.framework_flask", "instrument_flask_app")
    _process_module_definition(
        "flask.templating",
        "newrelic.hooks.framework_flask",
        "instrument_flask_templating",
    )
    _process_module_definition(
        "flask.blueprints",
        "newrelic.hooks.framework_flask",
        "instrument_flask_blueprints",
    )
    _process_module_definition("flask.views", "newrelic.hooks.framework_flask", "instrument_flask_views")

    _process_module_definition(
        "flask_compress",
        "newrelic.hooks.middleware_flask_compress",
        "instrument_flask_compress",
    )

    _process_module_definition("flask_restful", "newrelic.hooks.component_flask_rest", "instrument_flask_rest")
    _process_module_definition(
        "flask_restplus.api",
        "newrelic.hooks.component_flask_rest",
        "instrument_flask_rest",
    )
    _process_module_definition(
        "flask_restx.api",
        "newrelic.hooks.component_flask_rest",
        "instrument_flask_rest",
    )

    _process_module_definition(
        "graphql_server",
        "newrelic.hooks.component_graphqlserver",
        "instrument_graphqlserver",
    )

    _process_module_definition(
        "sentry_sdk.integrations.asgi", "newrelic.hooks.component_sentry", "instrument_sentry_sdk_integrations_asgi"
    )

    # _process_module_definition('web.application',
    #        'newrelic.hooks.framework_webpy')
    # _process_module_definition('web.template',
    #        'newrelic.hooks.framework_webpy')

    _process_module_definition(
        "gluon.compileapp",
        "newrelic.hooks.framework_web2py",
        "instrument_gluon_compileapp",
    )
    _process_module_definition(
        "gluon.restricted",
        "newrelic.hooks.framework_web2py",
        "instrument_gluon_restricted",
    )
    _process_module_definition("gluon.main", "newrelic.hooks.framework_web2py", "instrument_gluon_main")
    _process_module_definition("gluon.template", "newrelic.hooks.framework_web2py", "instrument_gluon_template")
    _process_module_definition("gluon.tools", "newrelic.hooks.framework_web2py", "instrument_gluon_tools")
    _process_module_definition("gluon.http", "newrelic.hooks.framework_web2py", "instrument_gluon_http")

    _process_module_definition("httpx._client", "newrelic.hooks.external_httpx", "instrument_httpx_client")

    _process_module_definition("gluon.contrib.feedparser", "newrelic.hooks.external_feedparser")
    _process_module_definition("gluon.contrib.memcache.memcache", "newrelic.hooks.memcache_memcache")

    _process_module_definition(
        "graphene.types.schema",
        "newrelic.hooks.framework_graphene",
        "instrument_graphene_types_schema",
    )

    _process_module_definition(
        "graphql.graphql",
        "newrelic.hooks.framework_graphql",
        "instrument_graphql",
    )
    _process_module_definition(
        "graphql.execution.execute",
        "newrelic.hooks.framework_graphql",
        "instrument_graphql_execute",
    )
    _process_module_definition(
        "graphql.execution.executor",
        "newrelic.hooks.framework_graphql",
        "instrument_graphql_execute",
    )
    _process_module_definition(
        "graphql.execution.middleware",
        "newrelic.hooks.framework_graphql",
        "instrument_graphql_execution_middleware",
    )
    _process_module_definition(
        "graphql.execution.utils",
        "newrelic.hooks.framework_graphql",
        "instrument_graphql_execution_utils",
    )
    _process_module_definition(
        "graphql.error.located_error",
        "newrelic.hooks.framework_graphql",
        "instrument_graphql_error_located_error",
    )
    _process_module_definition(
        "graphql.language.parser",
        "newrelic.hooks.framework_graphql",
        "instrument_graphql_parser",
    )
    _process_module_definition(
        "graphql.validation.validate",
        "newrelic.hooks.framework_graphql",
        "instrument_graphql_validate",
    )
    _process_module_definition(
        "graphql.validation.validation",
        "newrelic.hooks.framework_graphql",
        "instrument_graphql_validate",
    )

    _process_module_definition(
        "ariadne.asgi",
        "newrelic.hooks.framework_ariadne",
        "instrument_ariadne_asgi",
    )
    _process_module_definition(
        "ariadne.graphql",
        "newrelic.hooks.framework_ariadne",
        "instrument_ariadne_execute",
    )
    _process_module_definition(
        "ariadne.wsgi",
        "newrelic.hooks.framework_ariadne",
        "instrument_ariadne_wsgi",
    )

    _process_module_definition("grpc._channel", "newrelic.hooks.framework_grpc", "instrument_grpc__channel")
    _process_module_definition("grpc._server", "newrelic.hooks.framework_grpc", "instrument_grpc_server")

    _process_module_definition("pylons.wsgiapp", "newrelic.hooks.framework_pylons")
    _process_module_definition("pylons.controllers.core", "newrelic.hooks.framework_pylons")
    _process_module_definition("pylons.templating", "newrelic.hooks.framework_pylons")

    _process_module_definition("bottle", "newrelic.hooks.framework_bottle", "instrument_bottle")

    _process_module_definition(
        "cherrypy._cpreqbody",
        "newrelic.hooks.framework_cherrypy",
        "instrument_cherrypy__cpreqbody",
    )
    _process_module_definition(
        "cherrypy._cprequest",
        "newrelic.hooks.framework_cherrypy",
        "instrument_cherrypy__cprequest",
    )
    _process_module_definition(
        "cherrypy._cpdispatch",
        "newrelic.hooks.framework_cherrypy",
        "instrument_cherrypy__cpdispatch",
    )
    _process_module_definition(
        "cherrypy._cpwsgi",
        "newrelic.hooks.framework_cherrypy",
        "instrument_cherrypy__cpwsgi",
    )
    _process_module_definition(
        "cherrypy._cptree",
        "newrelic.hooks.framework_cherrypy",
        "instrument_cherrypy__cptree",
    )

    _process_module_definition(
        "confluent_kafka.cimpl",
        "newrelic.hooks.messagebroker_confluentkafka",
        "instrument_confluentkafka_cimpl",
    )
    _process_module_definition(
        "confluent_kafka.serializing_producer",
        "newrelic.hooks.messagebroker_confluentkafka",
        "instrument_confluentkafka_serializing_producer",
    )
    _process_module_definition(
        "confluent_kafka.deserializing_consumer",
        "newrelic.hooks.messagebroker_confluentkafka",
        "instrument_confluentkafka_deserializing_consumer",
    )

    _process_module_definition(
        "kafka.consumer.group",
        "newrelic.hooks.messagebroker_kafkapython",
        "instrument_kafka_consumer_group",
    )
    _process_module_definition(
        "kafka.producer.kafka",
        "newrelic.hooks.messagebroker_kafkapython",
        "instrument_kafka_producer",
    )
    _process_module_definition(
        "kafka.coordinator.heartbeat",
        "newrelic.hooks.messagebroker_kafkapython",
        "instrument_kafka_heartbeat",
    )
    _process_module_definition(
        "kafka.consumer.group",
        "newrelic.hooks.messagebroker_kafkapython",
        "instrument_kafka_consumer_group",
    )

    _process_module_definition(
        "logging",
        "newrelic.hooks.logger_logging",
        "instrument_logging",
    )

    _process_module_definition(
        "loguru",
        "newrelic.hooks.logger_loguru",
        "instrument_loguru",
    )
    _process_module_definition(
        "loguru._logger",
        "newrelic.hooks.logger_loguru",
        "instrument_loguru_logger",
    )

    _process_module_definition(
        "paste.httpserver",
        "newrelic.hooks.adapter_paste",
        "instrument_paste_httpserver",
    )

    _process_module_definition(
        "gunicorn.app.base",
        "newrelic.hooks.adapter_gunicorn",
        "instrument_gunicorn_app_base",
    )

    _process_module_definition("cx_Oracle", "newrelic.hooks.database_cx_oracle", "instrument_cx_oracle")

    _process_module_definition("ibm_db_dbi", "newrelic.hooks.database_ibm_db_dbi", "instrument_ibm_db_dbi")

    _process_module_definition("mysql.connector", "newrelic.hooks.database_mysql", "instrument_mysql_connector")
    _process_module_definition("MySQLdb", "newrelic.hooks.database_mysqldb", "instrument_mysqldb")
    _process_module_definition("oursql", "newrelic.hooks.database_oursql", "instrument_oursql")
    _process_module_definition("pymysql", "newrelic.hooks.database_pymysql", "instrument_pymysql")

    _process_module_definition("pyodbc", "newrelic.hooks.database_pyodbc", "instrument_pyodbc")

    _process_module_definition("pymssql", "newrelic.hooks.database_pymssql", "instrument_pymssql")

    _process_module_definition("psycopg2", "newrelic.hooks.database_psycopg2", "instrument_psycopg2")
    _process_module_definition(
        "psycopg2._psycopg2",
        "newrelic.hooks.database_psycopg2",
        "instrument_psycopg2__psycopg2",
    )
    _process_module_definition(
        "psycopg2.extensions",
        "newrelic.hooks.database_psycopg2",
        "instrument_psycopg2_extensions",
    )
    _process_module_definition(
        "psycopg2._json",
        "newrelic.hooks.database_psycopg2",
        "instrument_psycopg2__json",
    )
    _process_module_definition(
        "psycopg2._range",
        "newrelic.hooks.database_psycopg2",
        "instrument_psycopg2__range",
    )
    _process_module_definition("psycopg2.sql", "newrelic.hooks.database_psycopg2", "instrument_psycopg2_sql")

    _process_module_definition("psycopg2ct", "newrelic.hooks.database_psycopg2ct", "instrument_psycopg2ct")
    _process_module_definition(
        "psycopg2ct.extensions",
        "newrelic.hooks.database_psycopg2ct",
        "instrument_psycopg2ct_extensions",
    )

    _process_module_definition(
        "psycopg2cffi",
        "newrelic.hooks.database_psycopg2cffi",
        "instrument_psycopg2cffi",
    )
    _process_module_definition(
        "psycopg2cffi.extensions",
        "newrelic.hooks.database_psycopg2cffi",
        "instrument_psycopg2cffi_extensions",
    )

    _process_module_definition(
        "asyncpg.connect_utils",
        "newrelic.hooks.database_asyncpg",
        "instrument_asyncpg_connect_utils",
    )
    _process_module_definition(
        "asyncpg.protocol",
        "newrelic.hooks.database_asyncpg",
        "instrument_asyncpg_protocol",
    )

    _process_module_definition(
        "postgresql.driver.dbapi20",
        "newrelic.hooks.database_postgresql",
        "instrument_postgresql_driver_dbapi20",
    )

    _process_module_definition(
        "postgresql.interface.proboscis.dbapi2",
        "newrelic.hooks.database_postgresql",
        "instrument_postgresql_interface_proboscis_dbapi2",
    )

    _process_module_definition("sqlite3", "newrelic.hooks.database_sqlite", "instrument_sqlite3")
    _process_module_definition("sqlite3.dbapi2", "newrelic.hooks.database_sqlite", "instrument_sqlite3_dbapi2")

    _process_module_definition("pysqlite2", "newrelic.hooks.database_sqlite", "instrument_sqlite3")
    _process_module_definition(
        "pysqlite2.dbapi2",
        "newrelic.hooks.database_sqlite",
        "instrument_sqlite3_dbapi2",
    )

    _process_module_definition("memcache", "newrelic.hooks.datastore_memcache", "instrument_memcache")
    _process_module_definition("umemcache", "newrelic.hooks.datastore_umemcache", "instrument_umemcache")
    _process_module_definition(
        "pylibmc.client",
        "newrelic.hooks.datastore_pylibmc",
        "instrument_pylibmc_client",
    )
    _process_module_definition(
        "bmemcached.client",
        "newrelic.hooks.datastore_bmemcached",
        "instrument_bmemcached_client",
    )
    _process_module_definition(
        "pymemcache.client",
        "newrelic.hooks.datastore_pymemcache",
        "instrument_pymemcache_client",
    )

    _process_module_definition("jinja2.environment", "newrelic.hooks.template_jinja2")

    _process_module_definition("mako.runtime", "newrelic.hooks.template_mako", "instrument_mako_runtime")
    _process_module_definition("mako.template", "newrelic.hooks.template_mako", "instrument_mako_template")

    _process_module_definition("genshi.template.base", "newrelic.hooks.template_genshi")

    if six.PY2:
        _process_module_definition("httplib", "newrelic.hooks.external_httplib")
    else:
        _process_module_definition("http.client", "newrelic.hooks.external_httplib")

    _process_module_definition("httplib2", "newrelic.hooks.external_httplib2")

    if six.PY2:
        _process_module_definition("urllib", "newrelic.hooks.external_urllib")
    else:
        _process_module_definition("urllib.request", "newrelic.hooks.external_urllib")

    if six.PY2:
        _process_module_definition("urllib2", "newrelic.hooks.external_urllib2")

    _process_module_definition(
        "urllib3.connectionpool",
        "newrelic.hooks.external_urllib3",
        "instrument_urllib3_connectionpool",
    )
    _process_module_definition(
        "urllib3.connection",
        "newrelic.hooks.external_urllib3",
        "instrument_urllib3_connection",
    )
    _process_module_definition(
        "requests.packages.urllib3.connection",
        "newrelic.hooks.external_urllib3",
        "instrument_urllib3_connection",
    )

    _process_module_definition(
        "starlette.requests",
        "newrelic.hooks.framework_starlette",
        "instrument_starlette_requests",
    )
    _process_module_definition(
        "starlette.routing",
        "newrelic.hooks.framework_starlette",
        "instrument_starlette_routing",
    )
    _process_module_definition(
        "starlette.applications",
        "newrelic.hooks.framework_starlette",
        "instrument_starlette_applications",
    )
    _process_module_definition(
        "starlette.middleware.errors",
        "newrelic.hooks.framework_starlette",
        "instrument_starlette_middleware_errors",
    )
    _process_module_definition(
        "starlette.middleware.exceptions",
        "newrelic.hooks.framework_starlette",
        "instrument_starlette_middleware_exceptions",
    )
    _process_module_definition(
        "starlette.exceptions",
        "newrelic.hooks.framework_starlette",
        "instrument_starlette_exceptions",
    )
    _process_module_definition(
        "starlette.background",
        "newrelic.hooks.framework_starlette",
        "instrument_starlette_background_task",
    )
    _process_module_definition(
        "starlette.concurrency",
        "newrelic.hooks.framework_starlette",
        "instrument_starlette_concurrency",
    )

    _process_module_definition(
        "strawberry.asgi",
        "newrelic.hooks.framework_strawberry",
        "instrument_strawberry_asgi",
    )

    _process_module_definition(
        "strawberry.schema.schema",
        "newrelic.hooks.framework_strawberry",
        "instrument_strawberry_schema",
    )

    _process_module_definition(
        "strawberry.schema.schema_converter",
        "newrelic.hooks.framework_strawberry",
        "instrument_strawberry_schema_converter",
    )

    _process_module_definition("uvicorn.config", "newrelic.hooks.adapter_uvicorn", "instrument_uvicorn_config")

    _process_module_definition(
        "hypercorn.asyncio.run", "newrelic.hooks.adapter_hypercorn", "instrument_hypercorn_asyncio_run"
    )
    _process_module_definition(
        "hypercorn.trio.run", "newrelic.hooks.adapter_hypercorn", "instrument_hypercorn_trio_run"
    )
    _process_module_definition("hypercorn.utils", "newrelic.hooks.adapter_hypercorn", "instrument_hypercorn_utils")

    _process_module_definition("daphne.server", "newrelic.hooks.adapter_daphne", "instrument_daphne_server")

    _process_module_definition("sanic.app", "newrelic.hooks.framework_sanic", "instrument_sanic_app")
    _process_module_definition("sanic.response", "newrelic.hooks.framework_sanic", "instrument_sanic_response")
    _process_module_definition(
        "sanic.touchup.service", "newrelic.hooks.framework_sanic", "instrument_sanic_touchup_service"
    )

    _process_module_definition("aiohttp.wsgi", "newrelic.hooks.framework_aiohttp", "instrument_aiohttp_wsgi")
    _process_module_definition("aiohttp.web", "newrelic.hooks.framework_aiohttp", "instrument_aiohttp_web")
    _process_module_definition(
        "aiohttp.web_reqrep",
        "newrelic.hooks.framework_aiohttp",
        "instrument_aiohttp_web_response",
    )
    _process_module_definition(
        "aiohttp.web_response",
        "newrelic.hooks.framework_aiohttp",
        "instrument_aiohttp_web_response",
    )
    _process_module_definition(
        "aiohttp.web_urldispatcher",
        "newrelic.hooks.framework_aiohttp",
        "instrument_aiohttp_web_urldispatcher",
    )
    _process_module_definition(
        "aiohttp.client",
        "newrelic.hooks.framework_aiohttp",
        "instrument_aiohttp_client",
    )
    _process_module_definition(
        "aiohttp.client_reqrep",
        "newrelic.hooks.framework_aiohttp",
        "instrument_aiohttp_client_reqrep",
    )
    _process_module_definition(
        "aiohttp.protocol",
        "newrelic.hooks.framework_aiohttp",
        "instrument_aiohttp_protocol",
    )

    _process_module_definition("requests.api", "newrelic.hooks.external_requests", "instrument_requests_api")
    _process_module_definition(
        "requests.sessions",
        "newrelic.hooks.external_requests",
        "instrument_requests_sessions",
    )

    _process_module_definition("feedparser", "newrelic.hooks.external_feedparser")

    _process_module_definition("xmlrpclib", "newrelic.hooks.external_xmlrpclib")

    _process_module_definition("dropbox", "newrelic.hooks.external_dropbox")

    _process_module_definition("facepy.graph_api", "newrelic.hooks.external_facepy")

    _process_module_definition("pysolr", "newrelic.hooks.datastore_pysolr", "instrument_pysolr")

    _process_module_definition("solr", "newrelic.hooks.datastore_solrpy", "instrument_solrpy")

    _process_module_definition("aredis.client", "newrelic.hooks.datastore_aredis", "instrument_aredis_client")

    _process_module_definition(
        "aredis.connection",
        "newrelic.hooks.datastore_aredis",
        "instrument_aredis_connection",
    )

    _process_module_definition("aioredis.client", "newrelic.hooks.datastore_aioredis", "instrument_aioredis_client")

    _process_module_definition("aioredis.commands", "newrelic.hooks.datastore_aioredis", "instrument_aioredis_client")

    _process_module_definition(
        "aioredis.connection", "newrelic.hooks.datastore_aioredis", "instrument_aioredis_connection"
    )

    _process_module_definition(
        "elasticsearch.client",
        "newrelic.hooks.datastore_elasticsearch",
        "instrument_elasticsearch_client",
    )
    _process_module_definition(
        "elasticsearch.client.cat",
        "newrelic.hooks.datastore_elasticsearch",
        "instrument_elasticsearch_client_cat",
    )
    _process_module_definition(
        "elasticsearch.client.cluster",
        "newrelic.hooks.datastore_elasticsearch",
        "instrument_elasticsearch_client_cluster",
    )
    _process_module_definition(
        "elasticsearch.client.indices",
        "newrelic.hooks.datastore_elasticsearch",
        "instrument_elasticsearch_client_indices",
    )
    _process_module_definition(
        "elasticsearch.client.nodes",
        "newrelic.hooks.datastore_elasticsearch",
        "instrument_elasticsearch_client_nodes",
    )
    _process_module_definition(
        "elasticsearch.client.snapshot",
        "newrelic.hooks.datastore_elasticsearch",
        "instrument_elasticsearch_client_snapshot",
    )
    _process_module_definition(
        "elasticsearch.client.tasks",
        "newrelic.hooks.datastore_elasticsearch",
        "instrument_elasticsearch_client_tasks",
    )
    _process_module_definition(
        "elasticsearch.client.ingest",
        "newrelic.hooks.datastore_elasticsearch",
        "instrument_elasticsearch_client_ingest",
    )
    _process_module_definition(
        "elasticsearch.connection.base",
        "newrelic.hooks.datastore_elasticsearch",
        "instrument_elasticsearch_connection_base",
    )
    _process_module_definition(
        "elasticsearch.transport",
        "newrelic.hooks.datastore_elasticsearch",
        "instrument_elasticsearch_transport",
    )

    _process_module_definition("pika.adapters", "newrelic.hooks.messagebroker_pika", "instrument_pika_adapters")
    _process_module_definition("pika.channel", "newrelic.hooks.messagebroker_pika", "instrument_pika_channel")
    _process_module_definition("pika.spec", "newrelic.hooks.messagebroker_pika", "instrument_pika_spec")

    _process_module_definition(
        "pyelasticsearch.client",
        "newrelic.hooks.datastore_pyelasticsearch",
        "instrument_pyelasticsearch_client",
    )

    _process_module_definition(
        "pymongo.connection",
        "newrelic.hooks.datastore_pymongo",
        "instrument_pymongo_connection",
    )
    _process_module_definition(
        "pymongo.mongo_client",
        "newrelic.hooks.datastore_pymongo",
        "instrument_pymongo_mongo_client",
    )
    _process_module_definition(
        "pymongo.collection",
        "newrelic.hooks.datastore_pymongo",
        "instrument_pymongo_collection",
    )

    _process_module_definition(
        "redis.connection",
        "newrelic.hooks.datastore_redis",
        "instrument_redis_connection",
    )
    _process_module_definition("redis.client", "newrelic.hooks.datastore_redis", "instrument_redis_client")

    _process_module_definition(
        "redis.commands.core", "newrelic.hooks.datastore_redis", "instrument_redis_commands_core"
    )

    _process_module_definition(
        "redis.commands.sentinel", "newrelic.hooks.datastore_redis", "instrument_redis_commands_sentinel"
    )

    _process_module_definition(
        "redis.commands.json.commands", "newrelic.hooks.datastore_redis", "instrument_redis_commands_json_commands"
    )

    _process_module_definition(
        "redis.commands.search.commands", "newrelic.hooks.datastore_redis", "instrument_redis_commands_search_commands"
    )

    _process_module_definition(
        "redis.commands.timeseries.commands",
        "newrelic.hooks.datastore_redis",
        "instrument_redis_commands_timeseries_commands",
    )

    _process_module_definition(
        "redis.commands.bf.commands", "newrelic.hooks.datastore_redis", "instrument_redis_commands_bf_commands"
    )

    _process_module_definition(
        "redis.commands.graph.commands", "newrelic.hooks.datastore_redis", "instrument_redis_commands_graph_commands"
    )

    _process_module_definition("motor", "newrelic.hooks.datastore_motor", "patch_motor")

    _process_module_definition(
        "piston.resource",
        "newrelic.hooks.component_piston",
        "instrument_piston_resource",
    )
    _process_module_definition("piston.doc", "newrelic.hooks.component_piston", "instrument_piston_doc")

    _process_module_definition(
        "tastypie.resources",
        "newrelic.hooks.component_tastypie",
        "instrument_tastypie_resources",
    )
    _process_module_definition("tastypie.api", "newrelic.hooks.component_tastypie", "instrument_tastypie_api")

    _process_module_definition(
        "sklearn.tree._classes",
        "newrelic.hooks.mlmodel_sklearn",
        "instrument_sklearn_tree_models",
    )
    # In scikit-learn < 0.21 the model classes are in tree.py instead of _classes.py.
    _process_module_definition(
        "sklearn.tree.tree",
        "newrelic.hooks.mlmodel_sklearn",
        "instrument_sklearn_tree_models",
    )
    _process_module_definition(
        "sklearn.metrics",
        "newrelic.hooks.mlmodel_sklearn",
        "instrument_sklearn_metrics",
    )

    _process_module_definition(
        "sklearn.ensemble._bagging",
        "newrelic.hooks.mlmodel_sklearn",
        "instrument_sklearn_ensemble_bagging_models",
    )

    _process_module_definition(
        "sklearn.ensemble.bagging",
        "newrelic.hooks.mlmodel_sklearn",
        "instrument_sklearn_ensemble_bagging_models",
    )

    _process_module_definition(
        "sklearn.ensemble._forest",
        "newrelic.hooks.mlmodel_sklearn",
        "instrument_sklearn_ensemble_forest_models",
    )

    _process_module_definition(
        "sklearn.ensemble.forest",
        "newrelic.hooks.mlmodel_sklearn",
        "instrument_sklearn_ensemble_forest_models",
    )

    _process_module_definition(
        "sklearn.ensemble._iforest",
        "newrelic.hooks.mlmodel_sklearn",
        "instrument_sklearn_ensemble_iforest_models",
    )

    _process_module_definition(
        "sklearn.ensemble.iforest",
        "newrelic.hooks.mlmodel_sklearn",
        "instrument_sklearn_ensemble_iforest_models",
    )

    _process_module_definition(
        "sklearn.ensemble._weight_boosting",
        "newrelic.hooks.mlmodel_sklearn",
        "instrument_sklearn_ensemble_weight_boosting_models",
    )

    _process_module_definition(
        "sklearn.ensemble.weight_boosting",
        "newrelic.hooks.mlmodel_sklearn",
        "instrument_sklearn_ensemble_weight_boosting_models",
    )

    _process_module_definition(
        "sklearn.ensemble._gb",
        "newrelic.hooks.mlmodel_sklearn",
        "instrument_sklearn_ensemble_gradient_boosting_models",
    )

    _process_module_definition(
        "sklearn.ensemble.gradient_boosting",
        "newrelic.hooks.mlmodel_sklearn",
        "instrument_sklearn_ensemble_gradient_boosting_models",
    )

    _process_module_definition(
        "sklearn.ensemble._voting",
        "newrelic.hooks.mlmodel_sklearn",
        "instrument_sklearn_ensemble_voting_models",
    )

    _process_module_definition(
        "sklearn.ensemble.voting_classifier",
        "newrelic.hooks.mlmodel_sklearn",
        "instrument_sklearn_ensemble_voting_models",
    )

    _process_module_definition(
        "sklearn.ensemble._stacking",
        "newrelic.hooks.mlmodel_sklearn",
        "instrument_sklearn_ensemble_stacking_models",
    )

    _process_module_definition(
        "sklearn.ensemble._hist_gradient_boosting.gradient_boosting",
        "newrelic.hooks.mlmodel_sklearn",
        "instrument_sklearn_ensemble_hist_models",
    )

    _process_module_definition(
<<<<<<< HEAD
        "sklearn.feature_selection._rfe",
        "newrelic.hooks.mlmodel_sklearn",
        "instrument_sklearn_feature_selection_rfe_models",
    )

    _process_module_definition(
        "sklearn.feature_selection.rfe",
        "newrelic.hooks.mlmodel_sklearn",
        "instrument_sklearn_feature_selection_rfe_models",
    )

    _process_module_definition(
        "sklearn.feature_selection._variance_threshold",
        "newrelic.hooks.mlmodel_sklearn",
        "instrument_sklearn_feature_selection_models",
    )

    _process_module_definition(
        "sklearn.feature_selection.variance_threshold",
        "newrelic.hooks.mlmodel_sklearn",
        "instrument_sklearn_feature_selection_models",
    )

    _process_module_definition(
        "sklearn.feature_selection._from_model",
        "newrelic.hooks.mlmodel_sklearn",
        "instrument_sklearn_feature_selection_models",
    )

    _process_module_definition(
        "sklearn.feature_selection.from_model",
        "newrelic.hooks.mlmodel_sklearn",
        "instrument_sklearn_feature_selection_models",
    )

    _process_module_definition(
        "sklearn.feature_selection._sequential",
        "newrelic.hooks.mlmodel_sklearn",
        "instrument_sklearn_feature_selection_models",
=======
        "sklearn.calibration",
        "newrelic.hooks.mlmodel_sklearn",
        "instrument_sklearn_calibration_models",
    )

    _process_module_definition(
        "sklearn.cluster._affinity_propagation",
        "newrelic.hooks.mlmodel_sklearn",
        "instrument_sklearn_cluster_models",
    )

    _process_module_definition(
        "sklearn.cluster.affinity_propagation_",
        "newrelic.hooks.mlmodel_sklearn",
        "instrument_sklearn_cluster_models",
    )

    _process_module_definition(
        "sklearn.cluster._agglomerative",
        "newrelic.hooks.mlmodel_sklearn",
        "instrument_sklearn_cluster_agglomerative_models",
    )

    _process_module_definition(
        "sklearn.cluster.hierarchical",
        "newrelic.hooks.mlmodel_sklearn",
        "instrument_sklearn_cluster_agglomerative_models",
    )

    _process_module_definition(
        "sklearn.cluster._birch",
        "newrelic.hooks.mlmodel_sklearn",
        "instrument_sklearn_cluster_models",
    )

    _process_module_definition(
        "sklearn.cluster.birch",
        "newrelic.hooks.mlmodel_sklearn",
        "instrument_sklearn_cluster_models",
    )

    _process_module_definition(
        "sklearn.cluster._bisect_k_means",
        "newrelic.hooks.mlmodel_sklearn",
        "instrument_sklearn_cluster_kmeans_models",
    )

    _process_module_definition(
        "sklearn.cluster._dbscan",
        "newrelic.hooks.mlmodel_sklearn",
        "instrument_sklearn_cluster_models",
    )

    _process_module_definition(
        "sklearn.cluster.dbscan_",
        "newrelic.hooks.mlmodel_sklearn",
        "instrument_sklearn_cluster_models",
    )

    _process_module_definition(
        "sklearn.cluster._feature_agglomeration",
        "newrelic.hooks.mlmodel_sklearn",
        "instrument_sklearn_cluster_models",
    )

    _process_module_definition(
        "sklearn.cluster._kmeans",
        "newrelic.hooks.mlmodel_sklearn",
        "instrument_sklearn_cluster_kmeans_models",
    )

    _process_module_definition(
        "sklearn.cluster.k_means_",
        "newrelic.hooks.mlmodel_sklearn",
        "instrument_sklearn_cluster_kmeans_models",
    )

    _process_module_definition(
        "sklearn.cluster._mean_shift",
        "newrelic.hooks.mlmodel_sklearn",
        "instrument_sklearn_cluster_models",
    )

    _process_module_definition(
        "sklearn.cluster.mean_shift_",
        "newrelic.hooks.mlmodel_sklearn",
        "instrument_sklearn_cluster_models",
    )

    _process_module_definition(
        "sklearn.cluster._optics",
        "newrelic.hooks.mlmodel_sklearn",
        "instrument_sklearn_cluster_models",
    )

    _process_module_definition(
        "sklearn.cluster._spectral",
        "newrelic.hooks.mlmodel_sklearn",
        "instrument_sklearn_cluster_clustering_models",
    )

    _process_module_definition(
        "sklearn.cluster.spectral",
        "newrelic.hooks.mlmodel_sklearn",
        "instrument_sklearn_cluster_clustering_models",
    )

    _process_module_definition(
        "sklearn.cluster._bicluster",
        "newrelic.hooks.mlmodel_sklearn",
        "instrument_sklearn_cluster_clustering_models",
    )

    _process_module_definition(
        "sklearn.cluster.bicluster",
        "newrelic.hooks.mlmodel_sklearn",
        "instrument_sklearn_cluster_clustering_models",
>>>>>>> e3f43f2d
    )

    _process_module_definition(
        "rest_framework.views",
        "newrelic.hooks.component_djangorestframework",
        "instrument_rest_framework_views",
    )
    _process_module_definition(
        "rest_framework.decorators",
        "newrelic.hooks.component_djangorestframework",
        "instrument_rest_framework_decorators",
    )

    _process_module_definition(
        "celery.task.base",
        "newrelic.hooks.application_celery",
        "instrument_celery_app_task",
    )
    _process_module_definition(
        "celery.app.task",
        "newrelic.hooks.application_celery",
        "instrument_celery_app_task",
    )
    _process_module_definition("celery.worker", "newrelic.hooks.application_celery", "instrument_celery_worker")
    _process_module_definition(
        "celery.concurrency.processes",
        "newrelic.hooks.application_celery",
        "instrument_celery_worker",
    )
    _process_module_definition(
        "celery.concurrency.prefork",
        "newrelic.hooks.application_celery",
        "instrument_celery_worker",
    )
    # _process_module_definition('celery.loaders.base',
    #        'newrelic.hooks.application_celery',
    #        'instrument_celery_loaders_base')
    _process_module_definition(
        "celery.execute.trace",
        "newrelic.hooks.application_celery",
        "instrument_celery_execute_trace",
    )
    _process_module_definition(
        "celery.task.trace",
        "newrelic.hooks.application_celery",
        "instrument_celery_execute_trace",
    )
    _process_module_definition(
        "celery.app.trace",
        "newrelic.hooks.application_celery",
        "instrument_celery_execute_trace",
    )
    _process_module_definition("billiard.pool", "newrelic.hooks.application_celery", "instrument_billiard_pool")

    _process_module_definition("flup.server.cgi", "newrelic.hooks.adapter_flup", "instrument_flup_server_cgi")
    _process_module_definition(
        "flup.server.ajp_base",
        "newrelic.hooks.adapter_flup",
        "instrument_flup_server_ajp_base",
    )
    _process_module_definition(
        "flup.server.fcgi_base",
        "newrelic.hooks.adapter_flup",
        "instrument_flup_server_fcgi_base",
    )
    _process_module_definition(
        "flup.server.scgi_base",
        "newrelic.hooks.adapter_flup",
        "instrument_flup_server_scgi_base",
    )

    _process_module_definition("pywapi", "newrelic.hooks.external_pywapi", "instrument_pywapi")

    _process_module_definition(
        "meinheld.server",
        "newrelic.hooks.adapter_meinheld",
        "instrument_meinheld_server",
    )

    _process_module_definition(
        "waitress.server",
        "newrelic.hooks.adapter_waitress",
        "instrument_waitress_server",
    )

    _process_module_definition("gevent.wsgi", "newrelic.hooks.adapter_gevent", "instrument_gevent_wsgi")
    _process_module_definition("gevent.pywsgi", "newrelic.hooks.adapter_gevent", "instrument_gevent_pywsgi")

    _process_module_definition(
        "wsgiref.simple_server",
        "newrelic.hooks.adapter_wsgiref",
        "instrument_wsgiref_simple_server",
    )

    _process_module_definition(
        "cherrypy.wsgiserver",
        "newrelic.hooks.adapter_cherrypy",
        "instrument_cherrypy_wsgiserver",
    )

    _process_module_definition(
        "cheroot.wsgi",
        "newrelic.hooks.adapter_cheroot",
        "instrument_cheroot_wsgiserver",
    )

    _process_module_definition(
        "pyramid.router",
        "newrelic.hooks.framework_pyramid",
        "instrument_pyramid_router",
    )
    _process_module_definition(
        "pyramid.config",
        "newrelic.hooks.framework_pyramid",
        "instrument_pyramid_config_views",
    )
    _process_module_definition(
        "pyramid.config.views",
        "newrelic.hooks.framework_pyramid",
        "instrument_pyramid_config_views",
    )
    _process_module_definition(
        "pyramid.config.tweens",
        "newrelic.hooks.framework_pyramid",
        "instrument_pyramid_config_tweens",
    )

    _process_module_definition(
        "cornice.service",
        "newrelic.hooks.component_cornice",
        "instrument_cornice_service",
    )

    # _process_module_definition('twisted.web.server',
    #        'newrelic.hooks.framework_twisted',
    #        'instrument_twisted_web_server')
    # _process_module_definition('twisted.web.http',
    #        'newrelic.hooks.framework_twisted',
    #        'instrument_twisted_web_http')
    # _process_module_definition('twisted.web.resource',
    #        'newrelic.hooks.framework_twisted',
    #        'instrument_twisted_web_resource')
    # _process_module_definition('twisted.internet.defer',
    #        'newrelic.hooks.framework_twisted',
    #        'instrument_twisted_internet_defer')

    _process_module_definition("gevent.monkey", "newrelic.hooks.coroutines_gevent", "instrument_gevent_monkey")

    _process_module_definition(
        "weberror.errormiddleware",
        "newrelic.hooks.middleware_weberror",
        "instrument_weberror_errormiddleware",
    )
    _process_module_definition(
        "weberror.reporter",
        "newrelic.hooks.middleware_weberror",
        "instrument_weberror_reporter",
    )

    _process_module_definition("thrift.transport.TSocket", "newrelic.hooks.external_thrift")

    _process_module_definition(
        "gearman.client",
        "newrelic.hooks.application_gearman",
        "instrument_gearman_client",
    )
    _process_module_definition(
        "gearman.connection_manager",
        "newrelic.hooks.application_gearman",
        "instrument_gearman_connection_manager",
    )
    _process_module_definition(
        "gearman.worker",
        "newrelic.hooks.application_gearman",
        "instrument_gearman_worker",
    )

    _process_module_definition(
        "botocore.endpoint",
        "newrelic.hooks.external_botocore",
        "instrument_botocore_endpoint",
    )
    _process_module_definition(
        "botocore.client",
        "newrelic.hooks.external_botocore",
        "instrument_botocore_client",
    )

    _process_module_definition(
        "tornado.httpserver",
        "newrelic.hooks.framework_tornado",
        "instrument_tornado_httpserver",
    )
    _process_module_definition(
        "tornado.httputil",
        "newrelic.hooks.framework_tornado",
        "instrument_tornado_httputil",
    )
    _process_module_definition(
        "tornado.httpclient",
        "newrelic.hooks.framework_tornado",
        "instrument_tornado_httpclient",
    )
    _process_module_definition(
        "tornado.routing",
        "newrelic.hooks.framework_tornado",
        "instrument_tornado_routing",
    )
    _process_module_definition("tornado.web", "newrelic.hooks.framework_tornado", "instrument_tornado_web")


def _process_module_entry_points():
    try:
        import pkg_resources
    except ImportError:
        return

    group = "newrelic.hooks"

    for entrypoint in pkg_resources.iter_entry_points(group=group):
        target = entrypoint.name

        if target in _module_import_hook_registry:
            continue

        module = entrypoint.module_name

        if entrypoint.attrs:
            function = ".".join(entrypoint.attrs)
        else:
            function = "instrument"

        _process_module_definition(target, module, function)


_instrumentation_done = False


def _setup_instrumentation():

    global _instrumentation_done

    if _instrumentation_done:
        return

    _instrumentation_done = True

    _process_module_configuration()
    _process_module_entry_points()
    _process_trace_cache_import_hooks()
    _process_module_builtin_defaults()

    _process_wsgi_application_configuration()
    _process_background_task_configuration()

    _process_database_trace_configuration()
    _process_external_trace_configuration()
    _process_function_trace_configuration()
    _process_generator_trace_configuration()
    _process_profile_trace_configuration()
    _process_memcache_trace_configuration()

    _process_transaction_name_configuration()

    _process_error_trace_configuration()

    _process_data_source_configuration()

    _process_function_profile_configuration()


def _setup_extensions():
    try:
        import pkg_resources
    except ImportError:
        return

    group = "newrelic.extension"

    for entrypoint in pkg_resources.iter_entry_points(group=group):
        __import__(entrypoint.module_name)
        module = sys.modules[entrypoint.module_name]
        module.initialize()


_console = None


def _startup_agent_console():
    global _console

    if _console:
        return

    _console = newrelic.console.ConnectionManager(_settings.console.listener_socket)


def _setup_agent_console():
    if _settings.console.listener_socket:
        newrelic.core.agent.Agent.run_on_startup(_startup_agent_console)


def initialize(
    config_file=None,
    environment=None,
    ignore_errors=None,
    log_file=None,
    log_level=None,
):
    if config_file is None:
        config_file = os.environ.get("NEW_RELIC_CONFIG_FILE", None)

    if environment is None:
        environment = os.environ.get("NEW_RELIC_ENVIRONMENT", None)

    if ignore_errors is None:
        ignore_errors = newrelic.core.config._environ_as_bool("NEW_RELIC_IGNORE_STARTUP_ERRORS", True)

    _load_configuration(config_file, environment, ignore_errors, log_file, log_level)

    if _settings.monitor_mode or _settings.developer_mode:
        _settings.enabled = True
        _setup_instrumentation()
        _setup_data_source()
        _setup_extensions()
        _setup_agent_console()
    else:
        _settings.enabled = False


def filter_app_factory(app, global_conf, config_file, environment=None):
    initialize(config_file, environment)
    return newrelic.api.wsgi_application.WSGIApplicationWrapper(app)<|MERGE_RESOLUTION|>--- conflicted
+++ resolved
@@ -2903,7 +2903,6 @@
     )
 
     _process_module_definition(
-<<<<<<< HEAD
         "sklearn.feature_selection._rfe",
         "newrelic.hooks.mlmodel_sklearn",
         "instrument_sklearn_feature_selection_rfe_models",
@@ -2943,7 +2942,9 @@
         "sklearn.feature_selection._sequential",
         "newrelic.hooks.mlmodel_sklearn",
         "instrument_sklearn_feature_selection_models",
-=======
+    )
+
+    _process_module_definition(
         "sklearn.calibration",
         "newrelic.hooks.mlmodel_sklearn",
         "instrument_sklearn_calibration_models",
@@ -3061,7 +3062,6 @@
         "sklearn.cluster.bicluster",
         "newrelic.hooks.mlmodel_sklearn",
         "instrument_sklearn_cluster_clustering_models",
->>>>>>> e3f43f2d
     )
 
     _process_module_definition(
