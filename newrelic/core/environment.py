# Copyright 2010 New Relic, Inc.
#
# Licensed under the Apache License, Version 2.0 (the "License");
# you may not use this file except in compliance with the License.
# You may obtain a copy of the License at
#
#      http://www.apache.org/licenses/LICENSE-2.0
#
# Unless required by applicable law or agreed to in writing, software
# distributed under the License is distributed on an "AS IS" BASIS,
# WITHOUT WARRANTIES OR CONDITIONS OF ANY KIND, either express or implied.
# See the License for the specific language governing permissions and
# limitations under the License.

"""This module provides functions to collect information about the operating
system, Python and hosting environment.

"""

import logging
import os
import platform
import sys

import newrelic
from newrelic.common.package_version_utils import get_package_version
from newrelic.common.system_info import (
    logical_processor_count,
    physical_processor_count,
    total_physical_memory,
)
from newrelic.core.config import global_settings
from newrelic.packages.isort import stdlibs as isort_stdlibs

try:
    import newrelic.core._thread_utilization
except ImportError:
    pass

_logger = logging.getLogger(__name__)


def environment_settings():
    """Returns an array of arrays of environment settings"""
    env = []

    # Agent information.

    env.append(("Agent Version", ".".join(map(str, newrelic.version_info))))

    # System information.

    env.append(("Arch", platform.machine()))
    env.append(("OS", platform.system()))
    env.append(("OS version", platform.release()))

    env.append(("Total Physical Memory (MB)", total_physical_memory()))
    env.append(("Logical Processors", logical_processor_count()))

    physical_processor_packages, physical_cores = physical_processor_count()

    # Report this attribute only if it has a valid value.

    if physical_processor_packages:
        env.append(("Physical Processor Packages", physical_processor_packages))

    # Report this attribute only if it has a valid value.

    if physical_cores:
        env.append(("Physical Cores", physical_cores))

    # Python information.

    env.append(("Python Program Name", sys.argv[0]))

    env.append(("Python Executable", sys.executable))

    env.append(("Python Home", os.environ.get("PYTHONHOME", "")))
    env.append(("Python Path", os.environ.get("PYTHONPATH", "")))

    env.append(("Python Prefix", sys.prefix))
    env.append(("Python Exec Prefix", sys.exec_prefix))

    env.append(("Python Runtime", ".".join(platform.python_version_tuple())))

    env.append(("Python Implementation", platform.python_implementation()))
    env.append(("Python Version", sys.version))

    env.append(("Python Platform", sys.platform))

    env.append(("Python Max Unicode", sys.maxunicode))

    # Extensions information.

    extensions = []

    if "newrelic.core._thread_utilization" in sys.modules:
        extensions.append("newrelic.core._thread_utilization")

    env.append(("Compiled Extensions", ", ".join(extensions)))

    # Dispatcher information.

    dispatcher = []

    # Find the first dispatcher module that's been loaded and report that as the dispatcher.
    # If possible, also report the dispatcher's version and any other environment information.
    if not dispatcher and "mod_wsgi" in sys.modules:
        mod_wsgi = sys.modules["mod_wsgi"]
        if hasattr(mod_wsgi, "process_group"):
            if mod_wsgi.process_group == "":
                dispatcher.append(("Dispatcher", "Apache/mod_wsgi (embedded)"))
            else:
                dispatcher.append(("Dispatcher", "Apache/mod_wsgi (daemon)"))
            env.append(("Apache/mod_wsgi Process Group", mod_wsgi.process_group))
        else:
            dispatcher.append(("Dispatcher", "Apache/mod_wsgi"))
        if hasattr(mod_wsgi, "version"):
            dispatcher.append(("Dispatcher Version", str(mod_wsgi.version)))
        if hasattr(mod_wsgi, "application_group"):
            env.append(("Apache/mod_wsgi Application Group", mod_wsgi.application_group))

    if not dispatcher and "uwsgi" in sys.modules:
        dispatcher.append(("Dispatcher", "uWSGI"))
        uwsgi = sys.modules["uwsgi"]
        if hasattr(uwsgi, "version"):
            dispatcher.append(("Dispatcher Version", uwsgi.version))

    if not dispatcher and "flup.server.fcgi" in sys.modules:
        dispatcher.append(("Dispatcher", "flup/fastcgi (threaded)"))

    if not dispatcher and "flup.server.fcgi_fork" in sys.modules:
        dispatcher.append(("Dispatcher", "flup/fastcgi (prefork)"))

    if not dispatcher and "flup.server.scgi" in sys.modules:
        dispatcher.append(("Dispatcher", "flup/scgi (threaded)"))

    if not dispatcher and "flup.server.scgi_fork" in sys.modules:
        dispatcher.append(("Dispatcher", "flup/scgi (prefork)"))

    if not dispatcher and "flup.server.ajp" in sys.modules:
        dispatcher.append(("Dispatcher", "flup/ajp (threaded)"))

    if not dispatcher and "flup.server.ajp_fork" in sys.modules:
        dispatcher.append(("Dispatcher", "flup/ajp (forking)"))

    if not dispatcher and "flup.server.cgi" in sys.modules:
        dispatcher.append(("Dispatcher", "flup/cgi"))

    if not dispatcher and "gunicorn" in sys.modules:
        if "gunicorn.workers.ggevent" in sys.modules:
            dispatcher.append(("Dispatcher", "gunicorn (gevent)"))
        elif "gunicorn.workers.geventlet" in sys.modules:
            dispatcher.append(("Dispatcher", "gunicorn (eventlet)"))
        elif "uvicorn.workers" in sys.modules or "uvicorn_worker" in sys.modules:
            dispatcher.append(("Dispatcher", "gunicorn (uvicorn)"))
            uvicorn = sys.modules.get("uvicorn")
            if hasattr(uvicorn, "__version__"):
                dispatcher.append(("Worker Version", uvicorn.__version__))
        else:
            dispatcher.append(("Dispatcher", "gunicorn"))

        gunicorn = sys.modules["gunicorn"]
        if hasattr(gunicorn, "__version__"):
            dispatcher.append(("Dispatcher Version", gunicorn.__version__))

    if not dispatcher and "uvicorn" in sys.modules:
        dispatcher.append(("Dispatcher", "uvicorn"))
        uvicorn = sys.modules["uvicorn"]

        if hasattr(uvicorn, "__version__"):
            dispatcher.append(("Dispatcher Version", uvicorn.__version__))

    if not dispatcher and "hypercorn" in sys.modules:
        dispatcher.append(("Dispatcher", "hypercorn"))
        hypercorn = sys.modules["hypercorn"]

        if hasattr(hypercorn, "__version__"):
            dispatcher.append(("Dispatcher Version", hypercorn.__version__))
        else:
            try:
                dispatcher.append(("Dispatcher Version", get_package_version("hypercorn")))
            except Exception:
                pass

    if not dispatcher and "daphne" in sys.modules:
        dispatcher.append(("Dispatcher", "daphne"))
        daphne = sys.modules["daphne"]

        if hasattr(daphne, "__version__"):
            dispatcher.append(("Dispatcher Version", daphne.__version__))

    if not dispatcher and "tornado" in sys.modules:
        dispatcher.append(("Dispatcher", "tornado"))
        tornado = sys.modules["tornado"]
        if hasattr(tornado, "version_info"):
            dispatcher.append(("Dispatcher Version", str(tornado.version_info)))

    env.extend(dispatcher)

    return env


def plugins():
    # Module information.
    stdlib_builtin_module_names = _get_stdlib_builtin_module_names()

    settings = global_settings()
    if settings and settings.package_reporting.enabled:
        # Using any iterable to create a snapshot of sys.modules can occassionally
        # fail in a rare case when modules are imported in parallel by different
        # threads.
        #
        # TL;DR: Do NOT use an iterable on the original sys.modules to generate the
        # list
        for name, module in sys.modules.copy().items():
            # Exclude lib.sub_paths as independent modules except for newrelic.hooks.
            nr_hook = name.startswith("newrelic.hooks.")
            if "." in name and not nr_hook or name.startswith("_"):
                continue

            # If the module isn't actually loaded (such as failed relative imports
            # in Python 2.7), the module will be None and should not be reported.
            try:
                if not module:
                    continue
            except Exception:
                # if the application uses generalimport to manage optional depedencies,
                # it's possible that generalimport.MissingOptionalDependency is raised.
                # In this case, we should not report the module as it is not actually loaded and
                # is not a runtime dependency of the application.
                #
                continue

            # Exclude standard library/built-in modules.
            if name in stdlib_builtin_module_names:
                continue

            # Don't attempt to look up version information for our hooks
            version = None
            if not nr_hook:
                try:
                    version = get_package_version(name)
                except Exception:
                    pass

            # If it has no version it's likely not a real package so don't report it unless
            # it's a new relic hook.
            if nr_hook or version:
<<<<<<< HEAD
                yield [name, version, {}] if version else [name, " ", {}]
=======
                plugins.append(f"{name} ({version})")

    env.append(("Plugin List", plugins))

    return env
>>>>>>> 01bff2b7


def _get_stdlib_builtin_module_names():
    builtins = set(sys.builtin_module_names)
    # Since sys.stdlib_module_names is not available in versions of python below 3.10,
    # use isort's hardcoded stdlibs instead.
    python_version = sys.version_info[0:2]
    if python_version < (3,):
        stdlibs = isort_stdlibs.py27.stdlib
    elif (3, 7) <= python_version < (3, 8):
        stdlibs = isort_stdlibs.py37.stdlib
    elif python_version < (3, 9):
        stdlibs = isort_stdlibs.py38.stdlib
    elif python_version < (3, 10):
        stdlibs = isort_stdlibs.py39.stdlib
    elif python_version >= (3, 10):
        stdlibs = sys.stdlib_module_names
    else:
        _logger.warn("Unsupported Python version. Unable to determine stdlibs.")
        return builtins
    return builtins | stdlibs<|MERGE_RESOLUTION|>--- conflicted
+++ resolved
@@ -247,15 +247,7 @@
             # If it has no version it's likely not a real package so don't report it unless
             # it's a new relic hook.
             if nr_hook or version:
-<<<<<<< HEAD
                 yield [name, version, {}] if version else [name, " ", {}]
-=======
-                plugins.append(f"{name} ({version})")
-
-    env.append(("Plugin List", plugins))
-
-    return env
->>>>>>> 01bff2b7
 
 
 def _get_stdlib_builtin_module_names():
