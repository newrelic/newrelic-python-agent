# Copyright 2010 New Relic, Inc.
#
# Licensed under the Apache License, Version 2.0 (the "License");
# you may not use this file except in compliance with the License.
# You may obtain a copy of the License at
#
#      http://www.apache.org/licenses/LICENSE-2.0
#
# Unless required by applicable law or agreed to in writing, software
# distributed under the License is distributed on an "AS IS" BASIS,
# WITHOUT WARRANTIES OR CONDITIONS OF ANY KIND, either express or implied.
# See the License for the specific language governing permissions and
# limitations under the License.

"""This module implements functions for creating stack traces in format
required when sending errors and point of call for slow database queries
etc.

"""

import itertools
import sys

from newrelic.core.config import global_settings

_global_settings = global_settings()


def _format_stack_trace(frames):
    result = ["Traceback (most recent call last):"]
    result.extend([f'File "{f["source"]}", line {f["line"]}, in {f["name"]}' for f in frames])
    return result


def _extract_stack(frame, skip, limit):
    if frame is None:
        return []

    # For calculating the stack trace we have the bottom most frame we
    # are interested in. We need to work upwards to get the full stack.
    # We append to a list and reverse at the end to get things in the
    # order we want as it is more efficient.

    n = 0
    frame_list = []

    while frame is not None and skip > 0:
        frame = frame.f_back
        skip -= 1

<<<<<<< HEAD
    while f is not None and n < limit:
        l.append({"source": f.f_code.co_filename, "line": f.f_lineno, "name": f.f_code.co_name})
=======
    while frame is not None and n < limit:
        frame_list.append({"source": frame.f_code.co_filename, "line": frame.f_lineno, "name": frame.f_code.co_name})
>>>>>>> d6a1b5d6

        frame = frame.f_back
        n += 1

    frame_list.reverse()

    return frame_list


def current_stack(skip=0, limit=None):
    if limit is None:
        limit = _global_settings.max_stack_trace_lines

    try:
        raise ZeroDivisionError
    except ZeroDivisionError:
        frame = sys.exc_info()[2].tb_frame.f_back

    return _format_stack_trace(_extract_stack(frame, skip, limit))


def _extract_tb(tb, limit):
    if tb is None:
        return []

    # The first traceback object is actually connected to the top most
    # frame where the exception was caught. As the limit needs to apply
    # to the bottom most, we need to traverse the complete list of
    # traceback objects and calculate as we go what would be the top
    # traceback object. Only once we have done that can we then work
    # out what frames to return.

    n = 0
    top = tb

    while tb is not None:
        if n >= limit:
            top = top.tb_next

        tb = tb.tb_next
        n += 1

    n = 0
    frame_list = []

    # We have now the top traceback object for the limit of what we are
    # to return. The bottom most will be that where the error occurred.

    tb = top

    while tb is not None and n < limit:
<<<<<<< HEAD
        f = tb.tb_frame
        l.append({"source": f.f_code.co_filename, "line": tb.tb_lineno, "name": f.f_code.co_name})
=======
        frame = tb.tb_frame
        frame_list.append({"source": frame.f_code.co_filename, "line": tb.tb_lineno, "name": frame.f_code.co_name})
>>>>>>> d6a1b5d6

        tb = tb.tb_next
        n += 1

    return frame_list


def exception_stack(tb, limit=None):
    if tb is None:
        return []

    if limit is None:
        limit = _global_settings.max_stack_trace_lines

    # The traceback objects provide a chain for stack frames from the
    # top point of where the exception was caught, down to where the
    # exception was raised. This is not the complete stack, so we need
    # to prefix that with the stack trace for the point of the
    # try/except, which is derived from the frame one above that
    # associated with the top most traceback object.

    _tb_stack = _extract_tb(tb, limit)

    if len(_tb_stack) < limit:
        _current_stack = _extract_stack(tb.tb_frame.f_back, skip=0, limit=limit - len(_tb_stack))
    else:
        _current_stack = []

    return _format_stack_trace(itertools.chain(_current_stack, _tb_stack))<|MERGE_RESOLUTION|>--- conflicted
+++ resolved
@@ -48,13 +48,8 @@
         frame = frame.f_back
         skip -= 1
 
-<<<<<<< HEAD
-    while f is not None and n < limit:
-        l.append({"source": f.f_code.co_filename, "line": f.f_lineno, "name": f.f_code.co_name})
-=======
     while frame is not None and n < limit:
         frame_list.append({"source": frame.f_code.co_filename, "line": frame.f_lineno, "name": frame.f_code.co_name})
->>>>>>> d6a1b5d6
 
         frame = frame.f_back
         n += 1
@@ -106,13 +101,8 @@
     tb = top
 
     while tb is not None and n < limit:
-<<<<<<< HEAD
-        f = tb.tb_frame
-        l.append({"source": f.f_code.co_filename, "line": tb.tb_lineno, "name": f.f_code.co_name})
-=======
         frame = tb.tb_frame
         frame_list.append({"source": frame.f_code.co_filename, "line": tb.tb_lineno, "name": frame.f_code.co_name})
->>>>>>> d6a1b5d6
 
         tb = tb.tb_next
         n += 1
