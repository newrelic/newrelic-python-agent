# Copyright 2010 New Relic, Inc.
#
# Licensed under the Apache License, Version 2.0 (the "License");
# you may not use this file except in compliance with the License.
# You may obtain a copy of the License at
#
#      http://www.apache.org/licenses/LICENSE-2.0
#
# Unless required by applicable law or agreed to in writing, software
# distributed under the License is distributed on an "AS IS" BASIS,
# WITHOUT WARRANTIES OR CONDITIONS OF ANY KIND, either express or implied.
# See the License for the specific language governing permissions and
# limitations under the License.

"""The stats engine is what collects the accumulated transactions metrics,
details of errors and slow transactions. There is one instance of the stats
engine per application. This will be cleared upon each successful harvest of
data whereby it is sent to the core application.

"""

import base64
import copy
import logging
import operator
import random
import sys
import time
import warnings
import zlib
from heapq import heapify, heapreplace

import newrelic.packages.six as six
from newrelic.api.settings import STRIP_EXCEPTION_MESSAGE
from newrelic.api.time_trace import get_linking_metadata
from newrelic.common.encoding_utils import json_encode
from newrelic.common.object_names import parse_exc_info
from newrelic.common.streaming_utils import StreamBuffer
from newrelic.core.attribute import create_user_attributes, process_user_attribute, truncate, MAX_LOG_MESSAGE_LENGTH
from newrelic.core.attribute_filter import DST_ERROR_COLLECTOR
from newrelic.core.code_level_metrics import extract_code_from_traceback
from newrelic.core.config import is_expected_error, should_ignore_error
from newrelic.core.database_utils import explain_plan
from newrelic.core.error_collector import TracedError
from newrelic.core.metric import TimeMetric
from newrelic.core.stack_trace import exception_stack
from newrelic.core.log_event_node import LogEventNode

_logger = logging.getLogger(__name__)

EVENT_HARVEST_METHODS = {
    "analytic_event_data": (
        "reset_transaction_events",
        "reset_synthetics_events",
    ),
    "span_event_data": ("reset_span_events",),
    "custom_event_data": ("reset_custom_events",),
    "error_event_data": ("reset_error_events",),
    "log_event_data": ("reset_log_events",),
}


def c2t(count=0, total=0.0, min=0.0, max=0.0, sum_of_squares=0.0):
    return (count, total, total, min, max, sum_of_squares)


class ApdexStats(list):

    """Bucket for accumulating apdex metrics."""

    # Is based on a list of length 6 as all metrics are sent to the core
    # application as that and list as base class means it encodes direct
    # to JSON as we need it. In this case only the first 3 entries are
    # strictly used for the metric. The 4th and 5th entries are set to
    # be the apdex_t value in use at the time.

    def __init__(self, satisfying=0, tolerating=0, frustrating=0, apdex_t=0.0):
        super(ApdexStats, self).__init__([satisfying, tolerating, frustrating, apdex_t, apdex_t, 0])

    satisfying = property(operator.itemgetter(0))
    tolerating = property(operator.itemgetter(1))
    frustrating = property(operator.itemgetter(2))

    def merge_stats(self, other):
        """Merge data from another instance of this object."""

        self[0] += other[0]
        self[1] += other[1]
        self[2] += other[2]

        self[3] = (self[0] or self[1] or self[2]) and min(self[3], other[3]) or other[3]
        self[4] = max(self[4], other[3])

    def merge_apdex_metric(self, metric):
        """Merge data from an apdex metric object."""

        self[0] += metric.satisfying
        self[1] += metric.tolerating
        self[2] += metric.frustrating

        self[3] = (self[0] or self[1] or self[2]) and min(self[3], metric.apdex_t) or metric.apdex_t
        self[4] = max(self[4], metric.apdex_t)


class TimeStats(list):

    """Bucket for accumulating time and value metrics."""

    # Is based on a list of length 6 as all metrics are sent to the core
    # application as that and list as base class means it encodes direct
    # to JSON as we need it.

    def __init__(
        self,
        call_count=0,
        total_call_time=0.0,
        total_exclusive_call_time=0.0,
        min_call_time=0.0,
        max_call_time=0.0,
        sum_of_squares=0.0,
    ):
        if total_exclusive_call_time is None:
            total_exclusive_call_time = total_call_time
        super(TimeStats, self).__init__(
            [call_count, total_call_time, total_exclusive_call_time, min_call_time, max_call_time, sum_of_squares]
        )

    call_count = property(operator.itemgetter(0))
    total_call_time = property(operator.itemgetter(1))
    total_exclusive_call_time = property(operator.itemgetter(2))
    min_call_time = property(operator.itemgetter(3))
    max_call_time = property(operator.itemgetter(4))
    sum_of_squares = property(operator.itemgetter(5))

    def merge_stats(self, other):
        """Merge data from another instance of this object."""

        self[1] += other[1]
        self[2] += other[2]
        self[3] = self[0] and min(self[3], other[3]) or other[3]
        self[4] = max(self[4], other[4])
        self[5] += other[5]

        # Must update the call count last as update of the
        # minimum call time is dependent on initial value.

        self[0] += other[0]

    def merge_raw_time_metric(self, duration, exclusive=None):
        """Merge time value."""

        if exclusive is None:
            exclusive = duration

        self[1] += duration
        self[2] += exclusive
        self[3] = self[0] and min(self[3], duration) or duration
        self[4] = max(self[4], duration)
        self[5] += duration**2

        # Must update the call count last as update of the
        # minimum call time is dependent on initial value.

        self[0] += 1

    def merge_time_metric(self, metric):
        """Merge data from a time metric object."""

        self.merge_raw_time_metric(metric.duration, metric.exclusive)

    def merge_custom_metric(self, value):
        """Merge data value."""

        self.merge_raw_time_metric(value)


class CountStats(TimeStats):
    def merge_stats(self, other):
        self[0] += other[0]

    def merge_raw_time_metric(self, duration, exclusive=None):
        pass


class CustomMetrics(object):

    """Table for collection a set of value metrics."""

    def __init__(self):
        self.__stats_table = {}

    def __contains__(self, key):
        return key in self.__stats_table

    def record_custom_metric(self, name, value):
        """Record a single value metric, merging the data with any data
        from prior value metrics with the same name.

        """
        if isinstance(value, dict):
            if len(value) == 1 and "count" in value:
                new_stats = CountStats(call_count=value["count"])
            else:
                new_stats = TimeStats(*c2t(**value))
        else:
            new_stats = TimeStats(1, value, value, value, value, value**2)

        stats = self.__stats_table.get(name)
        if stats is None:
            self.__stats_table[name] = new_stats
        else:
            stats.merge_stats(new_stats)

    def metrics(self):
        """Returns an iterator over the set of value metrics. The items
        returned are a tuple consisting of the metric name and accumulated
        stats for the metric.

        """

        return six.iteritems(self.__stats_table)

    def reset_metric_stats(self):
        """Resets the accumulated statistics back to initial state for
        metric data.

        """
        self.__stats_table = {}


class SlowSqlStats(list):
    def __init__(self):
        super(SlowSqlStats, self).__init__([0, 0, 0, 0, None])

    call_count = property(operator.itemgetter(0))
    total_call_time = property(operator.itemgetter(1))
    min_call_time = property(operator.itemgetter(2))
    max_call_time = property(operator.itemgetter(3))
    slow_sql_node = property(operator.itemgetter(4))

    def merge_stats(self, other):
        """Merge data from another instance of this object."""

        self[1] += other[1]
        self[2] = self[0] and min(self[2], other[2]) or other[2]
        self[3] = max(self[3], other[3])

        if self[3] == other[3]:
            self[4] = other[4]

        # Must update the call count last as update of the
        # minimum call time is dependent on initial value.

        self[0] += other[0]

    def merge_slow_sql_node(self, node):
        """Merge data from a slow sql node object."""

        duration = node.duration

        self[1] += duration
        self[2] = self[0] and min(self[2], duration) or duration
        self[3] = max(self[3], duration)

        if self[3] == duration:
            self[4] = node

        # Must update the call count last as update of the
        # minimum call time is dependent on initial value.

        self[0] += 1


class SampledDataSet(object):
    def __init__(self, capacity=100):
        self.pq = []
        self.heap = False
        self.capacity = capacity
        self.num_seen = 0

        if capacity <= 0:

            def add(*args, **kwargs):
                self.num_seen += 1

            self.add = add

    @property
    def samples(self):
        return (x[-1] for x in self.pq)

    @property
    def num_samples(self):
        return len(self.pq)

    @property
    def sampling_info(self):
        return {"reservoir_size": self.capacity, "events_seen": self.num_seen}

    def __iter__(self):
        return self.samples

    def reset(self):
        self.pq = []
        self.heap = False
        self.num_seen = 0

    def should_sample(self, priority):
        if self.heap:
            # self.pq[0] is always the minimal
            # priority sample in the queue
            if priority > self.pq[0][0]:
                return True
            return False

        # Always sample if under capacity
        return True

    def add(self, sample, priority=None):  # pylint: disable=E0202
        self.num_seen += 1

        if priority is None:
            priority = random.random()  # nosec

        entry = (priority, self.num_seen, sample)
        if self.num_seen == self.capacity:
            self.pq.append(entry)
            self.heap = self.heap or heapify(self.pq) or True
        elif not self.heap:
            self.pq.append(entry)
        else:
            sampled = self.should_sample(priority)
            if not sampled:
                return
            heapreplace(self.pq, entry)

    def merge(self, other_data_set, priority=None):
        if priority is None:
            priority = -1

        for original_priority, seen_at, sample in other_data_set.pq:
            self.add(sample, max(priority, original_priority))

        # Merge the num_seen from the other_data_set, but take care not to
        # double-count the actual samples of other_data_set since the .add
        # call above will add one to self.num_seen each time
        self.num_seen += other_data_set.num_seen - other_data_set.num_samples


class LimitedDataSet(list):
    def __init__(self, capacity=200):
        super(LimitedDataSet, self).__init__()

        self.capacity = capacity
        self.num_seen = 0

        if capacity <= 0:

            def add(*args, **kwargs):
                self.num_seen += 1

            self.add = add

    @property
    def samples(self):
        return self

    @property
    def num_samples(self):
        return len(self)

    @property
    def sampling_info(self):
        return {"reservoir_size": self.capacity, "events_seen": self.num_seen}

    def should_sample(self):
        return self.num_seen < self.capacity

    def reset(self):
        self.clear()
        self.num_seen = 0

    def add(self, sample):  # pylint: disable=E0202
        if self.should_sample():
            self.append(sample)
        self.num_seen += 1

    def merge(self, other_data_set):
        for sample in other_data_set:
            self.add(sample)

        # Merge the num_seen from the other_data_set, but take care not to
        # double-count the actual samples of other_data_set since the .add
        # call above will add one to self.num_seen each time
        self.num_seen += other_data_set.num_seen - other_data_set.num_samples


class StatsEngine(object):

    """The stats engine object holds the accumulated transactions metrics,
    details of errors and slow transactions. There should be one instance
    of the stats engine per application. This will be cleared upon each
    successful harvest of data whereby it is sent to the core application.
    No data will however be accumulated while there is no associated
    settings object indicating that application has been successfully
    activated and server side settings received.

    All of the accumulated apdex, time and value metrics are mapped to from
    the same stats table. The key is comprised of a tuple (name, scope).
    For an apdex metric the scope is None. Time metrics should always have
    a string as the scope and it can be either empty or not. Value metrics
    technically overlap in same namespace as time metrics as the scope is
    always an empty string. There are however no checks against adding a
    value metric which clashes with an existing time metric or vice versa.
    If that is done then the results will simply be wrong. The name chose
    for a time or value metric should thus be chosen wisely so as not to
    clash.

    Note that there is no locking performed within the stats engine itself.
    It is assumed the holder and user of the instance performs adequate
    external locking to ensure that multiple threads do not try and update
    it at the same time.

    """

    def __init__(self):
        self.__settings = None
        self.__stats_table = {}
        self._transaction_events = SampledDataSet()
        self._error_events = SampledDataSet()
        self._custom_events = SampledDataSet()
        self._span_events = SampledDataSet()
        self._log_events = SampledDataSet()
        self._span_stream = None
        self.__sql_stats_table = {}
        self.__slow_transaction = None
        self.__slow_transaction_map = {}
        self.__slow_transaction_old_duration = None
        self.__slow_transaction_dry_harvests = 0
        self.__transaction_errors = []
        self._synthetics_events = LimitedDataSet()
        self.__synthetics_transactions = []

    @property
    def settings(self):
        return self.__settings

    @property
    def stats_table(self):
        return self.__stats_table

    @property
    def transaction_events(self):
        return self._transaction_events

    @property
    def custom_events(self):
        return self._custom_events

    @property
    def span_events(self):
        return self._span_events

    @property
    def log_events(self):
        return self._log_events

    @property
    def span_stream(self):
        return self._span_stream

    @property
    def synthetics_events(self):
        return self._synthetics_events

    @property
    def synthetics_transactions(self):
        return self.__synthetics_transactions

    @property
    def error_events(self):
        return self._error_events

    def metrics_count(self):
        """Returns a count of the number of unique metrics currently
        recorded for apdex, time and value metrics.

        """

        return len(self.__stats_table)

    def record_apdex_metric(self, metric):
        """Record a single apdex metric, merging the data with any data
        from prior apdex metrics with the same name.

        """

        if not self.__settings:
            return

        # Note that because we are using a scope here of an empty string
        # we can potentially clash with an unscoped metric. Using None,
        # although it may help to keep them separate in the agent will
        # not make a difference to the data collector which treats None
        # as an empty string anyway.

        key = (metric.name, "")
        stats = self.__stats_table.get(key)
        if stats is None:
            stats = ApdexStats(apdex_t=metric.apdex_t)
            self.__stats_table[key] = stats
        stats.merge_apdex_metric(metric)

        return key

    def record_apdex_metrics(self, metrics):
        """Record the apdex metrics supplied by the iterable for a
        single transaction, merging the data with any data from prior
        apdex metrics with the same name.

        """

        if not self.__settings:
            return

        for metric in metrics:
            self.record_apdex_metric(metric)

    def record_time_metric(self, metric):
        """Record a single time metric, merging the data with any data
        from prior time metrics with the same name and scope.

        """

        if not self.__settings:
            return

        # Scope is forced to be empty string if None as
        # scope of None is reserved for apdex metrics.

        key = (metric.name, metric.scope or "")
        stats = self.__stats_table.get(key)
        if stats is None:
            stats = TimeStats(
                call_count=1,
                total_call_time=metric.duration,
                total_exclusive_call_time=metric.exclusive,
                min_call_time=metric.duration,
                max_call_time=metric.duration,
                sum_of_squares=metric.duration**2,
            )
            self.__stats_table[key] = stats
        else:
            stats.merge_time_metric(metric)

        return key

    def record_time_metrics(self, metrics):
        """Record the time metrics supplied by the iterable for a single
        transaction, merging the data with any data from prior time
        metrics with the same name and scope.

        """

        if not self.__settings:
            return

        for metric in metrics:
            self.record_time_metric(metric)

    def record_exception(self, exc=None, value=None, tb=None, params=None, ignore_errors=None):
        # Deprecation Warning
        warnings.warn(
            ("The record_exception function is deprecated. Please use the new api named notice_error instead."),
            DeprecationWarning,
        )

        self.notice_error(error=(exc, value, tb), attributes=params, ignore=ignore_errors)

    def notice_error(self, error=None, attributes=None, expected=None, ignore=None, status_code=None):
        attributes = attributes if attributes is not None else {}
        settings = self.__settings

        if not settings:
            return

        error_collector = settings.error_collector

        if not error_collector.enabled:
            return

        if not settings.collect_errors and not settings.collect_error_events:
            return

        # Pull from sys.exc_info if no exception is passed
        if not error or None in error:
            error = sys.exc_info()

            # If no exception to report, exit
            if not error or None in error:
                return

        exc, value, tb = error

        if getattr(value, "_nr_ignored", None):
            return

        module, name, fullnames, message = parse_exc_info(error)
        fullname = fullnames[0]

        # Check to see if we need to strip the message before recording it.

        if settings.strip_exception_messages.enabled and fullname not in settings.strip_exception_messages.allowlist:
            message = STRIP_EXCEPTION_MESSAGE

        # Where expected or ignore are a callable they should return a
        # tri-state variable with the following behavior.
        #
        #   True - Ignore the error.
        #   False- Record the error.
        #   None - Use the default rules.

        # Precedence:
        # 1. function parameter override as bool
        # 2. function parameter callable
        # 3. function parameter iterable of class names
        # 4. default rule matching from settings

        should_ignore = None
        is_expected = None

        # Check against ignore rules
        # Boolean parameter (True/False only, not None)
        if isinstance(ignore, bool):
            should_ignore = ignore
            if should_ignore:
                value._nr_ignored = True
                return

        # Callable parameter
        if should_ignore is None and callable(ignore):
            should_ignore = ignore(exc, value, tb)
            if should_ignore:
                value._nr_ignored = True
                return

        # List of class names
        if should_ignore is None and ignore is not None and not callable(ignore):
            # Do not set should_ignore to False
            # This should cascade into default settings rule matching
            for name in fullnames:
                if name in ignore:
                    value._nr_ignored = True
                    return

        # Default rule matching
        if should_ignore is None:
            should_ignore = should_ignore_error(error, status_code=status_code, settings=settings)
            if should_ignore:
                value._nr_ignored = True
                return

        # Check against expected rules
        # Boolean parameter (True/False only, not None)
        if isinstance(expected, bool):
            is_expected = expected

        # Callable parameter
        if is_expected is None and callable(expected):
            is_expected = expected(exc, value, tb)

        # List of class names
        if is_expected is None and expected is not None and not callable(expected):
            # Do not set is_expected to False
            # This should cascade into default settings rule matching
            for name in fullnames:
                if name in expected:
                    is_expected = True

        # Default rule matching
        if is_expected is None:
            is_expected = is_expected_error(error, status_code=status_code, settings=settings)

        # Only add attributes if High Security Mode is off.

        if settings.high_security:
            if attributes:
                _logger.debug("Cannot add custom parameters in High Security Mode.")
            user_attributes = []
        else:
            custom_attributes = {}

            try:
                for k, v in attributes.items():
                    name, val = process_user_attribute(k, v)
                    if name:
                        custom_attributes[name] = val
            except Exception:
                _logger.debug(
                    "Parameters failed to validate for unknown "
                    "reason. Dropping parameters for error: %r. Check "
                    "traceback for clues.",
                    fullname,
                    exc_info=True,
                )
                custom_attributes = {}

            user_attributes = create_user_attributes(custom_attributes, settings.attribute_filter)

        # Record the exception details.

        attributes = {}

        attributes["stack_trace"] = exception_stack(tb)

        # filter custom error specific attributes using attribute filter (user)
        attributes["userAttributes"] = {}
        for attr in user_attributes:
            if attr.destinations & DST_ERROR_COLLECTOR:
                attributes["userAttributes"][attr.name] = attr.value

        # pass expected attribute in to ensure we capture overrides
        attributes["intrinsics"] = {
            "error.expected": is_expected,
        }

        # set source code attributes
        attributes["agentAttributes"] = {}
        if settings and settings.code_level_metrics and settings.code_level_metrics.enabled:
            extract_code_from_traceback(tb).add_attrs(attributes["agentAttributes"].__setitem__)

        error_details = TracedError(
            start_time=time.time(), path="Exception", message=message, type=fullname, parameters=attributes
        )

        # Save this error as a trace and an event.

        if error_collector.capture_events and settings.collect_error_events:
            event = self._error_event(error_details)
            self._error_events.add(event)

        if settings.collect_errors and (len(self.__transaction_errors) < settings.agent_limits.errors_per_harvest):
            self.__transaction_errors.append(error_details)

        # Regardless of whether we record the trace or the event we still
        # want to increment the metric Errors/all unless the error was marked
        # as expected
        if is_expected:
            self.record_time_metric(TimeMetric(name="ErrorsExpected/all", scope="", duration=0.0, exclusive=None))
        else:
            self.record_time_metric(TimeMetric(name="Errors/all", scope="", duration=0.0, exclusive=None))

    def _error_event(self, error):

        # This method is for recording error events outside of transactions,
        # don't let the poorly named 'type' attribute fool you.

        error.parameters["intrinsics"].update(
            {
                "type": "TransactionError",
                "error.class": error.type,
                "error.message": error.message,
                "timestamp": int(1000.0 * error.start_time),
                "transactionName": None,
            }
        )

        # Leave agent attributes field blank since not a transaction

        error_event = [error.parameters["intrinsics"], error.parameters["userAttributes"], {}]

        return error_event

    def record_custom_event(self, event):

        settings = self.__settings

        if not settings:
            return

        if settings.collect_custom_events and settings.custom_insights_events.enabled:
            self._custom_events.add(event)

    def record_custom_metric(self, name, value):
        """Record a single value metric, merging the data with any data
        from prior value metrics with the same name.

        """
        key = (name, "")

        if isinstance(value, dict):
            if len(value) == 1 and "count" in value:
                new_stats = CountStats(call_count=value["count"])
            else:
                new_stats = TimeStats(*c2t(**value))
        else:
            new_stats = TimeStats(1, value, value, value, value, value**2)

        stats = self.__stats_table.get(key)
        if stats is None:
            self.__stats_table[key] = new_stats
        else:
            stats.merge_stats(new_stats)

        return key

    def record_custom_metrics(self, metrics):
        """Record the value metrics supplied by the iterable, merging
        the data with any data from prior value metrics with the same
        name.

        """

        if not self.__settings:
            return

        for name, value in metrics:
            self.record_custom_metric(name, value)

    def record_slow_sql_node(self, node):
        """Record a single sql metric, merging the data with any data
        from prior sql metrics for the same sql key.

        """

        if not self.__settings:
            return

        key = node.identifier
        stats = self.__sql_stats_table.get(key)
        if stats is None:
            # Only record slow SQL if not already over the limit on
            # how many can be collected in the harvest period.

            settings = self.__settings
            maximum = settings.agent_limits.slow_sql_data
            if len(self.__sql_stats_table) < maximum:
                stats = SlowSqlStats()
                self.__sql_stats_table[key] = stats

        if stats:
            stats.merge_slow_sql_node(node)

        return key

    def _update_slow_transaction(self, transaction):
        """Check if transaction is the slowest transaction and update
        accordingly.
        """

        slowest = 0
        name = transaction.path

        if self.__slow_transaction:
            slowest = self.__slow_transaction.duration
        if name in self.__slow_transaction_map:
            slowest = max(self.__slow_transaction_map[name], slowest)

        if transaction.duration > slowest:
            # We are going to replace the prior slow transaction.
            # We need to be a bit tricky here. If we are overriding
            # an existing slow transaction for a different name,
            # then we need to restore in the transaction map what
            # the previous slowest duration was for that, or remove
            # it if there wasn't one. This is so we do not incorrectly
            # suppress it given that it was never actually reported
            # as the slowest transaction.

            if self.__slow_transaction:
                if self.__slow_transaction.path != name:
                    if self.__slow_transaction_old_duration:
                        self.__slow_transaction_map[self.__slow_transaction.path] = self.__slow_transaction_old_duration
                    else:
                        del self.__slow_transaction_map[self.__slow_transaction.path]

            if name in self.__slow_transaction_map:
                self.__slow_transaction_old_duration = self.__slow_transaction_map[name]
            else:
                self.__slow_transaction_old_duration = None

            self.__slow_transaction = transaction
            self.__slow_transaction_map[name] = transaction.duration

    def _update_synthetics_transaction(self, transaction):
        """Check if transaction is a synthetics trace and save it to
        __synthetics_transactions.
        """

        settings = self.__settings

        if not transaction.synthetics_resource_id:
            return

        maximum = settings.agent_limits.synthetics_transactions
        if len(self.__synthetics_transactions) < maximum:
            self.__synthetics_transactions.append(transaction)

    def record_transaction(self, transaction):
        """Record any apdex and time metrics for the transaction as
        well as any errors which occurred for the transaction. If the
        transaction qualifies to become the slow transaction remember
        it for later.

        """

        if not self.__settings:
            return

        settings = self.__settings

        # Record the apdex, value and time metrics generated from the
        # transaction. Whether time metrics are reported as distinct
        # metrics or into a rollup is in part controlled via settings
        # for minimum number of unique metrics to be reported and thence
        # whether over a time threshold calculated as percentage of
        # overall request time, up to a maximum number of unique
        # metrics. This is intended to limit how many metrics are
        # reported for each transaction and try and cut down on an
        # explosion of unique metric names. The limits and thresholds
        # are applied after the metrics are reverse sorted based on
        # exclusive times for each metric. This ensures that the metrics
        # with greatest exclusive time are retained over those with
        # lesser time. Such metrics get reported into the performance
        # breakdown tab for specific web transactions.

        self.record_apdex_metrics(transaction.apdex_metrics(self))

        self.merge_custom_metrics(transaction.custom_metrics.metrics())

        self.record_time_metrics(transaction.time_metrics(self))

        # Capture any errors if error collection is enabled.
        # Only retain maximum number allowed per harvest.

        error_collector = settings.error_collector

        if (
            error_collector.enabled
            and settings.collect_errors
            and len(self.__transaction_errors) < settings.agent_limits.errors_per_harvest
        ):
            self.__transaction_errors.extend(transaction.error_details())

            self.__transaction_errors = self.__transaction_errors[: settings.agent_limits.errors_per_harvest]

        if error_collector.capture_events and error_collector.enabled and settings.collect_error_events:
            events = transaction.error_events(self.__stats_table)
            for event in events:
                self._error_events.add(event, priority=transaction.priority)

        # Capture any sql traces if transaction tracer enabled.

        if settings.slow_sql.enabled and settings.collect_traces:
            for node in transaction.slow_sql_nodes(self):
                self.record_slow_sql_node(node)

        # Remember as slowest transaction if transaction tracer
        # is enabled, it is over the threshold and slower than
        # any existing transaction seen for this period and in
        # the historical snapshot of slow transactions, plus
        # recording of transaction trace for this transaction
        # has not been suppressed.

        transaction_tracer = settings.transaction_tracer

        if not transaction.suppress_transaction_trace and transaction_tracer.enabled and settings.collect_traces:

            # Transactions saved for Synthetics transactions
            # do not depend on the transaction threshold.

            self._update_synthetics_transaction(transaction)

            threshold = transaction_tracer.transaction_threshold

            if threshold is None:
                threshold = transaction.apdex_t * 4

            if transaction.duration >= threshold:
                self._update_slow_transaction(transaction)

        # Create the transaction event and add it to the
        # appropriate "bucket." Synthetic requests are saved in one,
        # while transactions from regular requests are saved in another.

        if transaction.synthetics_resource_id:
            event = transaction.transaction_event(self.__stats_table)
            self._synthetics_events.add(event)

        elif settings.collect_analytics_events and settings.transaction_events.enabled:

            event = transaction.transaction_event(self.__stats_table)
            self._transaction_events.add(event, priority=transaction.priority)

        # Merge in custom events

        if settings.collect_custom_events and settings.custom_insights_events.enabled:
            self.custom_events.merge(transaction.custom_events)

        # Merge in span events

        if settings.distributed_tracing.enabled and settings.span_events.enabled and settings.collect_span_events:
            if settings.infinite_tracing.enabled:
                for event in transaction.span_protos(settings):
                    self._span_stream.put(event)
            elif transaction.sampled:
                for event in transaction.span_events(self.__settings):
                    self._span_events.add(event, priority=transaction.priority)

        # Merge in log events

<<<<<<< HEAD
        if settings and settings.application_logging.enabled and settings.application_logging.forwarding.enabled:
            self._log_events.merge(transaction.log_events, priority=transaction.priority)


    def record_log_event(self, message, level=None, timestamp=None, priority=None):
        settings = self.__settings
        if not (settings and settings.application_logging and settings.application_logging.enabled and settings.application_logging.forwarding and settings.application_logging.forwarding.enabled):
            return
        
        timestamp = timestamp if timestamp is not None else time.time()
        level = str(level) if level is not None else "UNKNOWN"

        if not message or message.isspace():
            _logger.debug("record_log_event called where message was missing. No log event will be sent.")
            return
        
        message = truncate(message, MAX_LOG_MESSAGE_LENGTH)

        event = LogEventNode(
            timestamp=timestamp,
            level=level,
            message=message,
            attributes=get_linking_metadata(), 
        )

        if priority is None:
            # Base priority for log events outside transactions is below those inside transactions
            priority = random.random() - 1

        self._log_events.add(event, priority=priority)

        return event


=======
        if settings and settings.application_logging and settings.application_logging.enabled and settings.application_logging.forwarding and settings.application_logging.forwarding.enabled:
            self._log_events.merge(transaction.log_events, priority=transaction.priority)


>>>>>>> 91c1055e
    def metric_data(self, normalizer=None):
        """Returns a list containing the low level metric data for
        sending to the core application pertaining to the reporting
        period. This consists of tuple pairs where first is dictionary
        with name and scope keys with corresponding values, or integer
        identifier if metric had an entry in dictionary mapping metric
        (name, scope) as supplied from core application. The second is
        the list of accumulated metric data, the list always being of
        length 6.

        """

        if not self.__settings:
            return []

        result = []
        normalized_stats = {}

        # Metric Renaming and Re-Aggregation. After applying the metric
        # renaming rules, the metrics are re-aggregated to collapse the
        # metrics with same names after the renaming.

        if self.__settings.debug.log_raw_metric_data:
            _logger.info(
                "Raw metric data for harvest of %r is %r.",
                self.__settings.app_name,
                list(six.iteritems(self.__stats_table)),
            )

        if normalizer is not None:
            for key, value in six.iteritems(self.__stats_table):
                key = (normalizer(key[0])[0], key[1])
                stats = normalized_stats.get(key)
                if stats is None:
                    normalized_stats[key] = copy.copy(value)
                else:
                    stats.merge_stats(value)
        else:
            normalized_stats = self.__stats_table

        if self.__settings.debug.log_normalized_metric_data:
            _logger.info(
                "Normalized metric data for harvest of %r is %r.",
                self.__settings.app_name,
                list(six.iteritems(normalized_stats)),
            )

        for key, value in six.iteritems(normalized_stats):
            key = dict(name=key[0], scope=key[1])
            result.append((key, value))

        return result

    def metric_data_count(self):
        """Returns a count of the number of unique metrics."""

        if not self.__settings:
            return 0

        return len(self.__stats_table)

    def error_data(self):
        """Returns a to a list containing any errors collected during
        the reporting period.

        """

        if not self.__settings:
            return []

        return self.__transaction_errors

    def slow_sql_data(self, connections):

        _logger.debug("Generating slow SQL data.")

        if not self.__settings:
            return []

        if not self.__sql_stats_table:
            return []

        if not self.__settings.slow_sql.enabled:
            return []

        maximum = self.__settings.agent_limits.slow_sql_data

        slow_sql_nodes = sorted(six.itervalues(self.__sql_stats_table), key=lambda x: x.max_call_time)[-maximum:]

        result = []

        for stats_node in slow_sql_nodes:

            slow_sql_node = stats_node.slow_sql_node

            params = slow_sql_node.params or {}

            if slow_sql_node.stack_trace:
                params["backtrace"] = slow_sql_node.stack_trace

            explain_plan_data = explain_plan(
                connections,
                slow_sql_node.statement,
                slow_sql_node.connect_params,
                slow_sql_node.cursor_params,
                slow_sql_node.sql_parameters,
                slow_sql_node.execute_params,
                slow_sql_node.sql_format,
            )

            if explain_plan_data:
                params["explain_plan"] = explain_plan_data

            # Only send datastore instance params if not empty.

            if slow_sql_node.host:
                params["host"] = slow_sql_node.host

            if slow_sql_node.port_path_or_id:
                params["port_path_or_id"] = slow_sql_node.port_path_or_id

            if slow_sql_node.database_name:
                params["database_name"] = slow_sql_node.database_name

            json_data = json_encode(params)

            level = self.__settings.agent_limits.data_compression_level
            level = level or zlib.Z_DEFAULT_COMPRESSION

            params_data = base64.standard_b64encode(zlib.compress(six.b(json_data), level))

            if six.PY3:
                params_data = params_data.decode("Latin-1")

            # Limit the length of any SQL that is reported back.

            limit = self.__settings.agent_limits.sql_query_length_maximum

            sql = slow_sql_node.formatted[:limit]

            data = [
                slow_sql_node.path,
                slow_sql_node.request_uri,
                slow_sql_node.identifier,
                sql,
                slow_sql_node.metric,
                stats_node.call_count,
                stats_node.total_call_time * 1000,
                stats_node.min_call_time * 1000,
                stats_node.max_call_time * 1000,
                params_data,
            ]

            result.append(data)

        return result

    def transaction_trace_data(self, connections):
        """Returns a list of slow transaction data collected
        during the reporting period.

        """

        _logger.debug("Generating transaction trace data.")

        if not self.__settings:
            return []

        # Create a set 'traces' that is a union of slow transaction,
        # and Synthetics transactions. This ensures we don't send
        # duplicates of a transaction.

        traces = set()
        if self.__slow_transaction:
            traces.add(self.__slow_transaction)
        traces.update(self.__synthetics_transactions)

        # Return an empty list if no transactions were captured.

        if not traces:
            return []

        # We want to limit the number of explain plans we do across
        # these. So work out what were the slowest and tag them.
        # Later the explain plan will only be run on those which are
        # tagged.

        agent_limits = self.__settings.agent_limits
        explain_plan_limit = agent_limits.sql_explain_plans_per_harvest
        maximum_nodes = agent_limits.transaction_traces_nodes

        database_nodes = []

        if explain_plan_limit != 0:
            for trace in traces:
                for node in trace.slow_sql:
                    # Make sure we clear any flag for explain plans on
                    # the nodes in case a transaction trace was merged
                    # in from previous harvest period.

                    node.generate_explain_plan = False

                    # Node should be excluded if not for an operation
                    # that we can't do an explain plan on. Also should
                    # not be one which would not be included in the
                    # transaction trace because limit was reached.

                    if (
                        node.node_count < maximum_nodes
                        and node.connect_params
                        and node.statement.operation in node.statement.database.explain_stmts
                    ):
                        database_nodes.append(node)

            database_nodes = sorted(database_nodes, key=lambda x: x.duration)[-explain_plan_limit:]

            for node in database_nodes:
                node.generate_explain_plan = True

        else:
            for trace in traces:
                for node in trace.slow_sql:
                    node.generate_explain_plan = True
                    database_nodes.append(node)

        # Now generate the transaction traces. We need to cap the
        # number of nodes capture to the specified limit.

        trace_data = []

        for trace in traces:
            transaction_trace = trace.transaction_trace(self, maximum_nodes, connections)

            data = [transaction_trace, list(trace.string_table.values())]

            if self.__settings.debug.log_transaction_trace_payload:
                _logger.debug("Encoding slow transaction data where payload=%r.", data)

            json_data = json_encode(data)

            level = self.__settings.agent_limits.data_compression_level
            level = level or zlib.Z_DEFAULT_COMPRESSION

            zlib_data = zlib.compress(six.b(json_data), level)

            pack_data = base64.standard_b64encode(zlib_data)

            if six.PY3:
                pack_data = pack_data.decode("Latin-1")

            root = transaction_trace.root

            force_persist = bool(trace.record_tt)  # Check if exists

            if trace.include_transaction_trace_request_uri:
                request_uri = trace.request_uri
            else:
                request_uri = None

            trace_data.append(
                [
                    transaction_trace.start_time,
                    root.end_time - root.start_time,
                    trace.path,
                    request_uri,
                    pack_data,
                    trace.guid,
                    None,
                    force_persist,
                    None,
                    trace.synthetics_resource_id,
                ]
            )

        return trace_data

    def slow_transaction_data(self):
        """Returns a list containing any slow transaction data collected
        during the reporting period.

        NOTE Currently only the slowest transaction for the reporting
        period is retained.

        """

        # XXX This method no longer appears to be used. Being replaced
        # by the transaction_trace_data() method.

        if not self.__settings:
            return []

        if not self.__slow_transaction:
            return []

        maximum = self.__settings.agent_limits.transaction_traces_nodes

        transaction_trace = self.__slow_transaction.transaction_trace(self, maximum)

        data = [transaction_trace, list(self.__slow_transaction.string_table.values())]

        if self.__settings.debug.log_transaction_trace_payload:
            _logger.debug("Encoding slow transaction data where payload=%r.", data)

        json_data = json_encode(data)

        level = self.__settings.agent_limits.data_compression_level
        level = level or zlib.Z_DEFAULT_COMPRESSION

        zlib_data = zlib.compress(six.b(json_data), level)

        pack_data = base64.standard_b64encode(zlib_data)

        if six.PY3:
            pack_data = pack_data.decode("Latin-1")

        root = transaction_trace.root

        trace_data = [
            [
                root.start_time,
                root.end_time - root.start_time,
                self.__slow_transaction.path,
                self.__slow_transaction.request_uri,
                pack_data,
            ]
        ]

        return trace_data

    def reset_stats(self, settings, reset_stream=False):
        """Resets the accumulated statistics back to initial state and
        associates the application settings object with the stats
        engine. This should be called when application is first
        activated and combined application settings incorporating server
        side settings are available. Would also be called on any forced
        restart of agent or a reconnection due to loss of connection.

        """

        self.__settings = settings
        self.__stats_table = {}
        self.__sql_stats_table = {}
        self.__slow_transaction = None
        self.__slow_transaction_map = {}
        self.__slow_transaction_old_duration = None
        self.__transaction_errors = []
        self.__synthetics_transactions = []

        self.reset_transaction_events()
        self.reset_error_events()
        self.reset_custom_events()
        self.reset_span_events()
        self.reset_log_events()
        self.reset_synthetics_events()
        # streams are never reset after instantiation
        if reset_stream:
            self._span_stream = StreamBuffer(settings.infinite_tracing.span_queue_size)

    def reset_metric_stats(self):
        """Resets the accumulated statistics back to initial state for
        metric data.

        """

        self.__stats_table = {}

    def reset_transaction_events(self):
        """Resets the accumulated statistics back to initial state for
        sample analytics data.

        """

        if self.__settings is not None:
            self._transaction_events = SampledDataSet(
                self.__settings.event_harvest_config.harvest_limits.analytic_event_data
            )
        else:
            self._transaction_events = SampledDataSet()

    def reset_error_events(self):
        if self.__settings is not None:
            self._error_events = SampledDataSet(self.__settings.event_harvest_config.harvest_limits.error_event_data)
        else:
            self._error_events = SampledDataSet()

    def reset_custom_events(self):
        if self.__settings is not None:
            self._custom_events = SampledDataSet(self.__settings.event_harvest_config.harvest_limits.custom_event_data)
        else:
            self._custom_events = SampledDataSet()

    def reset_span_events(self):
        if self.__settings is not None:
            self._span_events = SampledDataSet(self.__settings.event_harvest_config.harvest_limits.span_event_data)
        else:
            self._span_events = SampledDataSet()

    def reset_log_events(self):
        if self.__settings is not None:
            self._log_events = SampledDataSet(self.__settings.event_harvest_config.harvest_limits.log_event_data)
        else:
            self._log_events = SampledDataSet()

    def reset_synthetics_events(self):
        """Resets the accumulated statistics back to initial state for
        Synthetics events data.

        """
        if self.__settings is not None:
            self._synthetics_events = LimitedDataSet(self.__settings.agent_limits.synthetics_events)
        else:
            self._synthetics_events = LimitedDataSet()

    def reset_non_event_types(self):
        # The slow transaction map is retained but we need to
        # perform some housework on each harvest snapshot. What
        # we do is add the slow transaction to the map of
        # transactions and if we reach the threshold for maximum
        # number we clear the table. Also clear the table if
        # have number of harvests where no slow transaction was
        # collected.
        if self.__settings is None:
            self.__slow_transaction_dry_harvests = 0
            self.__slow_transaction_map = {}
            self.__slow_transaction_old_duration = None

        elif self.__slow_transaction is None:
            self.__slow_transaction_dry_harvests += 1
            agent_limits = self.__settings.agent_limits
            dry_harvests = agent_limits.slow_transaction_dry_harvests
            if self.__slow_transaction_dry_harvests >= dry_harvests:
                self.__slow_transaction_dry_harvests = 0
                self.__slow_transaction_map = {}
                self.__slow_transaction_old_duration = None

        else:
            self.__slow_transaction_dry_harvests = 0
            name = self.__slow_transaction.path
            duration = self.__slow_transaction.duration
            self.__slow_transaction_map[name] = duration

            top_n = self.__settings.transaction_tracer.top_n
            if len(self.__slow_transaction_map) >= top_n:
                self.__slow_transaction_map = {}
                self.__slow_transaction_old_duration = None

        self.__slow_transaction = None
        self.__synthetics_transactions = []
        self.__sql_stats_table = {}
        self.__stats_table = {}
        self.__transaction_errors = []

    def harvest_snapshot(self, flexible=False):
        """Creates a snapshot of the accumulated statistics, error
        details and slow transaction and returns it. This is a shallow
        copy, only copying the top level objects. The originals are then
        reset back to being empty, with the exception of the dictionary
        mapping metric (name, scope) to the integer identifiers received
        from the core application. The latter is retained as should
        carry forward to subsequent runs. This method would be called
        to snapshot the data when doing the harvest.

        """
        snapshot = self._snapshot()

        # Data types only appear in one place, so during a snapshot it must be
        # represented in either the snapshot or in the current stats object.
        #
        #   If we're in flexible harvest, the goal is to have everything in the
        #   allowlist appear in the snapshot. This means, we must remove the
        #   allowlist data types from the current stats object.
        #
        #   If we're not in flexible harvest, everything excluded from the
        #   allowlist appears in the snapshot and is removed from the current
        #   stats object.
        if flexible:
            allowlist_stats, other_stats = self, snapshot
            snapshot.reset_non_event_types()
        else:
            allowlist_stats, other_stats = snapshot, self
            self.reset_non_event_types()

        event_harvest_allowlist = self.__settings.event_harvest_config.allowlist

        # Iterate through harvest types. If they are in the list of types to
        # harvest reset them on stats_engine otherwise remove them from the
        # snapshot.
        for nr_method, stats_methods in EVENT_HARVEST_METHODS.items():
            for stats_method in stats_methods:
                if nr_method in event_harvest_allowlist:
                    reset = getattr(allowlist_stats, stats_method)
                else:
                    reset = getattr(other_stats, stats_method)

                reset()

        return snapshot

    def create_workarea(self):
        """Creates and returns a new empty stats engine object. This would
        be used to distill stats from a single web transaction before then
        merging it back into the parent under a thread lock.

        """

        stats = copy.copy(self)
        stats.reset_stats(self.__settings)

        return stats

    def merge(self, snapshot):
        """Merges data from a single transaction. Snapshot is an instance of
        StatsEngine that contains stats for the single transaction.
        """

        if not self.__settings:
            return

        self.merge_metric_stats(snapshot)
        self._merge_transaction_events(snapshot)
        self._merge_synthetics_events(snapshot)
        self._merge_error_events(snapshot)
        self._merge_error_traces(snapshot)
        self._merge_custom_events(snapshot)
        self._merge_span_events(snapshot)
        self._merge_log_events(snapshot)
        self._merge_sql(snapshot)
        self._merge_traces(snapshot)

    def rollback(self, snapshot):
        """Performs a "rollback" merge after a failed harvest. Snapshot is a
        copy of the main StatsEngine data that we attempted to harvest, but
        failed. Not all types of data get merged during a rollback.
        """

        if not self.__settings:
            return

        _logger.debug(
            "Performing rollback of data into "
            "subsequent harvest period. Metric data and transaction events"
            "will be preserved and rolled into next harvest"
        )

        self.merge_metric_stats(snapshot)
        self._merge_transaction_events(snapshot, rollback=True)
        self._merge_synthetics_events(snapshot, rollback=True)
        self._merge_error_events(snapshot)
        self._merge_custom_events(snapshot, rollback=True)
        self._merge_span_events(snapshot, rollback=True)
        self._merge_log_events(snapshot, rollback=True)

    def merge_metric_stats(self, snapshot):
        """Merges metric data from a snapshot. This is used both when merging
        data from a single transaction into the main stats engine, and for
        performing a rollback merge. In either case, the merge is done the
        exact same way.
        """

        if not self.__settings:
            return

        for key, other in six.iteritems(snapshot.__stats_table):
            stats = self.__stats_table.get(key)
            if not stats:
                self.__stats_table[key] = other
            else:
                stats.merge_stats(other)

    def _merge_transaction_events(self, snapshot, rollback=False):

        # Merge in transaction events. In the normal case snapshot is a
        # StatsEngine from a single transaction, and should only have one
        # event. Just to avoid issues, if there is more than one, don't merge.

        # If this is a rollback, snapshot is a copy of a previous main
        # StatsEngine, and self is still the current main StatsEngine. Then
        # we are merging multiple events, but still using the reservoir
        # sampling that gives equal probability for keeping all events
        events = snapshot.transaction_events
        if not events:
            return
        if rollback:
            self._transaction_events.merge(events)
        else:
            if events.num_samples == 1:
                self._transaction_events.merge(events)

    def _merge_synthetics_events(self, snapshot, rollback=False):

        # Merge Synthetic analytic events, appending to the list
        # that contains events from previous transactions. In the normal
        # case snapshot is a StatsEngine from a single transaction, and should
        # only have one event. Cap this list at a maximum, so that newer events
        # over the limit will be thrown out.

        # If this is a rollback, snapshot is a copy of a previous main
        # StatsEngine, and self is still the current main StatsEngine,
        # Thus, the events already existing in this object will be newer than
        # those in snapshot, and we favor the newer events.
        events = snapshot.synthetics_events
        if not events:
            return
        self._synthetics_events.merge(events)

    def _merge_error_events(self, snapshot):

        # Merge in error events. Since we are using reservoir sampling that
        # gives equal probability to keeping each event, merge is the same as
        # rollback. There may be multiple error events per transaction.
        events = snapshot.error_events
        if not events:
            return
        self._error_events.merge(events)

    def _merge_custom_events(self, snapshot, rollback=False):
        events = snapshot.custom_events
        if not events:
            return
        self._custom_events.merge(events)

    def _merge_span_events(self, snapshot, rollback=False):
        events = snapshot.span_events
        if not events:
            return
        self._span_events.merge(events)

    def _merge_log_events(self, snapshot, rollback=False):
        events = snapshot.log_events
        if not events:
            return
        self._log_events.merge(events)

    def _merge_error_traces(self, snapshot):

        # Append snapshot error details at end to maintain time
        # based order and then trim at maximum to be kept. snapshot will
        # always have newer data.

        maximum = self.__settings.agent_limits.errors_per_harvest
        self.__transaction_errors.extend(snapshot.__transaction_errors)
        self.__transaction_errors = self.__transaction_errors[:maximum]

    def _merge_sql(self, snapshot):

        # Add sql traces to the set of existing entries. If over
        # the limit of how many to collect, only merge in if already
        # seen the specific SQL.

        for key, slow_sql_stats in six.iteritems(snapshot.__sql_stats_table):
            stats = self.__sql_stats_table.get(key)
            if not stats:
                maximum = self.__settings.agent_limits.slow_sql_data
                if len(self.__sql_stats_table) < maximum:
                    self.__sql_stats_table[key] = copy.copy(slow_sql_stats)
            else:
                stats.merge_stats(slow_sql_stats)

    def _merge_traces(self, snapshot):

        # Limit number of Synthetics transactions

        maximum = self.__settings.agent_limits.synthetics_transactions
        self.__synthetics_transactions.extend(snapshot.__synthetics_transactions)
        synthetics_slice = self.__synthetics_transactions[:maximum]
        self.__synthetics_transactions = synthetics_slice

        transaction = snapshot.__slow_transaction

        if transaction:
            # Restore original slow transaction if slower than any newer slow
            # transaction.

            self._update_slow_transaction(transaction)

    def merge_custom_metrics(self, metrics):
        """Merges in a set of custom metrics. The metrics should be
        provide as an iterable where each item is a tuple of the metric
        name and the accumulated stats for the metric.

        """

        if not self.__settings:
            return

        for name, other in metrics:
            key = (name, "")
            stats = self.__stats_table.get(key)
            if not stats:
                self.__stats_table[key] = other
            else:
                stats.merge_stats(other)

    def _snapshot(self):
        copy = object.__new__(StatsEngineSnapshot)
        copy.__dict__.update(self.__dict__)
        return copy


class StatsEngineSnapshot(StatsEngine):
    def reset_transaction_events(self):
        self._transaction_events = None

    def reset_custom_events(self):
        self._custom_events = None

    def reset_span_events(self):
        self._span_events = None

    def reset_log_events(self):
        self._log_events = None

    def reset_synthetics_events(self):
        self._synthetics_events = None

    def reset_error_events(self):
        self._error_events = None<|MERGE_RESOLUTION|>--- conflicted
+++ resolved
@@ -1008,8 +1008,7 @@
 
         # Merge in log events
 
-<<<<<<< HEAD
-        if settings and settings.application_logging.enabled and settings.application_logging.forwarding.enabled:
+        if settings and settings.application_logging and settings.application_logging.enabled and settings.application_logging.forwarding and settings.application_logging.forwarding.enabled:
             self._log_events.merge(transaction.log_events, priority=transaction.priority)
 
 
@@ -1043,12 +1042,6 @@
         return event
 
 
-=======
-        if settings and settings.application_logging and settings.application_logging.enabled and settings.application_logging.forwarding and settings.application_logging.forwarding.enabled:
-            self._log_events.merge(transaction.log_events, priority=transaction.priority)
-
-
->>>>>>> 91c1055e
     def metric_data(self, normalizer=None):
         """Returns a list containing the low level metric data for
         sending to the core application pertaining to the reporting
