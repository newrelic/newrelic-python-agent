# Copyright 2010 New Relic, Inc.
#
# Licensed under the Apache License, Version 2.0 (the "License");
# you may not use this file except in compliance with the License.
# You may obtain a copy of the License at
#
#      http://www.apache.org/licenses/LICENSE-2.0
#
# Unless required by applicable law or agreed to in writing, software
# distributed under the License is distributed on an "AS IS" BASIS,
# WITHOUT WARRANTIES OR CONDITIONS OF ANY KIND, either express or implied.
# See the License for the specific language governing permissions and
# limitations under the License.

import logging

from newrelic.api.function_trace import FunctionTrace
from newrelic.api.transaction import current_transaction
from newrelic.common.object_names import callable_name
from newrelic.common.object_wrapper import wrap_function_wrapper
from newrelic.common.signature import bind_args
from newrelic.core.config import global_settings
<<<<<<< HEAD
=======

>>>>>>> a15bcfb5

_logger = logging.getLogger(__name__)


async def wrap_call_tool(wrapped, instance, args, kwargs):
    transaction = current_transaction()
    if not transaction:
        return await wrapped(*args, **kwargs)

<<<<<<< HEAD
    settings = transaction.settings or global_settings()
=======
    settings = transaction.settings if transaction.settings is not None else global_settings()
>>>>>>> a15bcfb5
    if not settings.ai_monitoring.enabled:
        return await wrapped(*args, **kwargs)

    func_name = callable_name(wrapped)
    bound_args = bind_args(wrapped, args, kwargs)
    tool_name = bound_args.get("name") or "tool"
    function_trace_name = f"{func_name}/{tool_name}"

    with FunctionTrace(name=function_trace_name, group="Llm/tool/MCP", source=wrapped):
        return await wrapped(*args, **kwargs)


async def wrap_read_resource(wrapped, instance, args, kwargs):
    transaction = current_transaction()
    if not transaction:
        return await wrapped(*args, **kwargs)

<<<<<<< HEAD
    settings = transaction.settings or global_settings()
=======
    settings = transaction.settings if transaction.settings is not None else global_settings()
>>>>>>> a15bcfb5
    if not settings.ai_monitoring.enabled:
        return await wrapped(*args, **kwargs)

    func_name = callable_name(wrapped)
    bound_args = bind_args(wrapped, args, kwargs)
    # Set a default value in case we can't parse out the URI scheme successfully
    resource_scheme = "resource"

    try:
        resource_uri = bound_args.get("uri")
        resource_scheme = getattr(resource_uri, "scheme", "resource")
    except Exception:
        _logger.warning("Unable to parse resource URI scheme for MCP read_resource call")

    function_trace_name = f"{func_name}/{resource_scheme}"

    with FunctionTrace(name=function_trace_name, group="Llm/resource/MCP", source=wrapped):
        return await wrapped(*args, **kwargs)


async def wrap_get_prompt(wrapped, instance, args, kwargs):
    transaction = current_transaction()
    if not transaction:
        return await wrapped(*args, **kwargs)

<<<<<<< HEAD
    settings = transaction.settings or global_settings()
=======
    settings = transaction.settings if transaction.settings is not None else global_settings()
>>>>>>> a15bcfb5
    if not settings.ai_monitoring.enabled:
        return await wrapped(*args, **kwargs)

    func_name = callable_name(wrapped)
    bound_args = bind_args(wrapped, args, kwargs)
    prompt_name = bound_args.get("name") or "prompt"
    function_trace_name = f"{func_name}/{prompt_name}"

    with FunctionTrace(name=function_trace_name, group="Llm/prompt/MCP", source=wrapped):
        return await wrapped(*args, **kwargs)


def instrument_mcp_client_session(module):
    if hasattr(module, "ClientSession"):
        if hasattr(module.ClientSession, "call_tool"):
            wrap_function_wrapper(module, "ClientSession.call_tool", wrap_call_tool)
        if hasattr(module.ClientSession, "read_resource"):
            wrap_function_wrapper(module, "ClientSession.read_resource", wrap_read_resource)
        if hasattr(module.ClientSession, "get_prompt"):
            wrap_function_wrapper(module, "ClientSession.get_prompt", wrap_get_prompt)


def instrument_mcp_server_fastmcp_tools_tool_manager(module):
    if hasattr(module, "ToolManager"):
        if hasattr(module.ToolManager, "call_tool"):
            wrap_function_wrapper(module, "ToolManager.call_tool", wrap_call_tool)<|MERGE_RESOLUTION|>--- conflicted
+++ resolved
@@ -20,10 +20,6 @@
 from newrelic.common.object_wrapper import wrap_function_wrapper
 from newrelic.common.signature import bind_args
 from newrelic.core.config import global_settings
-<<<<<<< HEAD
-=======
-
->>>>>>> a15bcfb5
 
 _logger = logging.getLogger(__name__)
 
@@ -33,11 +29,7 @@
     if not transaction:
         return await wrapped(*args, **kwargs)
 
-<<<<<<< HEAD
     settings = transaction.settings or global_settings()
-=======
-    settings = transaction.settings if transaction.settings is not None else global_settings()
->>>>>>> a15bcfb5
     if not settings.ai_monitoring.enabled:
         return await wrapped(*args, **kwargs)
 
@@ -55,11 +47,7 @@
     if not transaction:
         return await wrapped(*args, **kwargs)
 
-<<<<<<< HEAD
     settings = transaction.settings or global_settings()
-=======
-    settings = transaction.settings if transaction.settings is not None else global_settings()
->>>>>>> a15bcfb5
     if not settings.ai_monitoring.enabled:
         return await wrapped(*args, **kwargs)
 
@@ -85,11 +73,7 @@
     if not transaction:
         return await wrapped(*args, **kwargs)
 
-<<<<<<< HEAD
     settings = transaction.settings or global_settings()
-=======
-    settings = transaction.settings if transaction.settings is not None else global_settings()
->>>>>>> a15bcfb5
     if not settings.ai_monitoring.enabled:
         return await wrapped(*args, **kwargs)
 
