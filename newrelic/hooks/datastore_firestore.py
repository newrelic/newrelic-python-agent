--- conflicted
+++ resolved
@@ -12,7 +12,6 @@
 # See the License for the specific language governing permissions and
 # limitations under the License.
 
-<<<<<<< HEAD
 import functools
 
 from newrelic.common.object_wrapper import wrap_function_wrapper
@@ -22,25 +21,9 @@
 from newrelic.api.datastore_trace import DatastoreTrace
 
 
-def _get_object_id(obj, *args, **kwargs):
-    try:
-        return obj.id
-    except Exception:
-        return None
-
-
-def _get_parent_id(obj, *args, **kwargs):
-    try:
-        return obj._parent.id
-    except Exception:
-        return None
-
-
-def _get_collection_ref_id(obj, *args, **kwargs):
-    try:
-        return obj._collection_ref.id
-    except Exception:
-        return None
+_get_object_id = lambda obj, *args, **kwargs: getattr(obj, "id", None)
+_get_parent_id = lambda obj, *args, **kwargs: getattr(getattr(obj, "_parent", None), "id", None)
+_get_collection_ref_id = lambda obj, *args, **kwargs: getattr(getattr(obj, "_collection_ref", None), "id", None)
 
 
 def wrap_generator_method(module, class_name, method_name, target, is_async=False):
@@ -53,24 +36,6 @@
         target_ = target(instance) if callable(target) else target
         trace = DatastoreTrace(product="Firestore", target=target_, operation=method_name)
         wrapped = async_wrapper(wrapped, trace)
-=======
-from newrelic.api.datastore_trace import DatastoreTrace, wrap_datastore_trace
-from newrelic.api.function_trace import wrap_function_trace
-from newrelic.common.async_wrapper import generator_wrapper
-from newrelic.common.object_wrapper import wrap_function_wrapper
-
-
-_get_object_id = lambda obj, *args, **kwargs: getattr(obj, "id", None)
-_get_parent_id = lambda obj, *args, **kwargs: getattr(getattr(obj, "_parent", None), "id", None)
-_get_collection_ref_id = lambda obj, *args, **kwargs: getattr(getattr(obj, "_collection_ref", None), "id", None)
-
-
-def wrap_generator_method(module, class_name, method_name, target):
-    def _wrapper(wrapped, instance, args, kwargs):
-        target_ = target(instance) if callable(target) else target
-        trace = DatastoreTrace(product="Firestore", target=target_, operation=method_name)
-        wrapped = generator_wrapper(wrapped, trace)
->>>>>>> dcc92a91
         return wrapped(*args, **kwargs)
 
     class_ = getattr(module, class_name)
@@ -95,7 +60,6 @@
         for method in ("collections", "get_all"):
             if hasattr(class_, method):
                 wrap_generator_method(module, "Client", method, target=None)
-<<<<<<< HEAD
 
 
 def instrument_google_cloud_firestore_v1_async_client(module):
@@ -104,8 +68,6 @@
         for method in ("collections", "get_all"):
             if hasattr(class_, method):
                 wrap_async_generator_method(module, "AsyncClient", method, target=None)
-=======
->>>>>>> dcc92a91
 
 
 def instrument_google_cloud_firestore_v1_collection(module):
@@ -124,7 +86,6 @@
         for method in ("stream", "list_documents"):
             if hasattr(class_, method):
                 wrap_generator_method(module, "CollectionReference", method, target=_get_object_id)
-<<<<<<< HEAD
 
 
 def instrument_google_cloud_firestore_v1_async_collection(module):
@@ -139,8 +100,6 @@
         for method in ("stream", "list_documents"):
             if hasattr(class_, method):
                 wrap_async_generator_method(module, "AsyncCollectionReference", method, target=_get_object_id)
-=======
->>>>>>> dcc92a91
 
 
 def instrument_google_cloud_firestore_v1_document(module):
@@ -161,7 +120,6 @@
                 wrap_generator_method(module, "DocumentReference", method, target=_get_object_id)
 
 
-<<<<<<< HEAD
 def instrument_google_cloud_firestore_v1_async_document(module):
     if hasattr(module, "AsyncDocumentReference"):
         class_ = module.AsyncDocumentReference
@@ -176,8 +134,6 @@
                 wrap_async_generator_method(module, "AsyncDocumentReference", method, target=_get_object_id)
 
 
-=======
->>>>>>> dcc92a91
 def instrument_google_cloud_firestore_v1_query(module):
     if hasattr(module, "Query"):
         class_ = module.Query
@@ -198,7 +154,6 @@
                 wrap_generator_method(module, "CollectionGroup", method, target=_get_parent_id)
 
 
-<<<<<<< HEAD
 def instrument_google_cloud_firestore_v1_async_query(module):
     if hasattr(module, "AsyncQuery"):
         class_ = module.AsyncQuery
@@ -219,8 +174,6 @@
                 wrap_async_generator_method(module, "AsyncCollectionGroup", method, target=_get_parent_id)
 
 
-=======
->>>>>>> dcc92a91
 def instrument_google_cloud_firestore_v1_aggregation(module):
     if hasattr(module, "AggregationQuery"):
         class_ = module.AggregationQuery
@@ -239,7 +192,6 @@
                 wrap_generator_method(module, "AggregationQuery", method, target=_get_collection_ref_id)
 
 
-<<<<<<< HEAD
 def instrument_google_cloud_firestore_v1_async_aggregation(module):
     if hasattr(module, "AsyncAggregationQuery"):
         class_ = module.AsyncAggregationQuery
@@ -254,8 +206,6 @@
                 wrap_async_generator_method(module, "AsyncAggregationQuery", method, target=_get_collection_ref_id)
 
 
-=======
->>>>>>> dcc92a91
 def instrument_google_cloud_firestore_v1_batch(module):
     if hasattr(module, "WriteBatch"):
         class_ = module.WriteBatch
@@ -266,7 +216,6 @@
                 )
 
 
-<<<<<<< HEAD
 def instrument_google_cloud_firestore_v1_async_batch(module):
     if hasattr(module, "AsyncWriteBatch"):
         class_ = module.AsyncWriteBatch
@@ -277,8 +226,6 @@
                 )
 
 
-=======
->>>>>>> dcc92a91
 def instrument_google_cloud_firestore_v1_bulk_batch(module):
     if hasattr(module, "BulkWriteBatch"):
         class_ = module.BulkWriteBatch
@@ -297,7 +244,6 @@
                 operation = method[1:]  # Trim leading underscore
                 wrap_datastore_trace(
                     module, "Transaction.%s" % method, product="Firestore", target=None, operation=operation
-<<<<<<< HEAD
                 )
 
 
@@ -309,6 +255,4 @@
                 operation = method[1:]  # Trim leading underscore
                 wrap_datastore_trace(
                     module, "AsyncTransaction.%s" % method, product="Firestore", target=None, operation=operation
-=======
->>>>>>> dcc92a91
                 )