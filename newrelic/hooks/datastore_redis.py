# Copyright 2010 New Relic, Inc.
#
# Licensed under the Apache License, Version 2.0 (the "License");
# you may not use this file except in compliance with the License.
# You may obtain a copy of the License at
#
#      http://www.apache.org/licenses/LICENSE-2.0
#
# Unless required by applicable law or agreed to in writing, software
# distributed under the License is distributed on an "AS IS" BASIS,
# WITHOUT WARRANTIES OR CONDITIONS OF ANY KIND, either express or implied.
# See the License for the specific language governing permissions and
# limitations under the License.

import re

from newrelic.api.datastore_trace import DatastoreTrace
from newrelic.api.transaction import current_transaction
from newrelic.common.object_wrapper import wrap_function_wrapper

_redis_client_methods = (
    "bgrewriteaof",
    "bgsave",
    "client_kill",
    "client_list",
    "client_getname",
    "client_setname",
    "config_get",
    "config_set",
    "config_resetstat",
    "config_rewrite",
    "dbsize",
    "debug_object",
    "echo",
    "flushall",
    "flushdb",
    "info",
    "lastsave",
    "object",
    "ping",
    "save",
    "sentinel",
    "sentinel_get_master_addr_by_name",
    "sentinel_master",
    "sentinel_masters",
    "sentinel_monitor",
    "sentinel_remove",
    "sentinel_sentinels",
    "sentinel_set",
    "sentinel_slaves",
    "shutdown",
    "slaveof",
    "slowlog_get",
    "slowlog_reset",
    "time",
    "append",
    "bitcount",
    "bitop",
    "bitpos",
    "decr",
    "delete",
    "dump",
    "exists",
    "expire",
    "expireat",
    "get",
    "getbit",
    "getrange",
    "getset",
    "incr",
    "incrby",
    "incrbyfloat",
    "keys",
    "mget",
    "mset",
    "msetnx",
    "move",
    "persist",
    "pexpire",
    "pexpireat",
    "psetex",
    "pttl",
    "randomkey",
    "rename",
    "renamenx",
    "restore",
    "set",
    "setbit",
    "setex",
    "setnx",
    "setrange",
    "strlen",
    "substr",
    "ttl",
    "type",
    "watch",
    "unwatch",
    "blpop",
    "brpop",
    "brpoplpush",
    "lindex",
    "linsert",
    "llen",
    "lpop",
    "lpush",
    "lpushx",
    "lrange",
    "lrem",
    "lset",
    "ltrim",
    "rpop",
    "rpoplpush",
    "rpush",
    "rpushx",
    "sort",
    "scan",
    "scan_iter",
    "sscan",
    "sscan_iter",
    "hscan",
    "hscan_inter",
    "zscan",
    "zscan_iter",
    "sadd",
    "scard",
    "sdiff",
    "sdiffstore",
    "sinter",
    "sinterstore",
    "sismember",
    "smembers",
    "smove",
    "spop",
    "srandmember",
    "srem",
    "sunion",
    "sunionstore",
    "zadd",
    "zcard",
    "zcount",
    "zincrby",
    "zinterstore",
    "zlexcount",
    "zrange",
    "zrangebylex",
    "zrangebyscore",
    "zrank",
    "zrem",
    "zremrangebylex",
    "zremrangebyrank",
    "zremrangebyscore",
    "zrevrange",
    "zrevrangebyscore",
    "zrevrank",
    "zscore",
    "zunionstore",
    "pfadd",
    "pfcount",
    "pfmerge",
    "hdel",
    "hexists",
    "hget",
    "hgetall",
    "hincrby",
    "hincrbyfloat",
    "hkeys",
    "hlen",
    "hset",
    "hsetnx",
    "hmset",
    "hmget",
    "hvals",
    "publish",
    "eval",
    "evalsha",
    "script_exists",
    "script_flush",
    "script_kill",
    "script_load",
    "setex",
    "lrem",
    "zadd",
)

_redis_multipart_commands = set(["client", "cluster", "command", "config", "debug", "sentinel", "slowlog", "script"])

_redis_operation_re = re.compile(r"[-\s]+")


def _conn_attrs_to_dict(connection):
    return {
        "host": getattr(connection, "host", None),
        "port": getattr(connection, "port", None),
        "path": getattr(connection, "path", None),
        "db": getattr(connection, "db", None),
    }


def _instance_info(kwargs):
    host = kwargs.get("host") or "localhost"
    port_path_or_id = str(kwargs.get("port") or kwargs.get("path", "unknown"))
    db = str(kwargs.get("db") or 0)

    return (host, port_path_or_id, db)


def _wrap_Redis_method_wrapper_(module, instance_class_name, operation):
    def _nr_wrapper_Redis_method_(wrapped, instance, args, kwargs):
        transaction = current_transaction()

        if transaction is None:
            return wrapped(*args, **kwargs)

        dt = DatastoreTrace(product="Redis", target=None, operation=operation)

        transaction._nr_datastore_instance_info = (None, None, None)

        with dt:
            result = wrapped(*args, **kwargs)

            host, port_path_or_id, db = transaction._nr_datastore_instance_info
            dt.host = host
            dt.port_path_or_id = port_path_or_id
            dt.database_name = db

            return result

    name = "%s.%s" % (instance_class_name, operation)
    wrap_function_wrapper(module, name, _nr_wrapper_Redis_method_)


def instrument_redis_client(module):
    if hasattr(module, "StrictRedis"):
        for name in _redis_client_methods:
            if name in vars(module.StrictRedis):
                _wrap_Redis_method_wrapper_(module, "StrictRedis", name)

    if hasattr(module, "Redis"):
        for name in _redis_client_methods:
            if name in vars(module.Redis):
                _wrap_Redis_method_wrapper_(module, "Redis", name)


def instrument_redis_commands_core(module):
    for name in _redis_client_methods:
<<<<<<< HEAD
        if hasattr(module, 'CoreCommands'):
            if hasattr(module.CoreCommands, name):
                _wrap_Redis_method_wrapper_(module, 'CoreCommands', name)
        if hasattr(module, 'DataAccessCommands'):
            if hasattr(module.DataAccessCommands, name):
                _wrap_Redis_method_wrapper_(module, 'DataAccessCommands', name)
=======
        if name in vars(module.CoreCommands):
            _wrap_Redis_method_wrapper_(module, "CoreCommands", name)
>>>>>>> 322de400


def _nr_Connection_send_command_wrapper_(wrapped, instance, args, kwargs):
    transaction = current_transaction()

    if transaction is None or not args:
        return wrapped(*args, **kwargs)

    host, port_path_or_id, db = (None, None, None)

    try:
        dt = transaction.settings.datastore_tracer
        if dt.instance_reporting.enabled or dt.database_name_reporting.enabled:
            conn_kwargs = _conn_attrs_to_dict(instance)
            host, port_path_or_id, db = _instance_info(conn_kwargs)
    except:
        pass

    transaction._nr_datastore_instance_info = (host, port_path_or_id, db)

    # Older Redis clients would when sending multi part commands pass
    # them in as separate arguments to send_command(). Need to therefore
    # detect those and grab the next argument from the set of arguments.

    operation = args[0].strip().lower()

    # If it's not a multi part command, there's no need to trace it, so
    # we can return early.

    if operation.split()[0] not in _redis_multipart_commands:
        return wrapped(*args, **kwargs)

    # Convert multi args to single arg string

    if operation in _redis_multipart_commands and len(args) > 1:
        operation = "%s %s" % (operation, args[1].strip().lower())

    operation = _redis_operation_re.sub("_", operation)

    with DatastoreTrace(
        product="Redis", target=None, operation=operation, host=host, port_path_or_id=port_path_or_id, database_name=db
    ):
        return wrapped(*args, **kwargs)


def instrument_redis_connection(module):
    wrap_function_wrapper(module, "Connection.send_command", _nr_Connection_send_command_wrapper_)<|MERGE_RESOLUTION|>--- conflicted
+++ resolved
@@ -243,17 +243,12 @@
 
 def instrument_redis_commands_core(module):
     for name in _redis_client_methods:
-<<<<<<< HEAD
         if hasattr(module, 'CoreCommands'):
             if hasattr(module.CoreCommands, name):
                 _wrap_Redis_method_wrapper_(module, 'CoreCommands', name)
         if hasattr(module, 'DataAccessCommands'):
             if hasattr(module.DataAccessCommands, name):
                 _wrap_Redis_method_wrapper_(module, 'DataAccessCommands', name)
-=======
-        if name in vars(module.CoreCommands):
-            _wrap_Redis_method_wrapper_(module, "CoreCommands", name)
->>>>>>> 322de400
 
 
 def _nr_Connection_send_command_wrapper_(wrapped, instance, args, kwargs):
