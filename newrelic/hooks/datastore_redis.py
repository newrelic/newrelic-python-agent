# Copyright 2010 New Relic, Inc.
#
# Licensed under the Apache License, Version 2.0 (the "License");
# you may not use this file except in compliance with the License.
# You may obtain a copy of the License at
#
#      http://www.apache.org/licenses/LICENSE-2.0
#
# Unless required by applicable law or agreed to in writing, software
# distributed under the License is distributed on an "AS IS" BASIS,
# WITHOUT WARRANTIES OR CONDITIONS OF ANY KIND, either express or implied.
# See the License for the specific language governing permissions and
# limitations under the License.

import re

from newrelic.api.datastore_trace import DatastoreTrace
from newrelic.api.transaction import current_transaction
from newrelic.common.object_wrapper import function_wrapper, wrap_function_wrapper


_redis_client_sync_methods = {
    "acl_dryrun",
    "auth",
    "bgrewriteaof",
    "bitfield",
    "blmpop",
    "bzmpop",
    "client",
    "command",
    "command_docs",
    "command_getkeysandflags",
    "command_info",
    "debug_segfault",
    "expiretime",
    "failover",
    "hello",
    "latency_doctor",
    "latency_graph",
    "latency_histogram",
    "lcs",
    "lpop",
    "lpos",
    "memory_doctor",
    "memory_help",
    "monitor",
    "pexpiretime",
    "psetex",
    "psync",
    "pubsub",
    "renamenx",
    "rpop",
    "script_debug",
    "sentinel_ckquorum",
    "sentinel_failover",
    "sentinel_flushconfig",
    "sentinel_get_master_addr_by_name",
    "sentinel_master",
    "sentinel_masters",
    "sentinel_monitor",
    "sentinel_remove",
    "sentinel_reset",
    "sentinel_sentinels",
    "sentinel_set",
    "sentinel_slaves",
    "shutdown",
    "sort",
    "sort_ro",
    "spop",
    "srandmember",
    "unwatch",
    "watch",
    "zlexcount",
    "zrevrangebyscore",
}


_redis_client_async_methods = {
    "acl_cat",
    "acl_deluser",
    "acl_genpass",
    "acl_getuser",
    "acl_help",
    "acl_list",
    "acl_load",
    "acl_log_reset",
    "acl_log",
    "acl_save",
    "acl_setuser",
    "acl_users",
    "acl_whoami",
    "add_document_hash",
    "add_document",
    "add",
    "addnx",
    "aggregate",
    "aliasadd",
    "aliasdel",
    "aliasupdate",
    "alter_schema_add",
    "alter",
    "append",
    "arrappend",
    "arrindex",
    "arrinsert",
    "arrlen",
    "arrpop",
    "arrtrim",
    "bgsave",
    "bitcount",
    "bitfield_ro",
    "bitop_and",
    "bitop_not",
    "bitop_or",
    "bitop_xor",
    "bitop",
    "bitpos",
    "blmove",
    "blpop",
    "brpop",
    "brpoplpush",
    "byrank",
    "byrevrank",
    "bzpopmax",
    "bzpopmin",
    "card",
    "cdf",
    "clear",
    "client_getname",
    "client_getredir",
    "client_id",
    "client_info",
    "client_kill_filter",
    "client_kill",
    "client_list",
    "client_no_evict",
    "client_pause",
    "client_reply",
    "client_setname",
    "client_tracking",
    "client_trackinginfo",
    "client_unblock",
    "client_unpause",
    "cluster_add_slots",
    "cluster_addslots",
    "cluster_count_failure_report",
    "cluster_count_failure_reports",
    "cluster_count_key_in_slots",
    "cluster_countkeysinslot",
    "cluster_del_slots",
    "cluster_delslots",
    "cluster_failover",
    "cluster_forget",
    "cluster_get_keys_in_slot",
    "cluster_get_keys_in_slots",
    "cluster_info",
    "cluster_keyslot",
    "cluster_meet",
    "cluster_nodes",
    "cluster_replicate",
    "cluster_reset_all_nodes",
    "cluster_reset",
    "cluster_save_config",
    "cluster_set_config_epoch",
    "client_setinfo",
    "cluster_setslot",
    "cluster_slaves",
    "cluster_slots",
    "cluster",
    "command_count",
    "command_getkeys",
    "command_list",
    "command",
    "commit",
    "config_get",
    "config_resetstat",
    "config_rewrite",
    "config_set",
    "config",
    "copy",
    "count",
    "create_index",
    "create",
    "createrule",
    "dbsize",
    "debug_object",
    "debug_sleep",
    "debug",
    "decr",
    "decrby",
    "delete_document",
    "delete",
    "deleterule",
    "dict_add",
    "dict_del",
    "dict_dump",
    "drop_index",
    "dropindex",
    "dump",
    "echo",
    "eval_ro",
    "eval",
    "evalsha_ro",
    "evalsha",
    "execution_plan",
    "exists",
    "expire",
    "expireat",
    "explain_cli",
    "explain",
    "fcall_ro",
    "fcall",
    "flushall",
    "flushdb",
    "forget",
    "function_delete",
    "function_dump",
    "function_flush",
    "function_kill",
    "function_list",
    "function_load",
    "function_restore",
    "function_stats",
    "gears_refresh_cluster",
    "geoadd",
    "geodist",
    "geohash",
    "geopos",
    "georadius",
    "georadiusbymember",
    "geosearch",
    "geosearchstore",
    "get",
    "getbit",
    "getdel",
    "getex",
    "getrange",
    "getset",
    "hdel",
    "hexists",
    "hget",
    "hgetall",
    "hincrby",
    "hincrbyfloat",
    "hkeys",
    "hlen",
    "hmget",
    "hmset_dict",
    "hmset",
    "hrandfield",
    "hscan_inter",
    "hscan",
    "hset",
    "hsetnx",
    "hstrlen",
    "hvals",
    "incr",
    "incrby",
    "incrbyfloat",
    "info",
    "initbydim",
    "initbyprob",
    "insert",
    "insertnx",
    "keys",
    "lastsave",
    "latency_history",
    "latency_latest",
    "latency_reset",
    "lindex",
    "linsert",
    "list",
    "llen",
    "lmove",
    "lmpop",
    "loadchunk",
    "lolwut",
    "lpush",
    "lpushx",
    "lrange",
    "lrem",
    "lset",
    "ltrim",
    "madd",
    "max",
    "memory_malloc_stats",
    "memory_purge",
    "memory_stats",
    "memory_usage",
    "merge",
    "mexists",
    "mget",
    "migrate_keys",
    "migrate",
    "min",
    "module_list",
    "module_load",
    "module_loadex",
    "module_unload",
    "move",
    "mrange",
    "mrevrange",
    "mset",
    "msetnx",
    "numincrby",
    "object_encoding",
    "object_idletime",
    "object_refcount",
    "object",
    "objkeys",
    "objlen",
    "persist",
    "pexpire",
    "pexpireat",
    "pfadd",
    "pfcount",
    "pfmerge",
    "ping",
    "profile",
    "psubscribe",
    "pttl",
    "publish",
    "pubsub_channels",
    "pubsub_numpat",
    "pubsub_numsub",
<<<<<<< HEAD
=======
    "pubsub_shardchannels",
    "pubsub_shardnumsub",
    "pubsub",
>>>>>>> d7d0968e
    "punsubscribe",
    "quantile",
    "query",
    "queryindex",
    "quit",
    "randomkey",
    "range",
    "rank",
    "readonly",
    "readwrite",
    "rename",
    "replicaof",
    "reserve",
    "reset",
    "resp",
    "restore",
    "revrange",
    "revrank",
    "role",
    "rpoplpush",
    "rpush",
    "rpushx",
    "sadd",
    "save",
    "scan_iter",
    "scan",
    "scandump",
    "scard",
    "script_exists",
    "script_flush",
    "script_kill",
    "script_load",
    "sdiff",
    "sdiffstore",
    "search",
    "select",
    "set",
    "setbit",
    "setex",
    "setnx",
    "setrange",
    "sinter",
    "sintercard",
    "sinterstore",
    "sismember",
    "slaveof",
    "slowlog_get",
    "slowlog_len",
    "slowlog_reset",
    "slowlog",
    "smembers",
    "smismember",
    "smove",
    "spellcheck",
<<<<<<< HEAD
=======
    "spublish",
    "spop",
    "srandmember",
>>>>>>> d7d0968e
    "srem",
    "sscan_iter",
    "sscan",
    "stralgo",
    "strappend",
    "strlen",
    "subscribe",
    "substr",
    "sugadd",
    "sugdel",
    "sugget",
    "suglen",
    "sunion",
    "sunionstore",
    "swapdb",
    "sync",
    "syndump",
    "synupdate",
    "tagvals",
    "tfcall",
    "tfcall_async",
    "tfunction_delete",
    "tfunction_list",
    "tfunction_load",
    "time",
    "toggle",
    "touch",
    "trimmed_mean",
    "ttl",
    "type",
    "unlink",
    "unsubscribe",
    "wait",
    "waitaof",
    "xack",
    "xadd",
    "xautoclaim",
    "xclaim",
    "xdel",
    "xgroup_create",
    "xgroup_createconsumer",
    "xgroup_del_consumer",
    "xgroup_delconsumer",
    "xgroup_destroy",
    "xgroup_set_id",
    "xgroup_setid",
    "xinfo_consumers",
    "xinfo_groups",
    "xinfo_help",
    "xinfo_stream",
    "xlen",
    "xpending_range",
    "xpending",
    "xrange",
    "xread_group",
    "xread",
    "xreadgroup",
    "xrevrange",
    "xtrim",
    "zadd",
    "zaddoption",
    "zcard",
    "zcount",
    "zdiff",
    "zdiffstore",
    "zincrby",
    "zinter",
    "zintercard",
    "zinterstore",
    "zmpop",
    "zmscore",
    "zpopmax",
    "zpopmin",
    "zrandmember",
    "zrange",
    "zrangebylex",
    "zrangebyscore",
    "zrangestore",
    "zrank",
    "zrem",
    "zremrangebylex",
    "zremrangebyrank",
    "zremrangebyscore",
    "zrevrange",
    "zrevrangebylex",
    "zrevrank",
    "zscan_iter",
    "zscan",
    "zscore",
    "zunion",
    "zunionstore",
}

_redis_client_methods = _redis_client_sync_methods.union(_redis_client_async_methods)

_redis_multipart_commands = set(["client", "cluster", "command", "config", "debug", "sentinel", "slowlog", "script"])

_redis_operation_re = re.compile(r"[-\s]+")


def _conn_attrs_to_dict(connection):
    return {
        "host": getattr(connection, "host", None),
        "port": getattr(connection, "port", None),
        "path": getattr(connection, "path", None),
        "db": getattr(connection, "db", None),
    }


def _instance_info(kwargs):
    host = kwargs.get("host") or "localhost"
    port_path_or_id = str(kwargs.get("path") or kwargs.get("port", "unknown"))
    db = str(kwargs.get("db") or 0)

    return (host, port_path_or_id, db)


def _wrap_Redis_method_wrapper_(module, instance_class_name, operation):
    def _nr_wrapper_Redis_method_(wrapped, instance, args, kwargs):
        transaction = current_transaction()

        if transaction is None:
            return wrapped(*args, **kwargs)

        dt = DatastoreTrace(product="Redis", target=None, operation=operation, source=wrapped)

        transaction._nr_datastore_instance_info = (None, None, None)

        with dt:
            result = wrapped(*args, **kwargs)

            host, port_path_or_id, db = transaction._nr_datastore_instance_info
            dt.host = host
            dt.port_path_or_id = port_path_or_id
            dt.database_name = db

            return result

    name = "%s.%s" % (instance_class_name, operation)
    wrap_function_wrapper(module, name, _nr_wrapper_Redis_method_)


def _wrap_asyncio_Redis_method_wrapper(module, instance_class_name, operation):
<<<<<<< HEAD

=======
>>>>>>> d7d0968e
    @function_wrapper
    async def _nr_wrapper_asyncio_Redis_async_method_(wrapped, instance, args, kwargs):
        transaction = current_transaction()
        if transaction is None:
            return await wrapped(*args, **kwargs)

        with DatastoreTrace(product="Redis", target=None, operation=operation):
            return await wrapped(*args, **kwargs)

    def _nr_wrapper_asyncio_Redis_method_(wrapped, instance, args, kwargs):
        from redis.asyncio.client import Pipeline
<<<<<<< HEAD
=======

>>>>>>> d7d0968e
        if isinstance(instance, Pipeline):
            return wrapped(*args, **kwargs)

        # Method should be run when awaited, therefore we wrap in an async wrapper.
        return _nr_wrapper_asyncio_Redis_async_method_(wrapped)(*args, **kwargs)

    name = "%s.%s" % (instance_class_name, operation)
    wrap_function_wrapper(module, name, _nr_wrapper_asyncio_Redis_method_)


def _nr_Connection_send_command_wrapper_(wrapped, instance, args, kwargs):
    transaction = current_transaction()

    if transaction is None or not args:
        return wrapped(*args, **kwargs)

    host, port_path_or_id, db = (None, None, None)

    try:
        dt = transaction.settings.datastore_tracer
        if dt.instance_reporting.enabled or dt.database_name_reporting.enabled:
            conn_kwargs = _conn_attrs_to_dict(instance)
            host, port_path_or_id, db = _instance_info(conn_kwargs)
    except:
        pass

    transaction._nr_datastore_instance_info = (host, port_path_or_id, db)

    # Older Redis clients would when sending multi part commands pass
    # them in as separate arguments to send_command(). Need to therefore
    # detect those and grab the next argument from the set of arguments.

    operation = args[0].strip().lower()

    # If it's not a multi part command, there's no need to trace it, so
    # we can return early.

    if operation.split()[0] not in _redis_multipart_commands:
        return wrapped(*args, **kwargs)

    # Convert multi args to single arg string

    if operation in _redis_multipart_commands and len(args) > 1:
        operation = "%s %s" % (operation, args[1].strip().lower())

    operation = _redis_operation_re.sub("_", operation)

    with DatastoreTrace(
        product="Redis",
        target=None,
        operation=operation,
        host=host,
        port_path_or_id=port_path_or_id,
        database_name=db,
        source=wrapped,
    ):
        return wrapped(*args, **kwargs)


def instrument_redis_client(module):
    if hasattr(module, "StrictRedis"):
        for name in _redis_client_methods:
            if name in vars(module.StrictRedis):
                _wrap_Redis_method_wrapper_(module, "StrictRedis", name)

    if hasattr(module, "Redis"):
        for name in _redis_client_methods:
            if name in vars(module.Redis):
                _wrap_Redis_method_wrapper_(module, "Redis", name)


def instrument_asyncio_redis_client(module):
    if hasattr(module, "Redis"):
        class_ = getattr(module, "Redis")
<<<<<<< HEAD
        for operation in _redis_client_async_methods:
            if hasattr(class_, operation):
                _wrap_asyncio_Redis_method_wrapper(module, "Redis", operation)

=======
        for operation in _redis_client_methods:
            if hasattr(class_, operation):
                _wrap_asyncio_Redis_method_wrapper(module, "Redis", operation)


>>>>>>> d7d0968e
def instrument_redis_commands_core(module):
    _instrument_redis_commands_module(module, "CoreCommands")


def instrument_redis_commands_sentinel(module):
    _instrument_redis_commands_module(module, "SentinelCommands")


def instrument_redis_commands_json_commands(module):
    _instrument_redis_commands_module(module, "JSONCommands")


def instrument_redis_commands_search_commands(module):
    _instrument_redis_commands_module(module, "SearchCommands")


def instrument_redis_commands_timeseries_commands(module):
    _instrument_redis_commands_module(module, "TimeSeriesCommands")


def instrument_redis_commands_graph_commands(module):
    _instrument_redis_commands_module(module, "GraphCommands")


def instrument_redis_commands_bf_commands(module):
    _instrument_redis_commands_module(module, "BFCommands")
    _instrument_redis_commands_module(module, "CFCommands")
    _instrument_redis_commands_module(module, "CMSCommands")
    _instrument_redis_commands_module(module, "TDigestCommands")
    _instrument_redis_commands_module(module, "TOPKCommands")


def instrument_redis_commands_cluster(module):
    _instrument_redis_commands_module(module, "RedisClusterCommands")


def _instrument_redis_commands_module(module, class_name):
    for name in _redis_client_methods:
        if hasattr(module, class_name):
            class_instance = getattr(module, class_name)
            if hasattr(class_instance, name):
                _wrap_Redis_method_wrapper_(module, class_name, name)


def instrument_redis_connection(module):
    wrap_function_wrapper(module, "Connection.send_command", _nr_Connection_send_command_wrapper_)<|MERGE_RESOLUTION|>--- conflicted
+++ resolved
@@ -323,12 +323,9 @@
     "pubsub_channels",
     "pubsub_numpat",
     "pubsub_numsub",
-<<<<<<< HEAD
-=======
     "pubsub_shardchannels",
     "pubsub_shardnumsub",
     "pubsub",
->>>>>>> d7d0968e
     "punsubscribe",
     "quantile",
     "query",
@@ -383,12 +380,9 @@
     "smismember",
     "smove",
     "spellcheck",
-<<<<<<< HEAD
-=======
     "spublish",
     "spop",
     "srandmember",
->>>>>>> d7d0968e
     "srem",
     "sscan_iter",
     "sscan",
@@ -532,10 +526,6 @@
 
 
 def _wrap_asyncio_Redis_method_wrapper(module, instance_class_name, operation):
-<<<<<<< HEAD
-
-=======
->>>>>>> d7d0968e
     @function_wrapper
     async def _nr_wrapper_asyncio_Redis_async_method_(wrapped, instance, args, kwargs):
         transaction = current_transaction()
@@ -547,10 +537,7 @@
 
     def _nr_wrapper_asyncio_Redis_method_(wrapped, instance, args, kwargs):
         from redis.asyncio.client import Pipeline
-<<<<<<< HEAD
-=======
-
->>>>>>> d7d0968e
+
         if isinstance(instance, Pipeline):
             return wrapped(*args, **kwargs)
 
@@ -625,18 +612,10 @@
 def instrument_asyncio_redis_client(module):
     if hasattr(module, "Redis"):
         class_ = getattr(module, "Redis")
-<<<<<<< HEAD
         for operation in _redis_client_async_methods:
             if hasattr(class_, operation):
                 _wrap_asyncio_Redis_method_wrapper(module, "Redis", operation)
 
-=======
-        for operation in _redis_client_methods:
-            if hasattr(class_, operation):
-                _wrap_asyncio_Redis_method_wrapper(module, "Redis", operation)
-
-
->>>>>>> d7d0968e
 def instrument_redis_commands_core(module):
     _instrument_redis_commands_module(module, "CoreCommands")
 
