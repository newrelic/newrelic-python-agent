--- conflicted
+++ resolved
@@ -12,7 +12,6 @@
 # See the License for the specific language governing permissions and
 # limitations under the License.
 
-<<<<<<< HEAD
 import json
 import logging
 import uuid
@@ -35,12 +34,6 @@
 
 _logger = logging.getLogger(__name__)
 UNSUPPORTED_MODEL_WARNING_SENT = False
-=======
-from newrelic.api.datastore_trace import datastore_trace
-from newrelic.api.external_trace import ExternalTrace
-from newrelic.api.message_trace import message_trace
-from newrelic.common.object_wrapper import wrap_function_wrapper
->>>>>>> 9990e71b
 
 
 def extract_sqs(*args, **kwargs):
@@ -151,7 +144,7 @@
             "response.model": request_model,
             "vendor": "bedrock",
             "ingest_source": "Python",
-            "is_response": True
+            "is_response": True,
         }
         transaction.record_custom_event("LlmChatCompletionMessage", chat_completion_message_dict)
 
@@ -164,7 +157,6 @@
     request_config = request_body.get("textGenerationConfig", {})
 
     input_message_list = [{"role": "user", "content": request_body.get("inputText", "")}]
-
 
     chat_completion_summary_dict = {
         "request.max_tokens": request_config.get("maxTokenCount", ""),
@@ -177,7 +169,9 @@
         completion_tokens = sum(result["tokenCount"] for result in response_body.get("results", []))
         total_tokens = input_tokens + completion_tokens
 
-        output_message_list = [{"role": "assistant", "content": result["outputText"]} for result in response_body.get("results", [])]
+        output_message_list = [
+            {"role": "assistant", "content": result["outputText"]} for result in response_body.get("results", [])
+        ]
 
         chat_completion_summary_dict.update(
             {
@@ -225,7 +219,9 @@
     }
 
     if response_body:
-        output_message_list =[{"role": "assistant", "content": result["data"]["text"]} for result in response_body.get("completions", [])]
+        output_message_list = [
+            {"role": "assistant", "content": result["data"]["text"]} for result in response_body.get("completions", [])
+        ]
 
         chat_completion_summary_dict.update(
             {
@@ -250,7 +246,7 @@
     chat_completion_summary_dict = {
         "request.max_tokens": request_body.get("max_tokens_to_sample", ""),
         "request.temperature": request_body.get("temperature", ""),
-        "response.number_of_messages": len(input_message_list)
+        "response.number_of_messages": len(input_message_list),
     }
 
     if response_body:
@@ -278,11 +274,13 @@
     chat_completion_summary_dict = {
         "request.max_tokens": request_body.get("max_tokens", ""),
         "request.temperature": request_body.get("temperature", ""),
-        "response.number_of_messages": len(input_message_list)
+        "response.number_of_messages": len(input_message_list),
     }
 
     if response_body:
-        output_message_list = [{"role": "assistant", "content": result["text"]} for result in response_body.get("generations", [])]
+        output_message_list = [
+            {"role": "assistant", "content": result["text"]} for result in response_body.get("generations", [])
+        ]
         chat_completion_summary_dict.update(
             {
                 "response.choices.finish_reason": response_body["generations"][0]["finish_reason"],
@@ -370,7 +368,7 @@
                 notice_error_attributes = {
                     "http.statusCode": error_attributes["http.statusCode"],
                     "error.message": error_attributes["error.message"],
-                    "error.code": error_attributes["error.code"]
+                    "error.code": error_attributes["error.code"],
                 }
 
                 if is_embedding:
@@ -384,13 +382,31 @@
 
                 if operation == "embedding":  # Only available embedding models
                     handle_embedding_event(
-                        instance, transaction, extractor, model, None, None, request_body,
-                        ft.duration, True, trace_id, span_id
+                        instance,
+                        transaction,
+                        extractor,
+                        model,
+                        None,
+                        None,
+                        request_body,
+                        ft.duration,
+                        True,
+                        trace_id,
+                        span_id,
                     )
                 else:
                     handle_chat_completion_event(
-                        instance, transaction, extractor, model, None, None, request_body,
-                        ft.duration, True, trace_id, span_id
+                        instance,
+                        transaction,
+                        extractor,
+                        model,
+                        None,
+                        None,
+                        request_body,
+                        ft.duration,
+                        True,
+                        trace_id,
+                        span_id,
                     )
 
             finally:
@@ -437,7 +453,17 @@
 
 
 def handle_embedding_event(
-    client, transaction, extractor, model, response_body, response_headers, request_body, duration, is_error, trace_id, span_id
+    client,
+    transaction,
+    extractor,
+    model,
+    response_body,
+    response_headers,
+    request_body,
+    duration,
+    is_error,
+    trace_id,
+    span_id,
 ):
     embedding_id = str(uuid.uuid4())
 
@@ -472,7 +498,17 @@
 
 
 def handle_chat_completion_event(
-   client, transaction, extractor, model, response_body, response_headers, request_body, duration, is_error, trace_id, span_id
+    client,
+    transaction,
+    extractor,
+    model,
+    response_body,
+    response_headers,
+    request_body,
+    duration,
+    is_error,
+    trace_id,
+    span_id,
 ):
     custom_attrs_dict = transaction._custom_params
     conversation_id = custom_attrs_dict.get("conversation_id", "")
@@ -534,10 +570,7 @@
     ("sqs", "send_message"): message_trace("SQS", "Produce", "Queue", extract_sqs),
     ("sqs", "send_message_batch"): message_trace("SQS", "Produce", "Queue", extract_sqs),
     ("sqs", "receive_message"): message_trace("SQS", "Consume", "Queue", extract_sqs),
-<<<<<<< HEAD
     ("bedrock-runtime", "invoke_model"): wrap_bedrock_runtime_invoke_model,
-=======
->>>>>>> 9990e71b
 }
 
 
