# Copyright 2010 New Relic, Inc.
#
# Licensed under the Apache License, Version 2.0 (the "License");
# you may not use this file except in compliance with the License.
# You may obtain a copy of the License at
#
#      http://www.apache.org/licenses/LICENSE-2.0
#
# Unless required by applicable law or agreed to in writing, software
# distributed under the License is distributed on an "AS IS" BASIS,
# WITHOUT WARRANTIES OR CONDITIONS OF ANY KIND, either express or implied.
# See the License for the specific language governing permissions and
# limitations under the License.

import json
import logging
import uuid
from io import BytesIO

from botocore.response import StreamingBody

from newrelic.api.datastore_trace import datastore_trace
from newrelic.api.external_trace import ExternalTrace
from newrelic.api.function_trace import FunctionTrace
from newrelic.api.message_trace import message_trace
from newrelic.api.time_trace import get_trace_linking_metadata
from newrelic.api.transaction import current_transaction
from newrelic.common.object_wrapper import function_wrapper, wrap_function_wrapper
from newrelic.common.package_version_utils import get_package_version
from newrelic.core.config import global_settings

BOTOCORE_VERSION = get_package_version("botocore")


_logger = logging.getLogger(__name__)
UNSUPPORTED_MODEL_WARNING_SENT = False


def extract_sqs(*args, **kwargs):
    queue_value = kwargs.get("QueueUrl", "Unknown")
    return queue_value.rsplit("/", 1)[-1]


def extract(argument_names, default=None):
    def extractor_list(*args, **kwargs):
        for argument_name in argument_names:
            argument_value = kwargs.get(argument_name)
            if argument_value:
                return argument_value
        return default

    def extractor_string(*args, **kwargs):
        return kwargs.get(argument_names, default)

    if isinstance(argument_names, str):
        return extractor_string

    return extractor_list


def bedrock_error_attributes(exception, request_args, client, extractor):
    response = getattr(exception, "response", None)
    if not response:
        return {}

    request_body = request_args.get("body", "")
    error_attributes = extractor(request_body)[2]

    error_attributes.update(
        {
            "request_id": response.get("ResponseMetadata", {}).get("RequestId", ""),
            "api_key_last_four_digits": client._request_signer._credentials.access_key[-4:],
            "request.model": request_args.get("modelId", ""),
            "vendor": "bedrock",
            "ingest_source": "Python",
            "http.statusCode": response.get("ResponseMetadata", "").get("HTTPStatusCode", ""),
            "error.message": response.get("Error", "").get("Message", ""),
            "error.code": response.get("Error", "").get("Code", ""),
        }
    )
    return error_attributes


def create_chat_completion_message_event(
    transaction,
    app_name,
    input_message_list,
    output_message_list,
    chat_completion_id,
    span_id,
    trace_id,
    request_model,
    request_id,
    conversation_id,
    response_id="",
):
    if not transaction:
        return

    for index, message in enumerate(input_message_list):
        if response_id:
            id_ = "%s-%d" % (response_id, index)  # Response ID was set, append message index to it.
        else:
            id_ = str(uuid.uuid4())  # No response IDs, use random UUID

        chat_completion_message_dict = {
            "id": id_,
            "appName": app_name,
            "conversation_id": conversation_id,
            "request_id": request_id,
            "span_id": span_id,
            "trace_id": trace_id,
            "transaction_id": transaction.guid,
            "content": message.get("content", ""),
            "role": message.get("role"),
            "completion_id": chat_completion_id,
            "sequence": index,
            "response.model": request_model,
            "vendor": "bedrock",
            "ingest_source": "Python",
        }
        transaction.record_custom_event("LlmChatCompletionMessage", chat_completion_message_dict)

    for index, message in enumerate(output_message_list):
        index += len(input_message_list)

        if response_id:
            id_ = "%s-%d" % (response_id, index)  # Response ID was set, append message index to it.
        else:
            id_ = str(uuid.uuid4())  # No response IDs, use random UUID

        chat_completion_message_dict = {
            "id": id_,
            "appName": app_name,
            "conversation_id": conversation_id,
            "request_id": request_id,
            "span_id": span_id,
            "trace_id": trace_id,
            "transaction_id": transaction.guid,
            "content": message.get("content", ""),
            "role": message.get("role"),
            "completion_id": chat_completion_id,
            "sequence": index,
            "response.model": request_model,
            "vendor": "bedrock",
            "ingest_source": "Python",
            "is_response": True,
        }
        transaction.record_custom_event("LlmChatCompletionMessage", chat_completion_message_dict)


def extract_bedrock_titan_text_model(request_body, response_body=None):
    request_body = json.loads(request_body)
    if response_body:
        response_body = json.loads(response_body)

    request_config = request_body.get("textGenerationConfig", {})

    input_message_list = [{"role": "user", "content": request_body.get("inputText", "")}]

    chat_completion_summary_dict = {
        "request.max_tokens": request_config.get("maxTokenCount", ""),
        "request.temperature": request_config.get("temperature", ""),
        "response.number_of_messages": len(input_message_list),
    }

    if response_body:
        input_tokens = response_body["inputTextTokenCount"]
        completion_tokens = sum(result["tokenCount"] for result in response_body.get("results", []))
        total_tokens = input_tokens + completion_tokens

        output_message_list = [
            {"role": "assistant", "content": result["outputText"]} for result in response_body.get("results", [])
        ]

        chat_completion_summary_dict.update(
            {
                "response.choices.finish_reason": response_body["results"][0]["completionReason"],
                "response.usage.completion_tokens": completion_tokens,
                "response.usage.prompt_tokens": input_tokens,
                "response.usage.total_tokens": total_tokens,
                "response.number_of_messages": len(input_message_list) + len(output_message_list),
            }
        )
    else:
        output_message_list = []

    return input_message_list, output_message_list, chat_completion_summary_dict


def extract_bedrock_titan_embedding_model(request_body, response_body=None):
    if not response_body:
        return [], [], {}  # No extracted information necessary for embedding

    request_body = json.loads(request_body)
    response_body = json.loads(response_body)

    input_tokens = response_body.get("inputTextTokenCount", None)

    embedding_dict = {
        "input": request_body.get("inputText", ""),
        "response.usage.prompt_tokens": input_tokens,
        "response.usage.total_tokens": input_tokens,
    }
    return [], [], embedding_dict


def extract_bedrock_ai21_j2_model(request_body, response_body=None):
    request_body = json.loads(request_body)
    if response_body:
        response_body = json.loads(response_body)

    input_message_list = [{"role": "user", "content": request_body.get("prompt", "")}]

    chat_completion_summary_dict = {
        "request.max_tokens": request_body.get("maxTokens", ""),
        "request.temperature": request_body.get("temperature", ""),
        "response.number_of_messages": len(input_message_list),
    }

    if response_body:
        output_message_list = [
            {"role": "assistant", "content": result["data"]["text"]} for result in response_body.get("completions", [])
        ]

        chat_completion_summary_dict.update(
            {
                "response.choices.finish_reason": response_body["completions"][0]["finishReason"]["reason"],
                "response.number_of_messages": len(input_message_list) + len(output_message_list),
                "response_id": str(response_body.get("id", "")),
            }
        )
    else:
        output_message_list = []

    return input_message_list, output_message_list, chat_completion_summary_dict


def extract_bedrock_claude_model(request_body, response_body=None):
    request_body = json.loads(request_body)
    if response_body:
        response_body = json.loads(response_body)

    input_message_list = [{"role": "user", "content": request_body.get("prompt", "")}]

    chat_completion_summary_dict = {
        "request.max_tokens": request_body.get("max_tokens_to_sample", ""),
        "request.temperature": request_body.get("temperature", ""),
        "response.number_of_messages": len(input_message_list),
    }

    if response_body:
        output_message_list = [{"role": "assistant", "content": response_body.get("completion", "")}]

        chat_completion_summary_dict.update(
            {
                "response.choices.finish_reason": response_body.get("stop_reason", ""),
                "response.number_of_messages": len(input_message_list) + len(output_message_list),
            }
        )
    else:
        output_message_list = []

    return input_message_list, output_message_list, chat_completion_summary_dict


def extract_bedrock_llama_model(request_body, response_body=None):
    request_body = json.loads(request_body)
    if response_body:
        response_body = json.loads(response_body)

    input_message_list = [{"role": "user", "content": request_body.get("prompt", "")}]

    chat_completion_summary_dict = {
        "request.max_tokens": request_body.get("max_gen_len", ""),
        "request.temperature": request_body.get("temperature", ""),
        "response.number_of_messages": len(input_message_list),
    }

    if response_body:
        output_message_list = [{"role": "assistant", "content": response_body.get("generation", "")}]
        prompt_tokens = response_body.get("prompt_token_count", None)
        completion_tokens = response_body.get("generation_token_count", None)
        total_tokens = prompt_tokens + completion_tokens if prompt_tokens and completion_tokens else None

        chat_completion_summary_dict.update(
            {
                "response.usage.completion_tokens": completion_tokens,
                "response.usage.prompt_tokens": prompt_tokens,
                "response.usage.total_tokens": total_tokens,
                "response.choices.finish_reason": response_body.get("stop_reason", ""),
                "response.number_of_messages": len(input_message_list) + len(output_message_list),
            }
        )
    else:
        output_message_list = []

    return input_message_list, output_message_list, chat_completion_summary_dict


def extract_bedrock_cohere_model(request_body, response_body=None):
    request_body = json.loads(request_body)
    if response_body:
        response_body = json.loads(response_body)

    input_message_list = [{"role": "user", "content": request_body.get("prompt", "")}]

    chat_completion_summary_dict = {
        "request.max_tokens": request_body.get("max_tokens", ""),
        "request.temperature": request_body.get("temperature", ""),
        "response.number_of_messages": len(input_message_list),
    }

    if response_body:
        output_message_list = [
            {"role": "assistant", "content": result["text"]} for result in response_body.get("generations", [])
        ]
        chat_completion_summary_dict.update(
            {
                "response.choices.finish_reason": response_body["generations"][0]["finish_reason"],
                "response.number_of_messages": len(input_message_list) + len(output_message_list),
                "response_id": str(response_body.get("id", "")),
            }
        )
    else:
        output_message_list = []

    return input_message_list, output_message_list, chat_completion_summary_dict


MODEL_EXTRACTORS = [  # Order is important here, avoiding dictionaries
    ("amazon.titan-embed", extract_bedrock_titan_embedding_model),
    ("amazon.titan", extract_bedrock_titan_text_model),
    ("ai21.j2", extract_bedrock_ai21_j2_model),
    ("cohere", extract_bedrock_cohere_model),
    ("anthropic.claude", extract_bedrock_claude_model),
    ("meta.llama2", extract_bedrock_llama_model),
]


@function_wrapper
def wrap_bedrock_runtime_invoke_model(wrapped, instance, args, kwargs):
    # Wrapped function only takes keyword arguments, no need for binding

    transaction = current_transaction()

    if not transaction:
        return wrapped(*args, **kwargs)

    transaction.add_ml_model_info("Bedrock", BOTOCORE_VERSION)

    # Read and replace request file stream bodies
    request_body = kwargs["body"]
    if hasattr(request_body, "read"):
        request_body = request_body.read()
        kwargs["body"] = request_body

    # Determine model to be used with extractor
    model = kwargs.get("modelId")
    if not model:
        return wrapped(*args, **kwargs)

    is_embedding = model.startswith("amazon.titan-embed")

    # Determine extractor by model type
    for extractor_name, extractor in MODEL_EXTRACTORS:
        if model.startswith(extractor_name):
            break
    else:
        # Model was not found in extractor list
        global UNSUPPORTED_MODEL_WARNING_SENT
        if not UNSUPPORTED_MODEL_WARNING_SENT:
            # Only send warning once to avoid spam
            _logger.warning(
                "Unsupported Amazon Bedrock model in use (%s). Upgrade to a newer version of the agent, and contact New Relic support if the issue persists.",
                model,
            )
            UNSUPPORTED_MODEL_WARNING_SENT = True

        extractor = lambda *args: ([], [], {})  # Empty extractor that returns nothing

    span_id = None
    trace_id = None

    span_id = None
    trace_id = None

    function_name = wrapped.__name__
    operation = "embedding" if model.startswith("amazon.titan-embed") else "completion"

    with FunctionTrace(name=function_name, group="Llm/%s/Bedrock" % (operation)) as ft:
        # Get trace information
        available_metadata = get_trace_linking_metadata()
        span_id = available_metadata.get("span.id", "")
        trace_id = available_metadata.get("trace.id", "")

        try:
            response = wrapped(*args, **kwargs)
        except Exception as exc:
            try:
                error_attributes = extractor(request_body)
                error_attributes = bedrock_error_attributes(exc, kwargs, instance, extractor)
                notice_error_attributes = {
                    "http.statusCode": error_attributes["http.statusCode"],
                    "error.message": error_attributes["error.message"],
                    "error.code": error_attributes["error.code"],
                }

                if is_embedding:
                    notice_error_attributes.update({"embedding_id": str(uuid.uuid4())})
                else:
                    notice_error_attributes.update({"completion_id": str(uuid.uuid4())})

                ft.notice_error(
                    attributes=notice_error_attributes,
                )

                if operation == "embedding":  # Only available embedding models
                    handle_embedding_event(
                        instance,
                        transaction,
                        extractor,
                        model,
                        None,
                        None,
                        request_body,
                        ft.duration,
                        True,
                        trace_id,
<<<<<<< HEAD
                        span_id,
=======
                        span_id
>>>>>>> 3d3aa4fe
                    )
                else:
                    handle_chat_completion_event(
                        instance,
                        transaction,
                        extractor,
                        model,
                        None,
                        None,
                        request_body,
                        ft.duration,
                        True,
                        trace_id,
<<<<<<< HEAD
                        span_id,
=======
                        span_id
>>>>>>> 3d3aa4fe
                    )

            finally:
                raise

    if not response:
        return response

    # Read and replace response streaming bodies
    response_body = response["body"].read()
    response["body"] = StreamingBody(BytesIO(response_body), len(response_body))
    response_headers = response["ResponseMetadata"]["HTTPHeaders"]

    if operation == "embedding":  # Only available embedding models
        handle_embedding_event(
            instance,
            transaction,
            extractor,
            model,
            response_body,
            response_headers,
            request_body,
            ft.duration,
            False,
            trace_id,
            span_id,
        )
    else:
        handle_chat_completion_event(
            instance,
            transaction,
            extractor,
            model,
            response_body,
            response_headers,
            request_body,
            ft.duration,
            False,
            trace_id,
            span_id,
        )

    return response


def handle_embedding_event(
    client,
    transaction,
    extractor,
    model,
    response_body,
    response_headers,
    request_body,
    duration,
    is_error,
    trace_id,
<<<<<<< HEAD
    span_id,
=======
    span_id
>>>>>>> 3d3aa4fe
):
    embedding_id = str(uuid.uuid4())

    request_id = response_headers.get("x-amzn-requestid", "") if response_headers else ""
    settings = transaction.settings if transaction.settings is not None else global_settings()

    _, _, embedding_dict = extractor(request_body, response_body)

    request_body = json.loads(request_body)

    embedding_dict.update(
        {
            "vendor": "bedrock",
            "ingest_source": "Python",
            "id": embedding_id,
            "appName": settings.app_name,
            "span_id": span_id,
            "trace_id": trace_id,
            "request_id": request_id,
            "input": request_body.get("inputText", ""),
            "transaction_id": transaction.guid,
            "api_key_last_four_digits": client._request_signer._credentials.access_key[-4:],
            "duration": duration,
            "request.model": model,
            "response.model": model,
        }
    )
    if is_error:
        embedding_dict.update({"error": True})

    transaction.record_custom_event("LlmEmbedding", embedding_dict)


def handle_chat_completion_event(
    client,
    transaction,
    extractor,
    model,
    response_body,
    response_headers,
    request_body,
    duration,
    is_error,
    trace_id,
<<<<<<< HEAD
    span_id,
=======
    span_id
>>>>>>> 3d3aa4fe
):
    custom_attrs_dict = transaction._custom_params
    conversation_id = custom_attrs_dict.get("llm.conversation_id", "")

    chat_completion_id = str(uuid.uuid4())

    request_id = response_headers.get("x-amzn-requestid", "") if response_headers else ""
    settings = transaction.settings if transaction.settings is not None else global_settings()

    input_message_list, output_message_list, chat_completion_summary_dict = extractor(request_body, response_body)
    response_id = chat_completion_summary_dict.get("response_id", "")
    chat_completion_summary_dict.update(
        {
            "vendor": "bedrock",
            "ingest_source": "Python",
            "api_key_last_four_digits": client._request_signer._credentials.access_key[-4:],
            "id": chat_completion_id,
            "appName": settings.app_name,
            "conversation_id": conversation_id,
            "span_id": span_id,
            "trace_id": trace_id,
            "transaction_id": transaction.guid,
            "request_id": request_id,
            "duration": duration,
            "request.model": model,
            "response.model": model,  # Duplicate data required by the UI
        }
    )
    if is_error:
        chat_completion_summary_dict.update({"error": True})

    transaction.record_custom_event("LlmChatCompletionSummary", chat_completion_summary_dict)

    create_chat_completion_message_event(
        transaction=transaction,
        app_name=settings.app_name,
        input_message_list=input_message_list,
        output_message_list=output_message_list,
        chat_completion_id=chat_completion_id,
        span_id=span_id,
        trace_id=trace_id,
        request_model=model,
        request_id=request_id,
        conversation_id=conversation_id,
        response_id=response_id,
    )


CUSTOM_TRACE_POINTS = {
    ("sns", "publish"): message_trace("SNS", "Produce", "Topic", extract(("TopicArn", "TargetArn"), "PhoneNumber")),
    ("dynamodb", "put_item"): datastore_trace("DynamoDB", extract("TableName"), "put_item"),
    ("dynamodb", "get_item"): datastore_trace("DynamoDB", extract("TableName"), "get_item"),
    ("dynamodb", "update_item"): datastore_trace("DynamoDB", extract("TableName"), "update_item"),
    ("dynamodb", "delete_item"): datastore_trace("DynamoDB", extract("TableName"), "delete_item"),
    ("dynamodb", "create_table"): datastore_trace("DynamoDB", extract("TableName"), "create_table"),
    ("dynamodb", "delete_table"): datastore_trace("DynamoDB", extract("TableName"), "delete_table"),
    ("dynamodb", "query"): datastore_trace("DynamoDB", extract("TableName"), "query"),
    ("dynamodb", "scan"): datastore_trace("DynamoDB", extract("TableName"), "scan"),
    ("sqs", "send_message"): message_trace("SQS", "Produce", "Queue", extract_sqs),
    ("sqs", "send_message_batch"): message_trace("SQS", "Produce", "Queue", extract_sqs),
    ("sqs", "receive_message"): message_trace("SQS", "Consume", "Queue", extract_sqs),
    ("bedrock-runtime", "invoke_model"): wrap_bedrock_runtime_invoke_model,
}


def bind__create_api_method(py_operation_name, operation_name, service_model, *args, **kwargs):
    return (py_operation_name, service_model)


def _nr_clientcreator__create_api_method_(wrapped, instance, args, kwargs):
    (py_operation_name, service_model) = bind__create_api_method(*args, **kwargs)

    service_name = service_model.service_name.lower()
    tracer = CUSTOM_TRACE_POINTS.get((service_name, py_operation_name))

    wrapped = wrapped(*args, **kwargs)

    if not tracer:
        return wrapped

    return tracer(wrapped)


def _nr_clientcreator__create_methods(wrapped, instance, args, kwargs):
    class_attributes = wrapped(*args, **kwargs)
    class_attributes["_nr_wrapped"] = True
    return class_attributes


def _bind_make_request_params(operation_model, request_dict, *args, **kwargs):
    return operation_model, request_dict


def _nr_endpoint_make_request_(wrapped, instance, args, kwargs):
    operation_model, request_dict = _bind_make_request_params(*args, **kwargs)
    url = request_dict.get("url", "")
    method = request_dict.get("method", None)

    with ExternalTrace(library="botocore", url=url, method=method, source=wrapped) as trace:
        try:
            trace._add_agent_attribute("aws.operation", operation_model.name)
        except:
            pass

        result = wrapped(*args, **kwargs)
        try:
            request_id = result[1]["ResponseMetadata"]["RequestId"]
            trace._add_agent_attribute("aws.requestId", request_id)
        except:
            pass
        return result


def instrument_botocore_endpoint(module):
    wrap_function_wrapper(module, "Endpoint.make_request", _nr_endpoint_make_request_)


def instrument_botocore_client(module):
    wrap_function_wrapper(module, "ClientCreator._create_api_method", _nr_clientcreator__create_api_method_)
    wrap_function_wrapper(module, "ClientCreator._create_methods", _nr_clientcreator__create_methods)<|MERGE_RESOLUTION|>--- conflicted
+++ resolved
@@ -427,11 +427,7 @@
                         ft.duration,
                         True,
                         trace_id,
-<<<<<<< HEAD
                         span_id,
-=======
-                        span_id
->>>>>>> 3d3aa4fe
                     )
                 else:
                     handle_chat_completion_event(
@@ -445,11 +441,7 @@
                         ft.duration,
                         True,
                         trace_id,
-<<<<<<< HEAD
                         span_id,
-=======
-                        span_id
->>>>>>> 3d3aa4fe
                     )
 
             finally:
@@ -506,11 +498,7 @@
     duration,
     is_error,
     trace_id,
-<<<<<<< HEAD
     span_id,
-=======
-    span_id
->>>>>>> 3d3aa4fe
 ):
     embedding_id = str(uuid.uuid4())
 
@@ -555,11 +543,7 @@
     duration,
     is_error,
     trace_id,
-<<<<<<< HEAD
     span_id,
-=======
-    span_id
->>>>>>> 3d3aa4fe
 ):
     custom_attrs_dict = transaction._custom_params
     conversation_id = custom_attrs_dict.get("llm.conversation_id", "")
