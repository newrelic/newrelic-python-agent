--- conflicted
+++ resolved
@@ -132,11 +132,7 @@
         }
 
         if settings.ai_monitoring.record_content.enabled:
-<<<<<<< HEAD
             chat_completion_message_dict["content"] = content
-=======
-            chat_completion_message_dict["content"] = message.get("content")
->>>>>>> 4b3f37d3
 
         chat_completion_message_dict.update(llm_metadata_dict)
 
@@ -170,11 +166,7 @@
         }
 
         if settings.ai_monitoring.record_content.enabled:
-<<<<<<< HEAD
             chat_completion_message_dict["content"] = content
-=======
-            chat_completion_message_dict["content"] = message.get("content")
->>>>>>> 4b3f37d3
 
         chat_completion_message_dict.update(llm_metadata_dict)
 
@@ -790,11 +782,8 @@
     embedding_dict.update(llm_metadata_dict)
 
     if settings.ai_monitoring.record_content.enabled:
-<<<<<<< HEAD
         embedding_dict["input"] = input
-=======
-        embedding_dict["input"] = bedrock_attrs.get("input")
->>>>>>> 4b3f37d3
+
 
     embedding_dict = {k: v for k, v in embedding_dict.items() if v is not None}
     transaction.record_custom_event("LlmEmbedding", embedding_dict)
