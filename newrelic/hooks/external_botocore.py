--- conflicted
+++ resolved
@@ -119,13 +119,9 @@
             "request_id": request_id,
             "span_id": span_id,
             "trace_id": trace_id,
-<<<<<<< HEAD
-=======
             "token_count": settings.ai_monitoring.llm_token_count_callback(request_model, content)
             if settings.ai_monitoring.llm_token_count_callback
             else None,
-            "transaction_id": transaction.guid,
->>>>>>> 6fd83718
             "role": message.get("role"),
             "completion_id": chat_completion_id,
             "sequence": index,
@@ -155,13 +151,9 @@
             "request_id": request_id,
             "span_id": span_id,
             "trace_id": trace_id,
-<<<<<<< HEAD
-=======
             "token_count": settings.ai_monitoring.llm_token_count_callback(request_model, content)
             if settings.ai_monitoring.llm_token_count_callback
             else None,
-            "transaction_id": transaction.guid,
->>>>>>> 6fd83718
             "role": message.get("role"),
             "completion_id": chat_completion_id,
             "sequence": index,
