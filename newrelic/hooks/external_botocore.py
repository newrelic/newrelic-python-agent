# Copyright 2010 New Relic, Inc.
#
# Licensed under the Apache License, Version 2.0 (the "License");
# you may not use this file except in compliance with the License.
# You may obtain a copy of the License at
#
#      http://www.apache.org/licenses/LICENSE-2.0
#
# Unless required by applicable law or agreed to in writing, software
# distributed under the License is distributed on an "AS IS" BASIS,
# WITHOUT WARRANTIES OR CONDITIONS OF ANY KIND, either express or implied.
# See the License for the specific language governing permissions and
# limitations under the License.

import json
import logging
import uuid
from io import BytesIO

from botocore.response import StreamingBody

from newrelic.api.datastore_trace import datastore_trace
from newrelic.api.external_trace import ExternalTrace
from newrelic.api.function_trace import FunctionTrace
from newrelic.api.message_trace import message_trace
from newrelic.api.time_trace import get_trace_linking_metadata
from newrelic.api.transaction import current_transaction
from newrelic.common.object_names import callable_name
from newrelic.common.object_wrapper import function_wrapper, wrap_function_wrapper
from newrelic.common.package_version_utils import get_package_version
from newrelic.core.config import global_settings

BOTOCORE_VERSION = get_package_version("botocore")


_logger = logging.getLogger(__name__)
UNSUPPORTED_MODEL_WARNING_SENT = False


def extract_sqs(*args, **kwargs):
    queue_value = kwargs.get("QueueUrl", "Unknown")
    return queue_value.rsplit("/", 1)[-1]


def extract(argument_names, default=None):
    def extractor_list(*args, **kwargs):
        for argument_name in argument_names:
            argument_value = kwargs.get(argument_name)
            if argument_value:
                return argument_value
        return default

    def extractor_string(*args, **kwargs):
        return kwargs.get(argument_names, default)

    if isinstance(argument_names, str):
        return extractor_string

    return extractor_list


def bedrock_error_attributes(exception, request_args, client, extractor):
    response = getattr(exception, "response", None)
    if not response:
        return {}

    request_body = request_args.get("body", "")
    error_attributes = extractor(request_body)[1]

    error_attributes.update(
        {
            "request_id": response.get("ResponseMetadata", {}).get("RequestId", ""),
            "api_key_last_four_digits": client._request_signer._credentials.access_key[-4:],
            "request.model": request_args.get("modelId", ""),
            "vendor": "Bedrock",
            "ingest_source": "Python",
            "http.statusCode": response.get("ResponseMetadata", "").get("HTTPStatusCode", ""),
            "error.message": response.get("Error", "").get("Message", ""),
            "error.code": response.get("Error", "").get("Code", ""),
        }
    )
    return error_attributes


def create_chat_completion_message_event(
    transaction,
    app_name,
    message_list,
    chat_completion_id,
    span_id,
    trace_id,
    request_model,
    request_id,
    conversation_id,
    response_id="",
):
    if not transaction:
        return

    for index, message in enumerate(message_list):
        if response_id:
            id_ = "%s-%d" % (response_id, index)  # Response ID was set, append message index to it.
        else:
            id_ = str(uuid.uuid4())  # No response IDs, use random UUID

        chat_completion_message_dict = {
            "id": id_,
            "appName": app_name,
            "conversation_id": conversation_id,
            "request_id": request_id,
            "span_id": span_id,
            "trace_id": trace_id,
            "transaction_id": transaction._transaction_id,
            "content": message.get("content", ""),
            "role": message.get("role"),
            "completion_id": chat_completion_id,
            "sequence": index,
            "response.model": request_model,
            "vendor": "bedrock",
            "ingest_source": "Python",
        }
<<<<<<< HEAD
        transaction.record_custom_event("LlmChatCompletionMessage", chat_completion_message_dict)
=======
        transaction.record_ml_event("LlmChatCompletionMessage", chat_completion_message_dict)
>>>>>>> 498126a8


def extract_bedrock_titan_text_model(request_body, response_body=None):
    request_body = json.loads(request_body)
    if response_body:
        response_body = json.loads(response_body)

    request_config = request_body.get("textGenerationConfig", {})

    chat_completion_summary_dict = {
        "request.max_tokens": request_config.get("maxTokenCount", ""),
        "request.temperature": request_config.get("temperature", ""),
    }

    if response_body:
        input_tokens = response_body["inputTextTokenCount"]
        completion_tokens = sum(result["tokenCount"] for result in response_body.get("results", []))
        total_tokens = input_tokens + completion_tokens

        message_list = [{"role": "user", "content": request_body.get("inputText", "")}]
        message_list.extend(
            {"role": "assistant", "content": result["outputText"]} for result in response_body.get("results", [])
        )

        chat_completion_summary_dict.update(
            {
                "response.choices.finish_reason": response_body["results"][0]["completionReason"],
                "response.usage.completion_tokens": completion_tokens,
                "response.usage.prompt_tokens": input_tokens,
                "response.usage.total_tokens": total_tokens,
                "response.number_of_messages": len(message_list),
            }
        )
    else:
        message_list = []

    return message_list, chat_completion_summary_dict


def extract_bedrock_titan_embedding_model(request_body, response_body=None):
    if not response_body:
        return [], {}  # No extracted information necessary for embedding

    request_body = json.loads(request_body)
    response_body = json.loads(response_body)

    input_tokens = response_body.get("inputTextTokenCount", None)

    embedding_dict = {
        "input": request_body.get("inputText", ""),
        "response.usage.prompt_tokens": input_tokens,
        "response.usage.total_tokens": input_tokens,
    }
    return [], embedding_dict


def extract_bedrock_ai21_j2_model(request_body, response_body=None):
    request_body = json.loads(request_body)
    if response_body:
        response_body = json.loads(response_body)

    chat_completion_summary_dict = {
        "request.max_tokens": request_body.get("maxTokens", ""),
        "request.temperature": request_body.get("temperature", ""),
    }

    if response_body:
        message_list = [{"role": "user", "content": request_body.get("prompt", "")}]
        message_list.extend(
            {"role": "assistant", "content": result["data"]["text"]} for result in response_body.get("completions", [])
        )

        chat_completion_summary_dict.update(
            {
                "response.choices.finish_reason": response_body["completions"][0]["finishReason"]["reason"],
                "response.number_of_messages": len(message_list),
                "response_id": str(response_body.get("id", "")),
            }
        )
    else:
        message_list = []

    return message_list, chat_completion_summary_dict


def extract_bedrock_claude_model(request_body, response_body=None):
    request_body = json.loads(request_body)
    if response_body:
        response_body = json.loads(response_body)

    chat_completion_summary_dict = {
        "request.max_tokens": request_body.get("max_tokens_to_sample", ""),
        "request.temperature": request_body.get("temperature", ""),
    }

    if response_body:
        message_list = [
            {"role": "user", "content": request_body.get("prompt", "")},
            {"role": "assistant", "content": response_body.get("completion", "")},
        ]

        chat_completion_summary_dict.update(
            {
                "response.choices.finish_reason": response_body.get("stop_reason", ""),
                "response.number_of_messages": len(message_list),
            }
        )
    else:
        message_list = []

    return message_list, chat_completion_summary_dict


def extract_bedrock_cohere_model(request_body, response_body=None):
    request_body = json.loads(request_body)
    if response_body:
        response_body = json.loads(response_body)

    chat_completion_summary_dict = {
        "request.max_tokens": request_body.get("max_tokens", ""),
        "request.temperature": request_body.get("temperature", ""),
    }

    if response_body:
        message_list = [{"role": "user", "content": request_body.get("prompt", "")}]
        message_list.extend(
            {"role": "assistant", "content": result["text"]} for result in response_body.get("generations", [])
        )

        chat_completion_summary_dict.update(
            {
                "request.max_tokens": request_body.get("max_tokens", ""),
                "request.temperature": request_body.get("temperature", ""),
                "response.choices.finish_reason": response_body["generations"][0]["finish_reason"],
                "response.number_of_messages": len(message_list),
                "response_id": str(response_body.get("id", "")),
            }
        )
    else:
        message_list = []

    return message_list, chat_completion_summary_dict


MODEL_EXTRACTORS = [  # Order is important here, avoiding dictionaries
    ("amazon.titan-embed", extract_bedrock_titan_embedding_model),
    ("amazon.titan", extract_bedrock_titan_text_model),
    ("ai21.j2", extract_bedrock_ai21_j2_model),
    ("cohere", extract_bedrock_cohere_model),
    ("anthropic.claude", extract_bedrock_claude_model),
]


@function_wrapper
def wrap_bedrock_runtime_invoke_model(wrapped, instance, args, kwargs):
    # Wrapped function only takes keyword arguments, no need for binding

    transaction = current_transaction()

    if not transaction:
        return wrapped(*args, **kwargs)

<<<<<<< HEAD
    transaction.add_ml_model_info("Botocore", BOTOCORE_VERSION)
=======
    transaction.add_ml_model_info("Bedrock", BOTOCORE_VERSION)
>>>>>>> 498126a8

    # Read and replace request file stream bodies
    request_body = kwargs["body"]
    if hasattr(request_body, "read"):
        request_body = request_body.read()
        kwargs["body"] = request_body

    # Determine model to be used with extractor
    model = kwargs.get("modelId")
    if not model:
        return wrapped(*args, **kwargs)

    # Determine extractor by model type
    for extractor_name, extractor in MODEL_EXTRACTORS:
        if model.startswith(extractor_name):
            break
    else:
        # Model was not found in extractor list
        global UNSUPPORTED_MODEL_WARNING_SENT
        if not UNSUPPORTED_MODEL_WARNING_SENT:
            # Only send warning once to avoid spam
            _logger.warning(
                "Unsupported Amazon Bedrock model in use (%s). Upgrade to a newer version of the agent, and contact New Relic support if the issue persists.",
                model,
            )
            UNSUPPORTED_MODEL_WARNING_SENT = True

        extractor = lambda *args: ([], {})  # Empty extractor that returns nothing

    ft_name = callable_name(wrapped)
    with FunctionTrace(ft_name) as ft:
        try:
            response = wrapped(*args, **kwargs)
        except Exception as exc:
            try:
                error_attributes = extractor(request_body)
                error_attributes = bedrock_error_attributes(exc, kwargs, instance, extractor)
                ft.notice_error(
                    attributes=error_attributes,
                )
            finally:
                raise

    if not response:
        return response

    # Read and replace response streaming bodies
    response_body = response["body"].read()
    response["body"] = StreamingBody(BytesIO(response_body), len(response_body))
    response_headers = response["ResponseMetadata"]["HTTPHeaders"]

    if model.startswith("amazon.titan-embed"):  # Only available embedding models
        handle_embedding_event(
            instance, transaction, extractor, model, response_body, response_headers, request_body, ft.duration
        )
    else:
        handle_chat_completion_event(
            instance, transaction, extractor, model, response_body, response_headers, request_body, ft.duration
        )

    return response


def handle_embedding_event(
    client, transaction, extractor, model, response_body, response_headers, request_body, duration
):
    embedding_id = str(uuid.uuid4())
    available_metadata = get_trace_linking_metadata()
    span_id = available_metadata.get("span.id", "")
    trace_id = available_metadata.get("trace.id", "")

    request_id = response_headers.get("x-amzn-requestid", "")
    settings = transaction.settings if transaction.settings is not None else global_settings()

    _, embedding_dict = extractor(request_body, response_body)

    embedding_dict.update(
        {
            "vendor": "bedrock",
            "ingest_source": "Python",
            "id": embedding_id,
            "appName": settings.app_name,
            "span_id": span_id,
            "trace_id": trace_id,
            "request_id": request_id,
            "transaction_id": transaction._transaction_id,
            "api_key_last_four_digits": client._request_signer._credentials.access_key[-4:],
            "duration": duration,
            "request.model": model,
            "response.model": model,
        }
    )

<<<<<<< HEAD
    transaction.record_custom_event("LlmEmbedding", embedding_dict)
=======
    transaction.record_ml_event("LlmEmbedding", embedding_dict)
>>>>>>> 498126a8


def handle_chat_completion_event(
    client, transaction, extractor, model, response_body, response_headers, request_body, duration
):
    custom_attrs_dict = transaction._custom_params
    conversation_id = custom_attrs_dict.get("conversation_id", "")

    chat_completion_id = str(uuid.uuid4())
    available_metadata = get_trace_linking_metadata()
    span_id = available_metadata.get("span.id", "")
    trace_id = available_metadata.get("trace.id", "")

    request_id = response_headers.get("x-amzn-requestid", "")
    settings = transaction.settings if transaction.settings is not None else global_settings()

    message_list, chat_completion_summary_dict = extractor(request_body, response_body)
    response_id = chat_completion_summary_dict.get("response_id", "")
    chat_completion_summary_dict.update(
        {
            "vendor": "bedrock",
            "ingest_source": "Python",
            "api_key_last_four_digits": client._request_signer._credentials.access_key[-4:],
            "id": chat_completion_id,
            "appName": settings.app_name,
            "conversation_id": conversation_id,
            "span_id": span_id,
            "trace_id": trace_id,
            "transaction_id": transaction._transaction_id,
            "request_id": request_id,
            "duration": duration,
            "request.model": model,
            "response.model": model,  # Duplicate data required by the UI
        }
    )

<<<<<<< HEAD
    transaction.record_custom_event("LlmChatCompletionSummary", chat_completion_summary_dict)
=======
    transaction.record_ml_event("LlmChatCompletionSummary", chat_completion_summary_dict)
>>>>>>> 498126a8

    create_chat_completion_message_event(
        transaction=transaction,
        app_name=settings.app_name,
        message_list=message_list,
        chat_completion_id=chat_completion_id,
        span_id=span_id,
        trace_id=trace_id,
        request_model=model,
        request_id=request_id,
        conversation_id=conversation_id,
        response_id=response_id,
    )


CUSTOM_TRACE_POINTS = {
    ("sns", "publish"): message_trace("SNS", "Produce", "Topic", extract(("TopicArn", "TargetArn"), "PhoneNumber")),
    ("dynamodb", "put_item"): datastore_trace("DynamoDB", extract("TableName"), "put_item"),
    ("dynamodb", "get_item"): datastore_trace("DynamoDB", extract("TableName"), "get_item"),
    ("dynamodb", "update_item"): datastore_trace("DynamoDB", extract("TableName"), "update_item"),
    ("dynamodb", "delete_item"): datastore_trace("DynamoDB", extract("TableName"), "delete_item"),
    ("dynamodb", "create_table"): datastore_trace("DynamoDB", extract("TableName"), "create_table"),
    ("dynamodb", "delete_table"): datastore_trace("DynamoDB", extract("TableName"), "delete_table"),
    ("dynamodb", "query"): datastore_trace("DynamoDB", extract("TableName"), "query"),
    ("dynamodb", "scan"): datastore_trace("DynamoDB", extract("TableName"), "scan"),
    ("sqs", "send_message"): message_trace("SQS", "Produce", "Queue", extract_sqs),
    ("sqs", "send_message_batch"): message_trace("SQS", "Produce", "Queue", extract_sqs),
    ("sqs", "receive_message"): message_trace("SQS", "Consume", "Queue", extract_sqs),
    ("bedrock-runtime", "invoke_model"): wrap_bedrock_runtime_invoke_model,
}


def bind__create_api_method(py_operation_name, operation_name, service_model, *args, **kwargs):
    return (py_operation_name, service_model)


def _nr_clientcreator__create_api_method_(wrapped, instance, args, kwargs):
    (py_operation_name, service_model) = bind__create_api_method(*args, **kwargs)

    service_name = service_model.service_name.lower()
    tracer = CUSTOM_TRACE_POINTS.get((service_name, py_operation_name))

    wrapped = wrapped(*args, **kwargs)

    if not tracer:
        return wrapped

    return tracer(wrapped)


def _bind_make_request_params(operation_model, request_dict, *args, **kwargs):
    return operation_model, request_dict


def _nr_endpoint_make_request_(wrapped, instance, args, kwargs):
    operation_model, request_dict = _bind_make_request_params(*args, **kwargs)
    url = request_dict.get("url", "")
    method = request_dict.get("method", None)

    with ExternalTrace(library="botocore", url=url, method=method, source=wrapped) as trace:
        try:
            trace._add_agent_attribute("aws.operation", operation_model.name)
        except:
            pass

        result = wrapped(*args, **kwargs)
        try:
            request_id = result[1]["ResponseMetadata"]["RequestId"]
            trace._add_agent_attribute("aws.requestId", request_id)
        except:
            pass
        return result


def instrument_botocore_endpoint(module):
    wrap_function_wrapper(module, "Endpoint.make_request", _nr_endpoint_make_request_)


def instrument_botocore_client(module):
    wrap_function_wrapper(module, "ClientCreator._create_api_method", _nr_clientcreator__create_api_method_)<|MERGE_RESOLUTION|>--- conflicted
+++ resolved
@@ -119,11 +119,7 @@
             "vendor": "bedrock",
             "ingest_source": "Python",
         }
-<<<<<<< HEAD
         transaction.record_custom_event("LlmChatCompletionMessage", chat_completion_message_dict)
-=======
-        transaction.record_ml_event("LlmChatCompletionMessage", chat_completion_message_dict)
->>>>>>> 498126a8
 
 
 def extract_bedrock_titan_text_model(request_body, response_body=None):
@@ -286,11 +282,7 @@
     if not transaction:
         return wrapped(*args, **kwargs)
 
-<<<<<<< HEAD
-    transaction.add_ml_model_info("Botocore", BOTOCORE_VERSION)
-=======
     transaction.add_ml_model_info("Bedrock", BOTOCORE_VERSION)
->>>>>>> 498126a8
 
     # Read and replace request file stream bodies
     request_body = kwargs["body"]
@@ -384,11 +376,7 @@
         }
     )
 
-<<<<<<< HEAD
     transaction.record_custom_event("LlmEmbedding", embedding_dict)
-=======
-    transaction.record_ml_event("LlmEmbedding", embedding_dict)
->>>>>>> 498126a8
 
 
 def handle_chat_completion_event(
@@ -425,11 +413,7 @@
         }
     )
 
-<<<<<<< HEAD
     transaction.record_custom_event("LlmChatCompletionSummary", chat_completion_summary_dict)
-=======
-    transaction.record_ml_event("LlmChatCompletionSummary", chat_completion_summary_dict)
->>>>>>> 498126a8
 
     create_chat_completion_message_event(
         transaction=transaction,
