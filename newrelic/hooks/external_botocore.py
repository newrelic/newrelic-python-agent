--- conflicted
+++ resolved
@@ -98,7 +98,6 @@
         return
 
     for index, message in enumerate(input_message_list):
-<<<<<<< HEAD
         if response_id:
             id_ = "%s-%d" % (response_id, index)  # Response ID was set, append message index to it.
         else:
@@ -125,8 +124,6 @@
     for index, message in enumerate(output_message_list):
         index += len(input_message_list)
 
-=======
->>>>>>> ec19ced4
         if response_id:
             id_ = "%s-%d" % (response_id, index)  # Response ID was set, append message index to it.
         else:
@@ -145,33 +142,7 @@
             "completion_id": chat_completion_id,
             "sequence": index,
             "response.model": request_model,
-            "vendor": "Bedrock",
-            "ingest_source": "Python",
-        }
-        transaction.record_custom_event("LlmChatCompletionMessage", chat_completion_message_dict)
-
-    for index, message in enumerate(output_message_list):
-        index += len(input_message_list)
-
-        if response_id:
-            id_ = "%s-%d" % (response_id, index)  # Response ID was set, append message index to it.
-        else:
-            id_ = str(uuid.uuid4())  # No response IDs, use random UUID
-
-        chat_completion_message_dict = {
-            "id": id_,
-            "appName": app_name,
-            "conversation_id": conversation_id,
-            "request_id": request_id,
-            "span_id": span_id,
-            "trace_id": trace_id,
-            "transaction_id": transaction.guid,
-            "content": message.get("content", ""),
-            "role": message.get("role"),
-            "completion_id": chat_completion_id,
-            "sequence": index,
-            "response.model": request_model,
-            "vendor": "Bedrock",
+            "vendor": "bedrock",
             "ingest_source": "Python",
             "is_response": True
         }
@@ -367,8 +338,6 @@
             UNSUPPORTED_MODEL_WARNING_SENT = True
 
         extractor = lambda *args: ([], [], {})  # Empty extractor that returns nothing
-<<<<<<< HEAD
-=======
 
     span_id = None
     trace_id = None
@@ -381,7 +350,6 @@
         available_metadata = get_trace_linking_metadata()
         span_id = available_metadata.get("span.id", "")
         trace_id = available_metadata.get("trace.id", "")
->>>>>>> ec19ced4
 
         try:
             response = wrapped(*args, **kwargs)
@@ -404,23 +372,15 @@
                     attributes=notice_error_attributes,
                 )
 
-                if is_embedding:  # Only available embedding models
+                if operation == "embedding":  # Only available embedding models
                     handle_embedding_event(
                         instance, transaction, extractor, model, None, None, request_body,
-<<<<<<< HEAD
-                        ft.duration, True
-=======
                         ft.duration, True, trace_id, span_id
->>>>>>> ec19ced4
                     )
                 else:
                     handle_chat_completion_event(
                         instance, transaction, extractor, model, None, None, request_body,
-<<<<<<< HEAD
-                        ft.duration, True
-=======
                         ft.duration, True, trace_id, span_id
->>>>>>> ec19ced4
                     )
 
             finally:
@@ -434,15 +394,8 @@
     response["body"] = StreamingBody(BytesIO(response_body), len(response_body))
     response_headers = response["ResponseMetadata"]["HTTPHeaders"]
 
-    if is_embedding:  # Only available embedding models
+    if operation == "embedding":  # Only available embedding models
         handle_embedding_event(
-<<<<<<< HEAD
-            instance, transaction, extractor, model, response_body, response_headers, request_body, ft.duration, False
-        )
-    else:
-        handle_chat_completion_event(
-            instance, transaction, extractor, model, response_body, response_headers, request_body, ft.duration, False
-=======
             instance,
             transaction,
             extractor,
@@ -468,18 +421,13 @@
             False,
             trace_id,
             span_id,
->>>>>>> ec19ced4
         )
 
     return response
 
 
 def handle_embedding_event(
-<<<<<<< HEAD
-    client, transaction, extractor, model, response_body, response_headers, request_body, duration, is_error
-=======
     client, transaction, extractor, model, response_body, response_headers, request_body, duration, is_error, trace_id, span_id
->>>>>>> ec19ced4
 ):
     embedding_id = str(uuid.uuid4())
 
@@ -492,7 +440,7 @@
 
     embedding_dict.update(
         {
-            "vendor": "Bedrock",
+            "vendor": "bedrock",
             "ingest_source": "Python",
             "id": embedding_id,
             "appName": settings.app_name,
@@ -514,11 +462,7 @@
 
 
 def handle_chat_completion_event(
-<<<<<<< HEAD
-    client, transaction, extractor, model, response_body, response_headers, request_body, duration, is_error
-=======
-    client, transaction, extractor, model, response_body, response_headers, request_body, duration, is_error, trace_id, span_id
->>>>>>> ec19ced4
+   client, transaction, extractor, model, response_body, response_headers, request_body, duration, is_error, trace_id, span_id
 ):
     custom_attrs_dict = transaction._custom_params
     conversation_id = custom_attrs_dict.get("conversation_id", "")
@@ -532,7 +476,7 @@
     response_id = chat_completion_summary_dict.get("response_id", "")
     chat_completion_summary_dict.update(
         {
-            "vendor": "Bedrock",
+            "vendor": "bedrock",
             "ingest_source": "Python",
             "api_key_last_four_digits": client._request_signer._credentials.access_key[-4:],
             "id": chat_completion_id,
