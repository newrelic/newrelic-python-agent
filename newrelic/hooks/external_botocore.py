# Copyright 2010 New Relic, Inc.
#
# Licensed under the Apache License, Version 2.0 (the "License");
# you may not use this file except in compliance with the License.
# You may obtain a copy of the License at
#
#      http://www.apache.org/licenses/LICENSE-2.0
#
# Unless required by applicable law or agreed to in writing, software
# distributed under the License is distributed on an "AS IS" BASIS,
# WITHOUT WARRANTIES OR CONDITIONS OF ANY KIND, either express or implied.
# See the License for the specific language governing permissions and
# limitations under the License.

import json
import logging
import uuid
from io import BytesIO

from botocore.response import StreamingBody

from newrelic.api.datastore_trace import datastore_trace
from newrelic.api.external_trace import ExternalTrace
from newrelic.api.function_trace import FunctionTrace
from newrelic.api.message_trace import message_trace
from newrelic.api.time_trace import get_trace_linking_metadata
from newrelic.api.transaction import current_transaction
<<<<<<< HEAD
from newrelic.common.object_names import callable_name
from newrelic.common.object_wrapper import function_wrapper, wrap_function_wrapper
from newrelic.core.config import global_settings

=======
from newrelic.common.object_wrapper import function_wrapper, wrap_function_wrapper
from newrelic.common.package_version_utils import get_package_version
from newrelic.core.config import global_settings

BOTOCORE_VERSION = get_package_version("botocore")


>>>>>>> 7051455f
_logger = logging.getLogger(__name__)
UNSUPPORTED_MODEL_WARNING_SENT = False


def extract_sqs(*args, **kwargs):
    queue_value = kwargs.get("QueueUrl", "Unknown")
    return queue_value.rsplit("/", 1)[-1]


def extract(argument_names, default=None):
    def extractor_list(*args, **kwargs):
        for argument_name in argument_names:
            argument_value = kwargs.get(argument_name)
            if argument_value:
                return argument_value
        return default

    def extractor_string(*args, **kwargs):
        return kwargs.get(argument_names, default)

    if isinstance(argument_names, str):
        return extractor_string

    return extractor_list


def bedrock_error_attributes(exception, request_args, client, extractor):
    response = getattr(exception, "response", None)
    if not response:
        return {}
<<<<<<< HEAD
    
    request_body = request_args.get("body", "")
    error_attributes = extractor(request_body)[1]

    error_attributes.update({
        "request_id": response.get("ResponseMetadata", {}).get("RequestId", ""),
        "api_key_last_four_digits": client._request_signer._credentials.access_key[-4:],
        "request.model": request_args.get("modelId", ""),
        "vendor": "Bedrock",
        "ingest_source": "Python",
        "http.statusCode": response.get("ResponseMetadata", "").get("HTTPStatusCode", ""),
        "error.message": response.get("Error", "").get("Message", ""),
        "error.code": response.get("Error", "").get("Code", ""),
    })
=======

    request_body = request_args.get("body", "")
    error_attributes = extractor(request_body)[2]

    error_attributes.update(
        {
            "request_id": response.get("ResponseMetadata", {}).get("RequestId", ""),
            "api_key_last_four_digits": client._request_signer._credentials.access_key[-4:],
            "request.model": request_args.get("modelId", ""),
            "vendor": "bedrock",
            "ingest_source": "Python",
            "http.statusCode": response.get("ResponseMetadata", "").get("HTTPStatusCode", ""),
            "error.message": response.get("Error", "").get("Message", ""),
            "error.code": response.get("Error", "").get("Code", ""),
        }
    )
>>>>>>> 7051455f
    return error_attributes


def create_chat_completion_message_event(
    transaction,
    app_name,
<<<<<<< HEAD
    message_list,
=======
    input_message_list,
    output_message_list,
>>>>>>> 7051455f
    chat_completion_id,
    span_id,
    trace_id,
    request_model,
    request_id,
    conversation_id,
    response_id="",
):
    if not transaction:
        return

<<<<<<< HEAD
    message_ids = []
    for index, message in enumerate(message_list):
=======
    for index, message in enumerate(input_message_list):
>>>>>>> 7051455f
        if response_id:
            id_ = "%s-%d" % (response_id, index)  # Response ID was set, append message index to it.
        else:
            id_ = str(uuid.uuid4())  # No response IDs, use random UUID
<<<<<<< HEAD
        message_ids.append(id_)
=======
>>>>>>> 7051455f

        chat_completion_message_dict = {
            "id": id_,
            "appName": app_name,
            "conversation_id": conversation_id,
            "request_id": request_id,
            "span_id": span_id,
            "trace_id": trace_id,
<<<<<<< HEAD
            "transaction_id": transaction._transaction_id,
=======
            "transaction_id": transaction.guid,
>>>>>>> 7051455f
            "content": message.get("content", ""),
            "role": message.get("role"),
            "completion_id": chat_completion_id,
            "sequence": index,
            "response.model": request_model,
            "vendor": "bedrock",
            "ingest_source": "Python",
        }
<<<<<<< HEAD
        transaction.record_ml_event("LlmChatCompletionMessage", chat_completion_message_dict)

    return (conversation_id, request_id, message_ids)
=======
        transaction.record_custom_event("LlmChatCompletionMessage", chat_completion_message_dict)

    for index, message in enumerate(output_message_list):
        index += len(input_message_list)

        if response_id:
            id_ = "%s-%d" % (response_id, index)  # Response ID was set, append message index to it.
        else:
            id_ = str(uuid.uuid4())  # No response IDs, use random UUID

        chat_completion_message_dict = {
            "id": id_,
            "appName": app_name,
            "conversation_id": conversation_id,
            "request_id": request_id,
            "span_id": span_id,
            "trace_id": trace_id,
            "transaction_id": transaction.guid,
            "content": message.get("content", ""),
            "role": message.get("role"),
            "completion_id": chat_completion_id,
            "sequence": index,
            "response.model": request_model,
            "vendor": "bedrock",
            "ingest_source": "Python",
            "is_response": True,
        }
        transaction.record_custom_event("LlmChatCompletionMessage", chat_completion_message_dict)
>>>>>>> 7051455f


def extract_bedrock_titan_text_model(request_body, response_body=None):
    request_body = json.loads(request_body)
    if response_body:
        response_body = json.loads(response_body)

    request_config = request_body.get("textGenerationConfig", {})

<<<<<<< HEAD
    chat_completion_summary_dict = {
        "request.max_tokens": request_config.get("maxTokenCount", ""),
        "request.temperature": request_config.get("temperature", ""),
=======
    input_message_list = [{"role": "user", "content": request_body.get("inputText", "")}]

    chat_completion_summary_dict = {
        "request.max_tokens": request_config.get("maxTokenCount", ""),
        "request.temperature": request_config.get("temperature", ""),
        "response.number_of_messages": len(input_message_list),
>>>>>>> 7051455f
    }

    if response_body:
        input_tokens = response_body["inputTextTokenCount"]
        completion_tokens = sum(result["tokenCount"] for result in response_body.get("results", []))
        total_tokens = input_tokens + completion_tokens

<<<<<<< HEAD
        message_list = [{"role": "user", "content": request_body.get("inputText", "")}]
        message_list.extend(
            {"role": "assistant", "content": result["outputText"]} for result in response_body.get("results", [])
        )

        chat_completion_summary_dict.update({
            "response.choices.finish_reason": response_body["results"][0]["completionReason"],
            "response.usage.completion_tokens": completion_tokens,
            "response.usage.prompt_tokens": input_tokens,
            "response.usage.total_tokens": total_tokens,
            "response.number_of_messages": len(message_list),
        })
    else:
        message_list = []

    return message_list, chat_completion_summary_dict
=======
        output_message_list = [
            {"role": "assistant", "content": result["outputText"]} for result in response_body.get("results", [])
        ]

        chat_completion_summary_dict.update(
            {
                "response.choices.finish_reason": response_body["results"][0]["completionReason"],
                "response.usage.completion_tokens": completion_tokens,
                "response.usage.prompt_tokens": input_tokens,
                "response.usage.total_tokens": total_tokens,
                "response.number_of_messages": len(input_message_list) + len(output_message_list),
            }
        )
    else:
        output_message_list = []

    return input_message_list, output_message_list, chat_completion_summary_dict
>>>>>>> 7051455f


def extract_bedrock_titan_embedding_model(request_body, response_body=None):
    if not response_body:
<<<<<<< HEAD
        return [], {}  # No extracted information necessary for embedding
=======
        return [], [], {}  # No extracted information necessary for embedding
>>>>>>> 7051455f

    request_body = json.loads(request_body)
    response_body = json.loads(response_body)

    input_tokens = response_body.get("inputTextTokenCount", None)

    embedding_dict = {
        "input": request_body.get("inputText", ""),
        "response.usage.prompt_tokens": input_tokens,
        "response.usage.total_tokens": input_tokens,
    }
<<<<<<< HEAD
    return [], embedding_dict
=======
    return [], [], embedding_dict
>>>>>>> 7051455f


def extract_bedrock_ai21_j2_model(request_body, response_body=None):
    request_body = json.loads(request_body)
    if response_body:
        response_body = json.loads(response_body)

<<<<<<< HEAD
    chat_completion_summary_dict = {
        "request.max_tokens": request_body.get("maxTokens", ""),
        "request.temperature": request_body.get("temperature", ""),
    }

    if response_body:
        message_list = [{"role": "user", "content": request_body.get("prompt", "")}]
        message_list.extend(
            {"role": "assistant", "content": result["data"]["text"]} for result in response_body.get("completions", [])
        )

        chat_completion_summary_dict.update({
            "response.choices.finish_reason": response_body["completions"][0]["finishReason"]["reason"],
            "response.number_of_messages": len(message_list),
            "response_id": str(response_body.get("id", "")),
        })
    else:
        message_list = []

    return message_list, chat_completion_summary_dict
=======
    input_message_list = [{"role": "user", "content": request_body.get("prompt", "")}]

    chat_completion_summary_dict = {
        "request.max_tokens": request_body.get("maxTokens", ""),
        "request.temperature": request_body.get("temperature", ""),
        "response.number_of_messages": len(input_message_list),
    }

    if response_body:
        output_message_list = [
            {"role": "assistant", "content": result["data"]["text"]} for result in response_body.get("completions", [])
        ]

        chat_completion_summary_dict.update(
            {
                "response.choices.finish_reason": response_body["completions"][0]["finishReason"]["reason"],
                "response.number_of_messages": len(input_message_list) + len(output_message_list),
                "response_id": str(response_body.get("id", "")),
            }
        )
    else:
        output_message_list = []

    return input_message_list, output_message_list, chat_completion_summary_dict
>>>>>>> 7051455f


def extract_bedrock_claude_model(request_body, response_body=None):
    request_body = json.loads(request_body)
    if response_body:
        response_body = json.loads(response_body)

<<<<<<< HEAD
    chat_completion_summary_dict = {
        "request.max_tokens": request_body.get("max_tokens_to_sample", ""),
        "request.temperature": request_body.get("temperature", ""),
    }

    if response_body:
        message_list = [
            {"role": "user", "content": request_body.get("prompt", "")},
            {"role": "assistant", "content": response_body.get("completion", "")},
        ]

        chat_completion_summary_dict.update({
            "response.choices.finish_reason": response_body.get("stop_reason", ""),
            "response.number_of_messages": len(message_list),
        })
    else:
        message_list = []

    return message_list, chat_completion_summary_dict
=======
    input_message_list = [{"role": "user", "content": request_body.get("prompt", "")}]

    chat_completion_summary_dict = {
        "request.max_tokens": request_body.get("max_tokens_to_sample", ""),
        "request.temperature": request_body.get("temperature", ""),
        "response.number_of_messages": len(input_message_list),
    }

    if response_body:
        output_message_list = [{"role": "assistant", "content": response_body.get("completion", "")}]

        chat_completion_summary_dict.update(
            {
                "response.choices.finish_reason": response_body.get("stop_reason", ""),
                "response.number_of_messages": len(input_message_list) + len(output_message_list),
            }
        )
    else:
        output_message_list = []

    return input_message_list, output_message_list, chat_completion_summary_dict


def extract_bedrock_llama_model(request_body, response_body=None):
    request_body = json.loads(request_body)
    if response_body:
        response_body = json.loads(response_body)

    input_message_list = [{"role": "user", "content": request_body.get("prompt", "")}]

    chat_completion_summary_dict = {
        "request.max_tokens": request_body.get("max_gen_len", ""),
        "request.temperature": request_body.get("temperature", ""),
        "response.number_of_messages": len(input_message_list),
    }

    if response_body:
        output_message_list = [{"role": "assistant", "content": response_body.get("generation", "")}]
        prompt_tokens = response_body.get("prompt_token_count", None)
        completion_tokens = response_body.get("generation_token_count", None)
        total_tokens = prompt_tokens + completion_tokens if prompt_tokens and completion_tokens else None

        chat_completion_summary_dict.update(
            {
                "response.usage.completion_tokens": completion_tokens,
                "response.usage.prompt_tokens": prompt_tokens,
                "response.usage.total_tokens": total_tokens,
                "response.choices.finish_reason": response_body.get("stop_reason", ""),
                "response.number_of_messages": len(input_message_list) + len(output_message_list),
            }
        )
    else:
        output_message_list = []

    return input_message_list, output_message_list, chat_completion_summary_dict
>>>>>>> 7051455f


def extract_bedrock_cohere_model(request_body, response_body=None):
    request_body = json.loads(request_body)
    if response_body:
        response_body = json.loads(response_body)

<<<<<<< HEAD
    chat_completion_summary_dict = {
        "request.max_tokens": request_body.get("max_tokens", ""),
        "request.temperature": request_body.get("temperature", ""),
    }

    if response_body:
        message_list = [{"role": "user", "content": request_body.get("prompt", "")}]
        message_list.extend(
            {"role": "assistant", "content": result["text"]} for result in response_body.get("generations", [])
        )

        chat_completion_summary_dict.update({
            "request.max_tokens": request_body.get("max_tokens", ""),
            "request.temperature": request_body.get("temperature", ""),
            "response.choices.finish_reason": response_body["generations"][0]["finish_reason"],
            "response.number_of_messages": len(message_list),
            "response_id": str(response_body.get("id", "")),
        })
    else:
        message_list = []

    return message_list, chat_completion_summary_dict
=======
    input_message_list = [{"role": "user", "content": request_body.get("prompt", "")}]

    chat_completion_summary_dict = {
        "request.max_tokens": request_body.get("max_tokens", ""),
        "request.temperature": request_body.get("temperature", ""),
        "response.number_of_messages": len(input_message_list),
    }

    if response_body:
        output_message_list = [
            {"role": "assistant", "content": result["text"]} for result in response_body.get("generations", [])
        ]
        chat_completion_summary_dict.update(
            {
                "response.choices.finish_reason": response_body["generations"][0]["finish_reason"],
                "response.number_of_messages": len(input_message_list) + len(output_message_list),
                "response_id": str(response_body.get("id", "")),
            }
        )
    else:
        output_message_list = []

    return input_message_list, output_message_list, chat_completion_summary_dict
>>>>>>> 7051455f


MODEL_EXTRACTORS = [  # Order is important here, avoiding dictionaries
    ("amazon.titan-embed", extract_bedrock_titan_embedding_model),
    ("amazon.titan", extract_bedrock_titan_text_model),
    ("ai21.j2", extract_bedrock_ai21_j2_model),
    ("cohere", extract_bedrock_cohere_model),
    ("anthropic.claude", extract_bedrock_claude_model),
<<<<<<< HEAD
=======
    ("meta.llama2", extract_bedrock_llama_model),
>>>>>>> 7051455f
]


@function_wrapper
def wrap_bedrock_runtime_invoke_model(wrapped, instance, args, kwargs):
    # Wrapped function only takes keyword arguments, no need for binding

    transaction = current_transaction()

    if not transaction:
        return wrapped(*args, **kwargs)

<<<<<<< HEAD
=======
    transaction.add_ml_model_info("Bedrock", BOTOCORE_VERSION)

>>>>>>> 7051455f
    # Read and replace request file stream bodies
    request_body = kwargs["body"]
    if hasattr(request_body, "read"):
        request_body = request_body.read()
        kwargs["body"] = request_body

    # Determine model to be used with extractor
    model = kwargs.get("modelId")
    if not model:
        return wrapped(*args, **kwargs)

<<<<<<< HEAD
=======
    is_embedding = model.startswith("amazon.titan-embed")

>>>>>>> 7051455f
    # Determine extractor by model type
    for extractor_name, extractor in MODEL_EXTRACTORS:
        if model.startswith(extractor_name):
            break
    else:
        # Model was not found in extractor list
        global UNSUPPORTED_MODEL_WARNING_SENT
        if not UNSUPPORTED_MODEL_WARNING_SENT:
            # Only send warning once to avoid spam
            _logger.warning(
                "Unsupported Amazon Bedrock model in use (%s). Upgrade to a newer version of the agent, and contact New Relic support if the issue persists.",
                model,
            )
            UNSUPPORTED_MODEL_WARNING_SENT = True
<<<<<<< HEAD
        
        extractor = lambda *args: ([], {})  # Empty extractor that returns nothing

    ft_name = callable_name(wrapped)
    with FunctionTrace(ft_name) as ft:
=======

        extractor = lambda *args: ([], [], {})  # Empty extractor that returns nothing

    span_id = None
    trace_id = None

    span_id = None
    trace_id = None

    function_name = wrapped.__name__
    operation = "embedding" if model.startswith("amazon.titan-embed") else "completion"

    with FunctionTrace(name=function_name, group="Llm/%s/Bedrock" % (operation)) as ft:
        # Get trace information
        available_metadata = get_trace_linking_metadata()
        span_id = available_metadata.get("span.id", "")
        trace_id = available_metadata.get("trace.id", "")

>>>>>>> 7051455f
        try:
            response = wrapped(*args, **kwargs)
        except Exception as exc:
            try:
                error_attributes = extractor(request_body)
                error_attributes = bedrock_error_attributes(exc, kwargs, instance, extractor)
<<<<<<< HEAD
                ft.notice_error(
                    attributes=error_attributes,
                )
=======
                notice_error_attributes = {
                    "http.statusCode": error_attributes["http.statusCode"],
                    "error.message": error_attributes["error.message"],
                    "error.code": error_attributes["error.code"],
                }

                if is_embedding:
                    notice_error_attributes.update({"embedding_id": str(uuid.uuid4())})
                else:
                    notice_error_attributes.update({"completion_id": str(uuid.uuid4())})

                ft.notice_error(
                    attributes=notice_error_attributes,
                )

                if operation == "embedding":  # Only available embedding models
                    handle_embedding_event(
                        instance,
                        transaction,
                        extractor,
                        model,
                        None,
                        None,
                        request_body,
                        ft.duration,
                        True,
                        trace_id,
                        span_id,
                    )
                else:
                    handle_chat_completion_event(
                        instance,
                        transaction,
                        extractor,
                        model,
                        None,
                        None,
                        request_body,
                        ft.duration,
                        True,
                        trace_id,
                        span_id,
                    )

>>>>>>> 7051455f
            finally:
                raise

    if not response:
        return response

    # Read and replace response streaming bodies
    response_body = response["body"].read()
    response["body"] = StreamingBody(BytesIO(response_body), len(response_body))
    response_headers = response["ResponseMetadata"]["HTTPHeaders"]

<<<<<<< HEAD
    if model.startswith("amazon.titan-embed"):  # Only available embedding models
        handle_embedding_event(
            instance, transaction, extractor, model, response_body, response_headers, request_body, ft.duration
        )
    else:
        handle_chat_completion_event(
            instance, transaction, extractor, model, response_body, response_headers, request_body, ft.duration
=======
    if operation == "embedding":  # Only available embedding models
        handle_embedding_event(
            instance,
            transaction,
            extractor,
            model,
            response_body,
            response_headers,
            request_body,
            ft.duration,
            False,
            trace_id,
            span_id,
        )
    else:
        handle_chat_completion_event(
            instance,
            transaction,
            extractor,
            model,
            response_body,
            response_headers,
            request_body,
            ft.duration,
            False,
            trace_id,
            span_id,
>>>>>>> 7051455f
        )

    return response


def handle_embedding_event(
<<<<<<< HEAD
    client, transaction, extractor, model, response_body, response_headers, request_body, duration
):
    embedding_id = str(uuid.uuid4())
    available_metadata = get_trace_linking_metadata()
    span_id = available_metadata.get("span.id", "")
    trace_id = available_metadata.get("trace.id", "")

    request_id = response_headers.get("x-amzn-requestid", "")
    settings = transaction.settings if transaction.settings is not None else global_settings()

    _, embedding_dict = extractor(request_body, response_body)
=======
    client,
    transaction,
    extractor,
    model,
    response_body,
    response_headers,
    request_body,
    duration,
    is_error,
    trace_id,
    span_id,
):
    embedding_id = str(uuid.uuid4())

    request_id = response_headers.get("x-amzn-requestid", "") if response_headers else ""
    settings = transaction.settings if transaction.settings is not None else global_settings()

    _, _, embedding_dict = extractor(request_body, response_body)

    request_body = json.loads(request_body)
>>>>>>> 7051455f

    embedding_dict.update(
        {
            "vendor": "bedrock",
            "ingest_source": "Python",
            "id": embedding_id,
            "appName": settings.app_name,
            "span_id": span_id,
            "trace_id": trace_id,
            "request_id": request_id,
<<<<<<< HEAD
            "transaction_id": transaction._transaction_id,
=======
            "input": request_body.get("inputText", ""),
            "transaction_id": transaction.guid,
>>>>>>> 7051455f
            "api_key_last_four_digits": client._request_signer._credentials.access_key[-4:],
            "duration": duration,
            "request.model": model,
            "response.model": model,
        }
    )
<<<<<<< HEAD

    transaction.record_ml_event("LlmEmbedding", embedding_dict)


def handle_chat_completion_event(
    client, transaction, extractor, model, response_body, response_headers, request_body, duration
):
    custom_attrs_dict = transaction._custom_params
    conversation_id = custom_attrs_dict.get("conversation_id", "")

    chat_completion_id = str(uuid.uuid4())
    available_metadata = get_trace_linking_metadata()
    span_id = available_metadata.get("span.id", "")
    trace_id = available_metadata.get("trace.id", "")

    request_id = response_headers.get("x-amzn-requestid", "")
    settings = transaction.settings if transaction.settings is not None else global_settings()

    message_list, chat_completion_summary_dict = extractor(request_body, response_body)
=======
    if is_error:
        embedding_dict.update({"error": True})

    transaction.record_custom_event("LlmEmbedding", embedding_dict)


def handle_chat_completion_event(
    client,
    transaction,
    extractor,
    model,
    response_body,
    response_headers,
    request_body,
    duration,
    is_error,
    trace_id,
    span_id,
):
    custom_attrs_dict = transaction._custom_params
    conversation_id = custom_attrs_dict.get("llm.conversation_id", "")

    chat_completion_id = str(uuid.uuid4())

    request_id = response_headers.get("x-amzn-requestid", "") if response_headers else ""
    settings = transaction.settings if transaction.settings is not None else global_settings()

    input_message_list, output_message_list, chat_completion_summary_dict = extractor(request_body, response_body)
>>>>>>> 7051455f
    response_id = chat_completion_summary_dict.get("response_id", "")
    chat_completion_summary_dict.update(
        {
            "vendor": "bedrock",
            "ingest_source": "Python",
            "api_key_last_four_digits": client._request_signer._credentials.access_key[-4:],
            "id": chat_completion_id,
            "appName": settings.app_name,
            "conversation_id": conversation_id,
            "span_id": span_id,
            "trace_id": trace_id,
<<<<<<< HEAD
            "transaction_id": transaction._transaction_id,
=======
            "transaction_id": transaction.guid,
>>>>>>> 7051455f
            "request_id": request_id,
            "duration": duration,
            "request.model": model,
            "response.model": model,  # Duplicate data required by the UI
        }
    )
<<<<<<< HEAD

    transaction.record_ml_event("LlmChatCompletionSummary", chat_completion_summary_dict)

    message_ids = create_chat_completion_message_event(
        transaction=transaction,
        app_name=settings.app_name,
        message_list=message_list,
=======
    if is_error:
        chat_completion_summary_dict.update({"error": True})

    transaction.record_custom_event("LlmChatCompletionSummary", chat_completion_summary_dict)

    create_chat_completion_message_event(
        transaction=transaction,
        app_name=settings.app_name,
        input_message_list=input_message_list,
        output_message_list=output_message_list,
>>>>>>> 7051455f
        chat_completion_id=chat_completion_id,
        span_id=span_id,
        trace_id=trace_id,
        request_model=model,
        request_id=request_id,
        conversation_id=conversation_id,
        response_id=response_id,
    )
<<<<<<< HEAD
    if not hasattr(transaction, "_nr_message_ids"):
        transaction._nr_message_ids = {}
    transaction._nr_message_ids["bedrock_key"] = message_ids
=======
>>>>>>> 7051455f


CUSTOM_TRACE_POINTS = {
    ("sns", "publish"): message_trace("SNS", "Produce", "Topic", extract(("TopicArn", "TargetArn"), "PhoneNumber")),
    ("dynamodb", "put_item"): datastore_trace("DynamoDB", extract("TableName"), "put_item"),
    ("dynamodb", "get_item"): datastore_trace("DynamoDB", extract("TableName"), "get_item"),
    ("dynamodb", "update_item"): datastore_trace("DynamoDB", extract("TableName"), "update_item"),
    ("dynamodb", "delete_item"): datastore_trace("DynamoDB", extract("TableName"), "delete_item"),
    ("dynamodb", "create_table"): datastore_trace("DynamoDB", extract("TableName"), "create_table"),
    ("dynamodb", "delete_table"): datastore_trace("DynamoDB", extract("TableName"), "delete_table"),
    ("dynamodb", "query"): datastore_trace("DynamoDB", extract("TableName"), "query"),
    ("dynamodb", "scan"): datastore_trace("DynamoDB", extract("TableName"), "scan"),
    ("sqs", "send_message"): message_trace("SQS", "Produce", "Queue", extract_sqs),
    ("sqs", "send_message_batch"): message_trace("SQS", "Produce", "Queue", extract_sqs),
    ("sqs", "receive_message"): message_trace("SQS", "Consume", "Queue", extract_sqs),
    ("bedrock-runtime", "invoke_model"): wrap_bedrock_runtime_invoke_model,
}


def bind__create_api_method(py_operation_name, operation_name, service_model, *args, **kwargs):
    return (py_operation_name, service_model)


def _nr_clientcreator__create_api_method_(wrapped, instance, args, kwargs):
    (py_operation_name, service_model) = bind__create_api_method(*args, **kwargs)

    service_name = service_model.service_name.lower()
    tracer = CUSTOM_TRACE_POINTS.get((service_name, py_operation_name))

    wrapped = wrapped(*args, **kwargs)

    if not tracer:
        return wrapped

    return tracer(wrapped)


def _nr_clientcreator__create_methods(wrapped, instance, args, kwargs):
    class_attributes = wrapped(*args, **kwargs)
    class_attributes["_nr_wrapped"] = True
    return class_attributes


def _bind_make_request_params(operation_model, request_dict, *args, **kwargs):
    return operation_model, request_dict


def _nr_endpoint_make_request_(wrapped, instance, args, kwargs):
    operation_model, request_dict = _bind_make_request_params(*args, **kwargs)
    url = request_dict.get("url", "")
    method = request_dict.get("method", None)

    with ExternalTrace(library="botocore", url=url, method=method, source=wrapped) as trace:
        try:
            trace._add_agent_attribute("aws.operation", operation_model.name)
        except:
            pass

        result = wrapped(*args, **kwargs)
        try:
            request_id = result[1]["ResponseMetadata"]["RequestId"]
            trace._add_agent_attribute("aws.requestId", request_id)
        except:
            pass
        return result


def instrument_botocore_endpoint(module):
    wrap_function_wrapper(module, "Endpoint.make_request", _nr_endpoint_make_request_)


def instrument_botocore_client(module):
<<<<<<< HEAD
    wrap_function_wrapper(module, "ClientCreator._create_api_method", _nr_clientcreator__create_api_method_)
=======
    wrap_function_wrapper(module, "ClientCreator._create_api_method", _nr_clientcreator__create_api_method_)
    wrap_function_wrapper(module, "ClientCreator._create_methods", _nr_clientcreator__create_methods)
>>>>>>> 7051455f
<|MERGE_RESOLUTION|>--- conflicted
+++ resolved
@@ -25,12 +25,6 @@
 from newrelic.api.message_trace import message_trace
 from newrelic.api.time_trace import get_trace_linking_metadata
 from newrelic.api.transaction import current_transaction
-<<<<<<< HEAD
-from newrelic.common.object_names import callable_name
-from newrelic.common.object_wrapper import function_wrapper, wrap_function_wrapper
-from newrelic.core.config import global_settings
-
-=======
 from newrelic.common.object_wrapper import function_wrapper, wrap_function_wrapper
 from newrelic.common.package_version_utils import get_package_version
 from newrelic.core.config import global_settings
@@ -38,7 +32,6 @@
 BOTOCORE_VERSION = get_package_version("botocore")
 
 
->>>>>>> 7051455f
 _logger = logging.getLogger(__name__)
 UNSUPPORTED_MODEL_WARNING_SENT = False
 
@@ -69,22 +62,6 @@
     response = getattr(exception, "response", None)
     if not response:
         return {}
-<<<<<<< HEAD
-    
-    request_body = request_args.get("body", "")
-    error_attributes = extractor(request_body)[1]
-
-    error_attributes.update({
-        "request_id": response.get("ResponseMetadata", {}).get("RequestId", ""),
-        "api_key_last_four_digits": client._request_signer._credentials.access_key[-4:],
-        "request.model": request_args.get("modelId", ""),
-        "vendor": "Bedrock",
-        "ingest_source": "Python",
-        "http.statusCode": response.get("ResponseMetadata", "").get("HTTPStatusCode", ""),
-        "error.message": response.get("Error", "").get("Message", ""),
-        "error.code": response.get("Error", "").get("Code", ""),
-    })
-=======
 
     request_body = request_args.get("body", "")
     error_attributes = extractor(request_body)[2]
@@ -101,19 +78,14 @@
             "error.code": response.get("Error", "").get("Code", ""),
         }
     )
->>>>>>> 7051455f
     return error_attributes
 
 
 def create_chat_completion_message_event(
     transaction,
     app_name,
-<<<<<<< HEAD
-    message_list,
-=======
     input_message_list,
     output_message_list,
->>>>>>> 7051455f
     chat_completion_id,
     span_id,
     trace_id,
@@ -125,20 +97,11 @@
     if not transaction:
         return
 
-<<<<<<< HEAD
-    message_ids = []
-    for index, message in enumerate(message_list):
-=======
     for index, message in enumerate(input_message_list):
->>>>>>> 7051455f
         if response_id:
             id_ = "%s-%d" % (response_id, index)  # Response ID was set, append message index to it.
         else:
             id_ = str(uuid.uuid4())  # No response IDs, use random UUID
-<<<<<<< HEAD
-        message_ids.append(id_)
-=======
->>>>>>> 7051455f
 
         chat_completion_message_dict = {
             "id": id_,
@@ -147,11 +110,7 @@
             "request_id": request_id,
             "span_id": span_id,
             "trace_id": trace_id,
-<<<<<<< HEAD
-            "transaction_id": transaction._transaction_id,
-=======
             "transaction_id": transaction.guid,
->>>>>>> 7051455f
             "content": message.get("content", ""),
             "role": message.get("role"),
             "completion_id": chat_completion_id,
@@ -160,20 +119,17 @@
             "vendor": "bedrock",
             "ingest_source": "Python",
         }
-<<<<<<< HEAD
-        transaction.record_ml_event("LlmChatCompletionMessage", chat_completion_message_dict)
-
-    return (conversation_id, request_id, message_ids)
-=======
         transaction.record_custom_event("LlmChatCompletionMessage", chat_completion_message_dict)
 
     for index, message in enumerate(output_message_list):
         index += len(input_message_list)
 
+        message_ids = []
         if response_id:
             id_ = "%s-%d" % (response_id, index)  # Response ID was set, append message index to it.
         else:
             id_ = str(uuid.uuid4())  # No response IDs, use random UUID
+        message_ids.append(id_)
 
         chat_completion_message_dict = {
             "id": id_,
@@ -193,7 +149,7 @@
             "is_response": True,
         }
         transaction.record_custom_event("LlmChatCompletionMessage", chat_completion_message_dict)
->>>>>>> 7051455f
+    return (conversation_id, request_id, message_ids)
 
 
 def extract_bedrock_titan_text_model(request_body, response_body=None):
@@ -203,18 +159,12 @@
 
     request_config = request_body.get("textGenerationConfig", {})
 
-<<<<<<< HEAD
-    chat_completion_summary_dict = {
-        "request.max_tokens": request_config.get("maxTokenCount", ""),
-        "request.temperature": request_config.get("temperature", ""),
-=======
     input_message_list = [{"role": "user", "content": request_body.get("inputText", "")}]
 
     chat_completion_summary_dict = {
         "request.max_tokens": request_config.get("maxTokenCount", ""),
         "request.temperature": request_config.get("temperature", ""),
         "response.number_of_messages": len(input_message_list),
->>>>>>> 7051455f
     }
 
     if response_body:
@@ -222,24 +172,6 @@
         completion_tokens = sum(result["tokenCount"] for result in response_body.get("results", []))
         total_tokens = input_tokens + completion_tokens
 
-<<<<<<< HEAD
-        message_list = [{"role": "user", "content": request_body.get("inputText", "")}]
-        message_list.extend(
-            {"role": "assistant", "content": result["outputText"]} for result in response_body.get("results", [])
-        )
-
-        chat_completion_summary_dict.update({
-            "response.choices.finish_reason": response_body["results"][0]["completionReason"],
-            "response.usage.completion_tokens": completion_tokens,
-            "response.usage.prompt_tokens": input_tokens,
-            "response.usage.total_tokens": total_tokens,
-            "response.number_of_messages": len(message_list),
-        })
-    else:
-        message_list = []
-
-    return message_list, chat_completion_summary_dict
-=======
         output_message_list = [
             {"role": "assistant", "content": result["outputText"]} for result in response_body.get("results", [])
         ]
@@ -257,16 +189,11 @@
         output_message_list = []
 
     return input_message_list, output_message_list, chat_completion_summary_dict
->>>>>>> 7051455f
 
 
 def extract_bedrock_titan_embedding_model(request_body, response_body=None):
     if not response_body:
-<<<<<<< HEAD
-        return [], {}  # No extracted information necessary for embedding
-=======
         return [], [], {}  # No extracted information necessary for embedding
->>>>>>> 7051455f
 
     request_body = json.loads(request_body)
     response_body = json.loads(response_body)
@@ -278,11 +205,7 @@
         "response.usage.prompt_tokens": input_tokens,
         "response.usage.total_tokens": input_tokens,
     }
-<<<<<<< HEAD
-    return [], embedding_dict
-=======
     return [], [], embedding_dict
->>>>>>> 7051455f
 
 
 def extract_bedrock_ai21_j2_model(request_body, response_body=None):
@@ -290,28 +213,6 @@
     if response_body:
         response_body = json.loads(response_body)
 
-<<<<<<< HEAD
-    chat_completion_summary_dict = {
-        "request.max_tokens": request_body.get("maxTokens", ""),
-        "request.temperature": request_body.get("temperature", ""),
-    }
-
-    if response_body:
-        message_list = [{"role": "user", "content": request_body.get("prompt", "")}]
-        message_list.extend(
-            {"role": "assistant", "content": result["data"]["text"]} for result in response_body.get("completions", [])
-        )
-
-        chat_completion_summary_dict.update({
-            "response.choices.finish_reason": response_body["completions"][0]["finishReason"]["reason"],
-            "response.number_of_messages": len(message_list),
-            "response_id": str(response_body.get("id", "")),
-        })
-    else:
-        message_list = []
-
-    return message_list, chat_completion_summary_dict
-=======
     input_message_list = [{"role": "user", "content": request_body.get("prompt", "")}]
 
     chat_completion_summary_dict = {
@@ -336,7 +237,6 @@
         output_message_list = []
 
     return input_message_list, output_message_list, chat_completion_summary_dict
->>>>>>> 7051455f
 
 
 def extract_bedrock_claude_model(request_body, response_body=None):
@@ -344,27 +244,6 @@
     if response_body:
         response_body = json.loads(response_body)
 
-<<<<<<< HEAD
-    chat_completion_summary_dict = {
-        "request.max_tokens": request_body.get("max_tokens_to_sample", ""),
-        "request.temperature": request_body.get("temperature", ""),
-    }
-
-    if response_body:
-        message_list = [
-            {"role": "user", "content": request_body.get("prompt", "")},
-            {"role": "assistant", "content": response_body.get("completion", "")},
-        ]
-
-        chat_completion_summary_dict.update({
-            "response.choices.finish_reason": response_body.get("stop_reason", ""),
-            "response.number_of_messages": len(message_list),
-        })
-    else:
-        message_list = []
-
-    return message_list, chat_completion_summary_dict
-=======
     input_message_list = [{"role": "user", "content": request_body.get("prompt", "")}]
 
     chat_completion_summary_dict = {
@@ -420,7 +299,6 @@
         output_message_list = []
 
     return input_message_list, output_message_list, chat_completion_summary_dict
->>>>>>> 7051455f
 
 
 def extract_bedrock_cohere_model(request_body, response_body=None):
@@ -428,30 +306,6 @@
     if response_body:
         response_body = json.loads(response_body)
 
-<<<<<<< HEAD
-    chat_completion_summary_dict = {
-        "request.max_tokens": request_body.get("max_tokens", ""),
-        "request.temperature": request_body.get("temperature", ""),
-    }
-
-    if response_body:
-        message_list = [{"role": "user", "content": request_body.get("prompt", "")}]
-        message_list.extend(
-            {"role": "assistant", "content": result["text"]} for result in response_body.get("generations", [])
-        )
-
-        chat_completion_summary_dict.update({
-            "request.max_tokens": request_body.get("max_tokens", ""),
-            "request.temperature": request_body.get("temperature", ""),
-            "response.choices.finish_reason": response_body["generations"][0]["finish_reason"],
-            "response.number_of_messages": len(message_list),
-            "response_id": str(response_body.get("id", "")),
-        })
-    else:
-        message_list = []
-
-    return message_list, chat_completion_summary_dict
-=======
     input_message_list = [{"role": "user", "content": request_body.get("prompt", "")}]
 
     chat_completion_summary_dict = {
@@ -475,7 +329,6 @@
         output_message_list = []
 
     return input_message_list, output_message_list, chat_completion_summary_dict
->>>>>>> 7051455f
 
 
 MODEL_EXTRACTORS = [  # Order is important here, avoiding dictionaries
@@ -484,10 +337,7 @@
     ("ai21.j2", extract_bedrock_ai21_j2_model),
     ("cohere", extract_bedrock_cohere_model),
     ("anthropic.claude", extract_bedrock_claude_model),
-<<<<<<< HEAD
-=======
     ("meta.llama2", extract_bedrock_llama_model),
->>>>>>> 7051455f
 ]
 
 
@@ -500,11 +350,8 @@
     if not transaction:
         return wrapped(*args, **kwargs)
 
-<<<<<<< HEAD
-=======
     transaction.add_ml_model_info("Bedrock", BOTOCORE_VERSION)
 
->>>>>>> 7051455f
     # Read and replace request file stream bodies
     request_body = kwargs["body"]
     if hasattr(request_body, "read"):
@@ -516,11 +363,8 @@
     if not model:
         return wrapped(*args, **kwargs)
 
-<<<<<<< HEAD
-=======
     is_embedding = model.startswith("amazon.titan-embed")
 
->>>>>>> 7051455f
     # Determine extractor by model type
     for extractor_name, extractor in MODEL_EXTRACTORS:
         if model.startswith(extractor_name):
@@ -535,13 +379,6 @@
                 model,
             )
             UNSUPPORTED_MODEL_WARNING_SENT = True
-<<<<<<< HEAD
-        
-        extractor = lambda *args: ([], {})  # Empty extractor that returns nothing
-
-    ft_name = callable_name(wrapped)
-    with FunctionTrace(ft_name) as ft:
-=======
 
         extractor = lambda *args: ([], [], {})  # Empty extractor that returns nothing
 
@@ -560,18 +397,12 @@
         span_id = available_metadata.get("span.id", "")
         trace_id = available_metadata.get("trace.id", "")
 
->>>>>>> 7051455f
         try:
             response = wrapped(*args, **kwargs)
         except Exception as exc:
             try:
                 error_attributes = extractor(request_body)
                 error_attributes = bedrock_error_attributes(exc, kwargs, instance, extractor)
-<<<<<<< HEAD
-                ft.notice_error(
-                    attributes=error_attributes,
-                )
-=======
                 notice_error_attributes = {
                     "http.statusCode": error_attributes["http.statusCode"],
                     "error.message": error_attributes["error.message"],
@@ -616,7 +447,6 @@
                         span_id,
                     )
 
->>>>>>> 7051455f
             finally:
                 raise
 
@@ -628,15 +458,6 @@
     response["body"] = StreamingBody(BytesIO(response_body), len(response_body))
     response_headers = response["ResponseMetadata"]["HTTPHeaders"]
 
-<<<<<<< HEAD
-    if model.startswith("amazon.titan-embed"):  # Only available embedding models
-        handle_embedding_event(
-            instance, transaction, extractor, model, response_body, response_headers, request_body, ft.duration
-        )
-    else:
-        handle_chat_completion_event(
-            instance, transaction, extractor, model, response_body, response_headers, request_body, ft.duration
-=======
     if operation == "embedding":  # Only available embedding models
         handle_embedding_event(
             instance,
@@ -664,26 +485,12 @@
             False,
             trace_id,
             span_id,
->>>>>>> 7051455f
         )
 
     return response
 
 
 def handle_embedding_event(
-<<<<<<< HEAD
-    client, transaction, extractor, model, response_body, response_headers, request_body, duration
-):
-    embedding_id = str(uuid.uuid4())
-    available_metadata = get_trace_linking_metadata()
-    span_id = available_metadata.get("span.id", "")
-    trace_id = available_metadata.get("trace.id", "")
-
-    request_id = response_headers.get("x-amzn-requestid", "")
-    settings = transaction.settings if transaction.settings is not None else global_settings()
-
-    _, embedding_dict = extractor(request_body, response_body)
-=======
     client,
     transaction,
     extractor,
@@ -704,7 +511,6 @@
     _, _, embedding_dict = extractor(request_body, response_body)
 
     request_body = json.loads(request_body)
->>>>>>> 7051455f
 
     embedding_dict.update(
         {
@@ -715,39 +521,14 @@
             "span_id": span_id,
             "trace_id": trace_id,
             "request_id": request_id,
-<<<<<<< HEAD
-            "transaction_id": transaction._transaction_id,
-=======
             "input": request_body.get("inputText", ""),
             "transaction_id": transaction.guid,
->>>>>>> 7051455f
             "api_key_last_four_digits": client._request_signer._credentials.access_key[-4:],
             "duration": duration,
             "request.model": model,
             "response.model": model,
         }
     )
-<<<<<<< HEAD
-
-    transaction.record_ml_event("LlmEmbedding", embedding_dict)
-
-
-def handle_chat_completion_event(
-    client, transaction, extractor, model, response_body, response_headers, request_body, duration
-):
-    custom_attrs_dict = transaction._custom_params
-    conversation_id = custom_attrs_dict.get("conversation_id", "")
-
-    chat_completion_id = str(uuid.uuid4())
-    available_metadata = get_trace_linking_metadata()
-    span_id = available_metadata.get("span.id", "")
-    trace_id = available_metadata.get("trace.id", "")
-
-    request_id = response_headers.get("x-amzn-requestid", "")
-    settings = transaction.settings if transaction.settings is not None else global_settings()
-
-    message_list, chat_completion_summary_dict = extractor(request_body, response_body)
-=======
     if is_error:
         embedding_dict.update({"error": True})
 
@@ -776,7 +557,6 @@
     settings = transaction.settings if transaction.settings is not None else global_settings()
 
     input_message_list, output_message_list, chat_completion_summary_dict = extractor(request_body, response_body)
->>>>>>> 7051455f
     response_id = chat_completion_summary_dict.get("response_id", "")
     chat_completion_summary_dict.update(
         {
@@ -788,37 +568,23 @@
             "conversation_id": conversation_id,
             "span_id": span_id,
             "trace_id": trace_id,
-<<<<<<< HEAD
-            "transaction_id": transaction._transaction_id,
-=======
             "transaction_id": transaction.guid,
->>>>>>> 7051455f
             "request_id": request_id,
             "duration": duration,
             "request.model": model,
             "response.model": model,  # Duplicate data required by the UI
         }
     )
-<<<<<<< HEAD
-
-    transaction.record_ml_event("LlmChatCompletionSummary", chat_completion_summary_dict)
-
-    message_ids = create_chat_completion_message_event(
-        transaction=transaction,
-        app_name=settings.app_name,
-        message_list=message_list,
-=======
     if is_error:
         chat_completion_summary_dict.update({"error": True})
 
     transaction.record_custom_event("LlmChatCompletionSummary", chat_completion_summary_dict)
 
-    create_chat_completion_message_event(
+    message_ids = create_chat_completion_message_event(
         transaction=transaction,
         app_name=settings.app_name,
         input_message_list=input_message_list,
         output_message_list=output_message_list,
->>>>>>> 7051455f
         chat_completion_id=chat_completion_id,
         span_id=span_id,
         trace_id=trace_id,
@@ -827,12 +593,10 @@
         conversation_id=conversation_id,
         response_id=response_id,
     )
-<<<<<<< HEAD
+
     if not hasattr(transaction, "_nr_message_ids"):
         transaction._nr_message_ids = {}
     transaction._nr_message_ids["bedrock_key"] = message_ids
-=======
->>>>>>> 7051455f
 
 
 CUSTOM_TRACE_POINTS = {
@@ -905,9 +669,5 @@
 
 
 def instrument_botocore_client(module):
-<<<<<<< HEAD
     wrap_function_wrapper(module, "ClientCreator._create_api_method", _nr_clientcreator__create_api_method_)
-=======
-    wrap_function_wrapper(module, "ClientCreator._create_api_method", _nr_clientcreator__create_api_method_)
-    wrap_function_wrapper(module, "ClientCreator._create_methods", _nr_clientcreator__create_methods)
->>>>>>> 7051455f
+    wrap_function_wrapper(module, "ClientCreator._create_methods", _nr_clientcreator__create_methods)