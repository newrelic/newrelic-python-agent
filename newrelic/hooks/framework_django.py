--- conflicted
+++ resolved
@@ -10,10 +10,9 @@
 from newrelic.api.post_function import wrap_post_function
 from newrelic.api.transaction import current_transaction
 from newrelic.api.web_transaction import WSGIApplicationWrapper
-<<<<<<< HEAD
+from newrelic.agent import global_settings
+
 import newrelic.packages.six as six
-=======
-from newrelic.agent import global_settings
 
 def should_ignore(exc, value, tb):
     from django.http import Http404
@@ -23,7 +22,6 @@
     if (isinstance(value, Http404) and
             (404 in settings.error_collector.ignore_status_codes)):
         return True
->>>>>>> e108adcb
 
 # Response middleware for automatically inserting RUM header and
 # footer into HTML response returned by application
