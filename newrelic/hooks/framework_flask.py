# Copyright 2010 New Relic, Inc.
#
# Licensed under the Apache License, Version 2.0 (the "License");
# you may not use this file except in compliance with the License.
# You may obtain a copy of the License at
#
#      http://www.apache.org/licenses/LICENSE-2.0
#
# Unless required by applicable law or agreed to in writing, software
# distributed under the License is distributed on an "AS IS" BASIS,
# WITHOUT WARRANTIES OR CONDITIONS OF ANY KIND, either express or implied.
# See the License for the specific language governing permissions and
# limitations under the License.

"""Instrumentation module for Flask framework.

"""

from newrelic.api.function_trace import (
<<<<<<< HEAD
    wrap_function_trace,
    FunctionTraceWrapper,
    FunctionTrace,
=======
    FunctionTrace,
    FunctionTraceWrapper,
    wrap_function_trace,
>>>>>>> 367e57b8
)
from newrelic.api.time_trace import notice_error
from newrelic.api.transaction import current_transaction
from newrelic.api.wsgi_application import wrap_wsgi_application
from newrelic.common.object_names import callable_name
from newrelic.common.object_wrapper import function_wrapper, wrap_function_wrapper


def framework_details():
    import flask

    return ("Flask", getattr(flask, "__version__", None))


def status_code(exc, value, tb):
    from werkzeug.exceptions import HTTPException

    # Werkzeug HTTPException can be raised internally by Flask or in
    # user code if they mix Flask with Werkzeug. Filter based on the
    # HTTP status code.

    if isinstance(value, HTTPException):
        return value.code


@function_wrapper
def _nr_wrapper_handler_(wrapped, instance, args, kwargs):
    transaction = current_transaction()

    if transaction is None:
        return wrapped(*args, **kwargs)

    name = getattr(wrapped, "_nr_view_func_name", callable_name(wrapped))
    view = getattr(wrapped, "view_class", wrapped)

    # Set priority=2 so this will take precedence over any error
    # handler which will be at priority=1.

    transaction.set_transaction_name(name, priority=2)

    with FunctionTrace(name=name, source=view):
        return wrapped(*args, **kwargs)


def _nr_wrapper_Flask_add_url_rule_input_(wrapped, instance, args, kwargs):
    def _bind_params(rule, endpoint=None, view_func=None, **options):
        return rule, endpoint, view_func, options

    rule, endpoint, view_func, options = _bind_params(*args, **kwargs)

    if view_func is not None:
        view_func = _nr_wrapper_handler_(view_func)

    return wrapped(rule, endpoint, view_func, **options)


def _nr_wrapper_Flask_views_View_as_view_(wrapped, instance, args, kwargs):
    view = wrapped(*args, **kwargs)
    view._nr_view_func_name = "%s:%s" % (view.__module__, view.__name__)
    return view


@function_wrapper
def _nr_wrapper_endpoint_(wrapped, instance, args, kwargs):
    def _bind_params(f, *args, **kwargs):
        return f

    f = _bind_params(*args, **kwargs)

    return wrapped(_nr_wrapper_handler_(f))


def _nr_wrapper_Flask_endpoint_(wrapped, instance, args, kwargs):
    return _nr_wrapper_endpoint_(wrapped(*args, **kwargs))


def _nr_wrapper_Flask_handle_http_exception_(wrapped, instance, args, kwargs):
    transaction = current_transaction()

    if transaction is None:
        return wrapped(*args, **kwargs)

    name = callable_name(wrapped)

    # Because we use priority=1, this name will only be used in cases
    # where an error handler was called without an actual request
    # handler having already being called.

    transaction.set_transaction_name(name, priority=1)

    return FunctionTraceWrapper(wrapped, name=name)(*args, **kwargs)


def _nr_wrapper_Flask_handle_exception_(wrapped, instance, args, kwargs):
    transaction = current_transaction()

    if transaction is None:
        return wrapped(*args, **kwargs)

    # The Flask.handle_exception() method is always called in the
    # context of the except clause of the try block. We can therefore
    # rely on grabbing current exception details so we have access to
    # the addition stack trace information.
    notice_error(status_code=status_code)

    name = callable_name(wrapped)

    return FunctionTraceWrapper(wrapped, name=name)(*args, **kwargs)


@function_wrapper
def _nr_wrapper_error_handler_(wrapped, instance, args, kwargs):
    transaction = current_transaction()

    if transaction is None:
        return wrapped(*args, **kwargs)

    name = callable_name(wrapped)

    # Because we use priority=1, this name will only be used in cases
    # where an error handler was called without an actual request
    # handler having already being called.

    transaction.set_transaction_name(name, priority=1)

    return FunctionTraceWrapper(wrapped, name=name)(*args, **kwargs)


def _nr_wrapper_Flask__register_error_handler_(wrapped, instance, args, kwargs):
    def _bind_params(key, code_or_exception, f):
        return key, code_or_exception, f

    key, code_or_exception, f = _bind_params(*args, **kwargs)

    f = _nr_wrapper_error_handler_(f)

    return wrapped(key, code_or_exception, f)


def _nr_wrapper_Flask_register_error_handler_(wrapped, instance, args, kwargs):
    def _bind_params(code_or_exception, f):
        return code_or_exception, f

    code_or_exception, f = _bind_params(*args, **kwargs)

    f = _nr_wrapper_error_handler_(f)

    return wrapped(code_or_exception, f)


def _nr_wrapper_Flask_try_trigger_before_first_request_functions_(wrapped, instance, args, kwargs):

    transaction = current_transaction()

    if transaction is None:
        return wrapped(*args, **kwargs)

    if not instance.before_first_request_funcs:
        return wrapped(*args, **kwargs)

    if instance._got_first_request:
        return wrapped(*args, **kwargs)

    name = callable_name(wrapped)

    transaction.set_transaction_name(name)

    return FunctionTraceWrapper(wrapped, name=name)(*args, **kwargs)


def _nr_wrapper_Flask_before_first_request_(wrapped, instance, args, kwargs):
    def _params(f, *args, **kwargs):
        return f, args, kwargs

    f, _args, _kwargs = _params(*args, **kwargs)
    f = FunctionTraceWrapper(f)

    return wrapped(f, *_args, **_kwargs)


@function_wrapper
def _nr_wrapper_Flask_before_request_wrapped_(wrapped, instance, args, kwargs):
    transaction = current_transaction()

    if transaction is None:
        return wrapped(*args, **kwargs)

    name = callable_name(wrapped)

    transaction.set_transaction_name(name)

    return FunctionTraceWrapper(wrapped, name=name)(*args, **kwargs)


def _nr_wrapper_Flask_before_request_(wrapped, instance, args, kwargs):
    def _params(f, *args, **kwargs):
        return f, args, kwargs

    f, _args, _kwargs = _params(*args, **kwargs)
    f = _nr_wrapper_Flask_before_request_wrapped_(f)

    return wrapped(f, *_args, **_kwargs)


def _nr_wrapper_Flask_after_request_(wrapped, instance, args, kwargs):
    def _params(f, *args, **kwargs):
        return f, args, kwargs

    f, _args, _kwargs = _params(*args, **kwargs)
    f = FunctionTraceWrapper(f)

    return wrapped(f, *_args, **_kwargs)


def _nr_wrapper_Flask_teardown_request_(wrapped, instance, args, kwargs):
    def _params(f, *args, **kwargs):
        return f, args, kwargs

    f, _args, _kwargs = _params(*args, **kwargs)
    f = FunctionTraceWrapper(f)

    return wrapped(f, *_args, **_kwargs)


def _nr_wrapper_Flask_teardown_appcontext_(wrapped, instance, args, kwargs):
    def _params(f, *args, **kwargs):
        return f, args, kwargs

    f, _args, _kwargs = _params(*args, **kwargs)
    f = FunctionTraceWrapper(f)

    return wrapped(f, *_args, **_kwargs)


def instrument_flask_views(module):
    wrap_function_wrapper(module, "View.as_view", _nr_wrapper_Flask_views_View_as_view_)


def instrument_flask_app(module):
    wrap_wsgi_application(module, "Flask.wsgi_app", framework=framework_details)

    wrap_function_wrapper(module, "Flask.add_url_rule", _nr_wrapper_Flask_add_url_rule_input_)

    if hasattr(module.Flask, "endpoint"):
        wrap_function_wrapper(module, "Flask.endpoint", _nr_wrapper_Flask_endpoint_)

    wrap_function_wrapper(module, "Flask.handle_http_exception", _nr_wrapper_Flask_handle_http_exception_)

    # Use the same wrapper for initial user exception processing and
    # fallback for unhandled exceptions.

    if hasattr(module.Flask, "handle_user_exception"):
        wrap_function_wrapper(module, "Flask.handle_user_exception", _nr_wrapper_Flask_handle_exception_)

    wrap_function_wrapper(module, "Flask.handle_exception", _nr_wrapper_Flask_handle_exception_)

    # The _register_error_handler() method was only introduced in
    # Flask version 0.7.0.
    if hasattr(module.Flask, "_register_error_handler"):
        wrap_function_wrapper(
            module,
            "Flask._register_error_handler",
            _nr_wrapper_Flask__register_error_handler_,
        )

    # The method changed name to register_error_handler() in
    # Flask version 2.0.0.
    elif hasattr(module.Flask, "register_error_handler"):
        wrap_function_wrapper(
            module,
            "Flask.register_error_handler",
            _nr_wrapper_Flask_register_error_handler_,
        )

    # Different before/after methods were added in different versions.
    # Check for the presence of everything before patching.

    if hasattr(module.Flask, "try_trigger_before_first_request_functions"):
        wrap_function_wrapper(
            module,
            "Flask.try_trigger_before_first_request_functions",
            _nr_wrapper_Flask_try_trigger_before_first_request_functions_,
        )
        wrap_function_wrapper(
            module,
            "Flask.before_first_request",
            _nr_wrapper_Flask_before_first_request_,
        )

    if hasattr(module.Flask, "preprocess_request"):
        wrap_function_trace(module, "Flask.preprocess_request")
        wrap_function_wrapper(module, "Flask.before_request", _nr_wrapper_Flask_before_request_)

    if hasattr(module.Flask, "process_response"):
        wrap_function_trace(module, "Flask.process_response")
        wrap_function_wrapper(module, "Flask.after_request", _nr_wrapper_Flask_after_request_)

    if hasattr(module.Flask, "do_teardown_request"):
        wrap_function_trace(module, "Flask.do_teardown_request")
        wrap_function_wrapper(module, "Flask.teardown_request", _nr_wrapper_Flask_teardown_request_)

    if hasattr(module.Flask, "do_teardown_appcontext"):
        wrap_function_trace(module, "Flask.do_teardown_appcontext")
        wrap_function_wrapper(module, "Flask.teardown_appcontext", _nr_wrapper_Flask_teardown_appcontext_)


def instrument_flask_templating(module):
    wrap_function_trace(module, "render_template")
    wrap_function_trace(module, "render_template_string")


def _nr_wrapper_Blueprint_endpoint_(wrapped, instance, args, kwargs):
    return _nr_wrapper_endpoint_(wrapped(*args, **kwargs))


@function_wrapper
def _nr_wrapper_Blueprint_before_request_wrapped_(wrapped, instance, args, kwargs):

    transaction = current_transaction()

    if transaction is None:
        return wrapped(*args, **kwargs)

    name = callable_name(wrapped)

    transaction.set_transaction_name(name)

    return FunctionTraceWrapper(wrapped, name=name)(*args, **kwargs)


def _nr_wrapper_Blueprint_before_request_(wrapped, instance, args, kwargs):
    def _params(f, *args, **kwargs):
        return f, args, kwargs

    f, _args, _kwargs = _params(*args, **kwargs)
    f = _nr_wrapper_Blueprint_before_request_wrapped_(f)

    return wrapped(f, *_args, **_kwargs)


def _nr_wrapper_Blueprint_before_app_request_(wrapped, instance, args, kwargs):
    def _params(f, *args, **kwargs):
        return f, args, kwargs

    f, _args, _kwargs = _params(*args, **kwargs)
    f = _nr_wrapper_Blueprint_before_request_wrapped_(f)

    return wrapped(f, *_args, **_kwargs)


def _nr_wrapper_Blueprint_before_app_first_request_(wrapped, instance, args, kwargs):
    def _params(f, *args, **kwargs):
        return f, args, kwargs

    f, _args, _kwargs = _params(*args, **kwargs)
    f = FunctionTraceWrapper(f)

    return wrapped(f, *_args, **_kwargs)


def _nr_wrapper_Blueprint_after_request_(wrapped, instance, args, kwargs):
    def _params(f, *args, **kwargs):
        return f, args, kwargs

    f, _args, _kwargs = _params(*args, **kwargs)
    f = FunctionTraceWrapper(f)

    return wrapped(f, *_args, **_kwargs)


def _nr_wrapper_Blueprint_after_app_request_(wrapped, instance, args, kwargs):
    def _params(f, *args, **kwargs):
        return f, args, kwargs

    f, _args, _kwargs = _params(*args, **kwargs)
    f = FunctionTraceWrapper(f)

    return wrapped(f, *_args, **_kwargs)


def _nr_wrapper_Blueprint_teardown_request_(wrapped, instance, args, kwargs):
    def _params(f, *args, **kwargs):
        return f, args, kwargs

    f, _args, _kwargs = _params(*args, **kwargs)
    f = FunctionTraceWrapper(f)

    return wrapped(f, *_args, **_kwargs)


def _nr_wrapper_Blueprint_teardown_app_request_(wrapped, instance, args, kwargs):
    def _params(f, *args, **kwargs):
        return f, args, kwargs

    f, _args, _kwargs = _params(*args, **kwargs)
    f = FunctionTraceWrapper(f)

    return wrapped(f, *_args, **_kwargs)


def instrument_flask_blueprints(module):
    wrap_function_wrapper(module, "Blueprint.endpoint", _nr_wrapper_Blueprint_endpoint_)

    if hasattr(module.Blueprint, "before_request"):
        wrap_function_wrapper(module, "Blueprint.before_request", _nr_wrapper_Blueprint_before_request_)
    if hasattr(module.Blueprint, "before_app_request"):
        wrap_function_wrapper(
            module,
            "Blueprint.before_app_request",
            _nr_wrapper_Blueprint_before_app_request_,
        )
    if hasattr(module.Blueprint, "before_app_first_request"):
        wrap_function_wrapper(
            module,
            "Blueprint.before_app_first_request",
            _nr_wrapper_Blueprint_before_app_first_request_,
        )

    if hasattr(module.Blueprint, "after_request"):
        wrap_function_wrapper(module, "Blueprint.after_request", _nr_wrapper_Blueprint_after_request_)
    if hasattr(module.Blueprint, "after_app_request"):
        wrap_function_wrapper(
            module,
            "Blueprint.after_app_request",
            _nr_wrapper_Blueprint_after_app_request_,
        )

    if hasattr(module.Blueprint, "teardown_request"):
        wrap_function_wrapper(
            module,
            "Blueprint.teardown_request",
            _nr_wrapper_Blueprint_teardown_request_,
        )
    if hasattr(module.Blueprint, "teardown_app_request"):
        wrap_function_wrapper(
            module,
            "Blueprint.teardown_app_request",
            _nr_wrapper_Blueprint_teardown_app_request_,
        )<|MERGE_RESOLUTION|>--- conflicted
+++ resolved
@@ -17,15 +17,9 @@
 """
 
 from newrelic.api.function_trace import (
-<<<<<<< HEAD
-    wrap_function_trace,
-    FunctionTraceWrapper,
-    FunctionTrace,
-=======
     FunctionTrace,
     FunctionTraceWrapper,
     wrap_function_trace,
->>>>>>> 367e57b8
 )
 from newrelic.api.time_trace import notice_error
 from newrelic.api.transaction import current_transaction
