--- conflicted
+++ resolved
@@ -25,14 +25,7 @@
 from newrelic.api.transaction import current_transaction, ignore_transaction
 from newrelic.common.object_names import callable_name, parse_exc_info
 from newrelic.common.object_wrapper import function_wrapper, wrap_function_wrapper
-<<<<<<< HEAD
-from newrelic.common.package_version_utils import (
-    get_package_version,
-    get_package_version_tuple,
-)
-=======
 from newrelic.common.package_version_utils import get_package_version
->>>>>>> a381b284
 from newrelic.core.graphql_utils import graphql_statement
 from newrelic.hooks.framework_graphql_py3 import (
     nr_coro_execute_name_wrapper,
@@ -49,19 +42,8 @@
 # VERSION = None
 
 
-<<<<<<< HEAD
-def framework_version():
-    """Framework version string."""
-    return get_package_version("graphql")
-
-
-def graphql_version():
-    """Minor version tuple."""
-    return get_package_version_tuple("graphql")
-=======
 GRAPHQL_VERSION = get_package_version("graphql-core")
 major_version = int(GRAPHQL_VERSION.split(".")[0])
->>>>>>> a381b284
 
 
 def ignore_graphql_duplicate_exception(exc, val, tb):
