--- conflicted
+++ resolved
@@ -334,28 +334,25 @@
     name = callable_name(wrapped)
     transaction.set_transaction_name(name, "GraphQL", priority=13)
 
-<<<<<<< HEAD
     with ErrorTrace(ignore=ignore_graphql_duplicate_exception):
+        sync_start_time = time.time()
         result = wrapped(*args, **kwargs)
 
         if isawaitable(result):
             # Grab any async resolvers and wrap with error traces
             async def _nr_coro_resolver_error_wrapper():
-                with ErrorTrace(ignore=ignore_graphql_duplicate_exception):
-                    try:
-                        return await result
-                    except Exception:
-                        transaction.set_transaction_name(name, "GraphQL", priority=99)
-                        raise
-
+                with FunctionTrace(name, source=wrapped):
+                    with ErrorTrace(ignore=ignore_graphql_duplicate_exception):
+                        try:
+                            return await result
+                        except Exception:
+                            transaction.set_transaction_name(name, "GraphQL", priority=15)
+                            raise
             return _nr_coro_resolver_error_wrapper()
-
-        return result
-=======
-    with FunctionTrace(name, source=wrapped):
-        with ErrorTrace(ignore=ignore_graphql_duplicate_exception):
-            return wrapped(*args, **kwargs)
->>>>>>> ad654940
+        else:
+            with FunctionTrace(name, source=wrapped) as trace:
+                trace.start_time = sync_start_time
+                return result
 
 
 def wrap_error_handler(wrapped, instance, args, kwargs):
@@ -431,7 +428,7 @@
     except Exception:
         # Synchonous resolver with exception raised
         with GraphQLResolverTrace(field_name, field_parent_type=parent_type.name, field_return_type=field_return_type, field_path=field_path) as trace:
-            trace._start_time = start_time
+            trace.start_time = start_time
             notice_error(ignore=ignore_graphql_duplicate_exception)
             raise
 
@@ -440,7 +437,7 @@
         async def _nr_coro_resolver_wrapper():
             with GraphQLResolverTrace(field_name, field_parent_type=parent_type.name, field_return_type=field_return_type, field_path=field_path) as trace:
                 with ErrorTrace(ignore=ignore_graphql_duplicate_exception):
-                    trace._start_time = start_time
+                    trace.start_time = start_time
                     return await result
 
         # Return a coroutine that handles wrapping in a resolver trace
@@ -449,7 +446,7 @@
         # Synchonous resolver with no exception raised
         with GraphQLResolverTrace(field_name, field_parent_type=parent_type.name, field_return_type=field_return_type, field_path=field_path) as trace:
             with ErrorTrace(ignore=ignore_graphql_duplicate_exception):
-                trace._start_time = start_time
+                trace.start_time = start_time
                 return result
 
 
