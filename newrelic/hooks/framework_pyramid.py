--- conflicted
+++ resolved
@@ -53,25 +53,12 @@
     wrap_function_wrapper,
     wrap_out_function,
 )
-<<<<<<< HEAD
 from newrelic.common.package_version_utils import get_package_version
-=======
->>>>>>> eff66b55
 
 
 def instrument_pyramid_router(module):
     pyramid_version = get_package_version("pyramid")
 
-<<<<<<< HEAD
-=======
-    try:
-        import pkg_resources
-
-        pyramid_version = pkg_resources.get_distribution("pyramid").version
-    except Exception:
-        pass
-
->>>>>>> eff66b55
     wrap_wsgi_application(module, "Router.__call__", framework=("Pyramid", pyramid_version))
 
 
@@ -124,11 +111,7 @@
 
 
 def wrap_view_handler(mapped_view):
-<<<<<<< HEAD
-    if hasattr(mapped_view, "_nr_wrapped"):
-=======
     if hasattr(mapped_view, "_nr_wrapped"):  # pragma: no cover
->>>>>>> eff66b55
         return mapped_view
     else:
         wrapped = FunctionWrapper(mapped_view, view_handler_wrapper)
@@ -194,11 +177,7 @@
     # Location of the ViewDeriver class changed from pyramid.config to
     # pyramid.config.views so check if present before trying to update.
 
-<<<<<<< HEAD
-    if hasattr(module, "ViewDeriver"):
-=======
     if hasattr(module, "ViewDeriver"):  # pragma: no cover
->>>>>>> eff66b55
         wrap_out_function(module, "ViewDeriver.__call__", wrap_view_handler)
     elif hasattr(module, "Configurator"):
         wrap_out_function(module, "Configurator._derive_view", wrap_view_handler)
