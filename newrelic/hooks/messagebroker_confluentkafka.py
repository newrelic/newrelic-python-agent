--- conflicted
+++ resolved
@@ -166,22 +166,15 @@
             # Don't add metrics if there was an inactive transaction.
             # Name the metrics using the same format as the transaction, but in case the active transaction
             # was an existing one and not a message transaction, reproduce the naming logic here.
-<<<<<<< HEAD
             group = f"Message/{library}/{destination_type}"
             name = f"Named/{destination_name}"
             transaction.record_custom_metric(f"{group}/{name}/Received/Bytes", received_bytes)
             transaction.record_custom_metric(f"{group}/{name}/Received/Messages", message_count)
-=======
-            group = "Message/%s/%s" % (library, destination_type)
-            name = "Named/%s" % destination_name
-            transaction.record_custom_metric("%s/%s/Received/Bytes" % (group, name), received_bytes)
-            transaction.record_custom_metric("%s/%s/Received/Messages" % (group, name), message_count)
             if hasattr(instance, "_nr_bootstrap_servers"):
                 for server_name in instance._nr_bootstrap_servers:
                     transaction.record_custom_metric(
                         "MessageBroker/Kafka/Nodes/%s/Consume/%s" % (server_name, destination_name), 1
                     )
->>>>>>> 844558d6
             transaction.add_messagebroker_info("Confluent-Kafka", get_package_version("confluent-kafka"))
 
     return record
