--- conflicted
+++ resolved
@@ -400,15 +400,7 @@
 
 
 def instrument_pika_adapters(module):
-<<<<<<< HEAD
-    if PIKA_VERSION < 1:
-=======
-    import pika
-
-    version = tuple(int(num) for num in pika.__version__.split(".", 1)[0])
-
-    if version[0] < 1:  # pragma: no cover
->>>>>>> 54066007
+    if PIKA_VERSION < 1: # pragma: no cover
         wrap_consume = _wrap_basic_consume_BlockingChannel_old
     else:
         wrap_consume = _wrap_basic_consume_Channel
@@ -426,15 +418,7 @@
 
 
 def instrument_pika_channel(module):
-<<<<<<< HEAD
-    if PIKA_VERSION < 1:
-=======
-    import pika
-
-    version = tuple(int(num) for num in pika.__version__.split(".", 1)[0])
-
-    if version[0] < 1:  # pragma: no cover
->>>>>>> 54066007
+    if PIKA_VERSION < 1: # pragma: no cover
         wrap_consume = _wrap_basic_consume_Channel_old
         wrap_get = _wrap_basic_get_Channel_old
     else:
