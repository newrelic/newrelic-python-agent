# Copyright 2010 New Relic, Inc.
#
# Licensed under the Apache License, Version 2.0 (the "License");
# you may not use this file except in compliance with the License.
# You may obtain a copy of the License at
#
#      http://www.apache.org/licenses/LICENSE-2.0
#
# Unless required by applicable law or agreed to in writing, software
# distributed under the License is distributed on an "AS IS" BASIS,
# WITHOUT WARRANTIES OR CONDITIONS OF ANY KIND, either express or implied.
# See the License for the specific language governing permissions and
# limitations under the License.

import logging
import uuid

from newrelic.api.function_trace import FunctionTrace
from newrelic.api.time_trace import get_trace_linking_metadata
from newrelic.api.transaction import current_transaction
from newrelic.common.object_names import callable_name
from newrelic.common.object_wrapper import wrap_function_wrapper
from newrelic.common.package_version_utils import get_package_version
from newrelic.common.signature import bind_args
from newrelic.core.config import global_settings

_logger = logging.getLogger(__name__)
LANGCHAIN_VERSION = get_package_version("langchain")

VECTORSTORE_CLASSES = {
    "langchain_community.vectorstores.alibabacloud_opensearch": "AlibabaCloudOpenSearch",
    "langchain_community.vectorstores.analyticdb": "AnalyticDB",
    "langchain_community.vectorstores.annoy": "Annoy",
    "langchain_community.vectorstores.apache_doris": "ApacheDoris",
    "langchain_community.vectorstores.astradb": "AstraDB",
    "langchain_community.vectorstores.atlas": "AtlasDB",
    "langchain_community.vectorstores.awadb": "AwaDB",
    "langchain_community.vectorstores.azure_cosmos_db": "AzureCosmosDBVectorSearch",
    "langchain_community.vectorstores.azuresearch": "AzureSearch",
    "langchain_community.vectorstores.bageldb": "Bagel",
    "langchain_community.vectorstores.baiducloud_vector_search": "BESVectorStore",
    "langchain_community.vectorstores.cassandra": "Cassandra",
    "langchain_community.vectorstores.chroma": "Chroma",
    "langchain_community.vectorstores.clarifai": "Clarifai",
    "langchain_community.vectorstores.clickhouse": "Clickhouse",
    "langchain_community.vectorstores.dashvector": "DashVector",
    "langchain_community.vectorstores.databricks_vector_search": "DatabricksVectorSearch",
    "langchain_community.vectorstores.deeplake": "DeepLake",
    "langchain_community.vectorstores.dingo": "Dingo",
    "langchain_community.vectorstores.elastic_vector_search": "ElasticVectorSearch",
    # "langchain_community.vectorstores.elastic_vector_search": "ElasticKnnSearch", # Deprecated
    "langchain_community.vectorstores.elasticsearch": "ElasticsearchStore",
    "langchain_community.vectorstores.epsilla": "Epsilla",
    "langchain_community.vectorstores.faiss": "FAISS",
    "langchain_community.vectorstores.hanavector": "HanaDB",
    "langchain_community.vectorstores.hippo": "Hippo",
    "langchain_community.vectorstores.hologres": "Hologres",
    "langchain_community.vectorstores.kdbai": "KDBAI",
    "langchain_community.vectorstores.lancedb": "LanceDB",
    "langchain_community.vectorstores.lantern": "Lantern",
    "langchain_community.vectorstores.llm_rails": "LLMRails",
    "langchain_community.vectorstores.marqo": "Marqo",
    "langchain_community.vectorstores.matching_engine": "MatchingEngine",
    "langchain_community.vectorstores.meilisearch": "Meilisearch",
    "langchain_community.vectorstores.milvus": "Milvus",
    "langchain_community.vectorstores.momento_vector_index": "MomentoVectorIndex",
    "langchain_community.vectorstores.mongodb_atlas": "MongoDBAtlasVectorSearch",
    "langchain_community.vectorstores.myscale": "MyScale",
    "langchain_community.vectorstores.neo4j_vector": "Neo4jVector",
    "langchain_community.vectorstores.thirdai_neuraldb": "NeuralDBVectorStore",
    "langchain_community.vectorstores.nucliadb": "NucliaDB",
    "langchain_community.vectorstores.opensearch_vector_search": "OpenSearchVectorSearch",
    "langchain_community.vectorstores.pgembedding": "PGEmbedding",
    "langchain_community.vectorstores.pgvecto_rs": "PGVecto_rs",
    "langchain_community.vectorstores.pgvector": "PGVector",
    "langchain_community.vectorstores.pinecone": "Pinecone",
    "langchain_community.vectorstores.qdrant": "Qdrant",
    "langchain_community.vectorstores.redis.base": "Redis",
    "langchain_community.vectorstores.rocksetdb": "Rockset",
    "langchain_community.vectorstores.scann": "ScaNN",
    "langchain_community.vectorstores.semadb": "SemaDB",
    "langchain_community.vectorstores.singlestoredb": "SingleStoreDB",
    "langchain_community.vectorstores.sklearn": "SKLearnVectorStore",
    "langchain_community.vectorstores.sqlitevss": "SQLiteVSS",
    "langchain_community.vectorstores.starrocks": "StarRocks",
    "langchain_community.vectorstores.supabase": "SupabaseVectorStore",
    "langchain_community.vectorstores.surrealdb": "SurrealDBStore",
    "langchain_community.vectorstores.tair": "Tair",
    "langchain_community.vectorstores.tencentvectordb": "TencentVectorDB",
    "langchain_community.vectorstores.tigris": "Tigris",
    "langchain_community.vectorstores.tiledb": "TileDB",
    "langchain_community.vectorstores.timescalevector": "TimescaleVector",
    "langchain_community.vectorstores.typesense": "Typesense",
    "langchain_community.vectorstores.usearch": "USearch",
    "langchain_community.vectorstores.vald": "Vald",
    "langchain_community.vectorstores.vearch": "Vearch",
    "langchain_community.vectorstores.vectara": "Vectara",
    "langchain_community.vectorstores.vespa": "VespaStore",
    "langchain_community.vectorstores.weaviate": "Weaviate",
    "langchain_community.vectorstores.xata": "XataVectorStore",
    "langchain_community.vectorstores.yellowbrick": "Yellowbrick",
    "langchain_community.vectorstores.zep": "ZepVectorStore",
    "langchain_community.vectorstores.docarray.hnsw": "DocArrayHnswSearch",
    "langchain_community.vectorstores.docarray.in_memory": "DocArrayInMemorySearch",
}


def _create_error_vectorstore_events(transaction, _id, span_id, trace_id):
    app_name = _get_app_name(transaction)
    vectorstore_error_dict = {
        "id": _id,
        "appName": app_name,
        "span_id": span_id,
        "trace_id": trace_id,
        "transaction_id": transaction.guid,
        "vendor": "Langchain",
        "ingest_source": "Python",
        "error": True,
    }

    transaction.record_custom_event("LlmVectorSearch", vectorstore_error_dict)


def bind_asimilarity_search(query, k, *args, **kwargs):
    return query, k


async def wrap_asimilarity_search(wrapped, instance, args, kwargs):
    transaction = current_transaction()
    if not transaction:
        return await wrapped(*args, **kwargs)

    settings = transaction.settings if transaction.settings is not None else global_settings()
    if not settings.ai_monitoring.enabled:
        return await wrapped(*args, **kwargs)

    transaction.add_ml_model_info("Langchain", LANGCHAIN_VERSION)
    transaction._add_agent_attribute("llm", True)

    function_name = callable_name(wrapped)

    llm_metadata_dict = _get_llm_metadata(transaction)

    # LLMVectorSearch and Error data
    available_metadata = get_trace_linking_metadata()
    span_id = available_metadata.get("span.id", "")
    trace_id = available_metadata.get("trace.id", "")
    transaction_id = transaction.guid
    _id = str(uuid.uuid4())

    with FunctionTrace(name=function_name, group="Llm/vectorstore/Langchain") as ft:
        try:
            response = await wrapped(*args, **kwargs)
        except Exception as exc:
            ft.notice_error(attributes={"vector_store_id": _id})
            _create_error_vectorstore_events(transaction, _id, span_id, trace_id)
            raise

    if not response:
        return response

    # LLMVectorSearch
    request_query, request_k = bind_similarity_search(*args, **kwargs)
    duration = ft.duration
    response_number_of_documents = len(response)

    # Only in LlmVectorSearch dict
    LLMVectorSearch_dict = {
        "request.query": request_query,
        "request.k": request_k,
        "duration": duration,
        "response.number_of_documents": response_number_of_documents,
    }

    # In both LlmVectorSearch and LlmVectorSearchResult dicts
    LLMVectorSearch_union_dict = {
        "span_id": span_id,
        "trace_id": trace_id,
        "transaction_id": transaction_id,
        "id": _id,
        "vendor": "langchain",
        "ingest_source": "Python",
        "appName": _get_app_name(transaction),
    }

    LLMVectorSearch_dict.update(LLMVectorSearch_union_dict)

    LLMVectorSearch_dict.update(llm_metadata_dict)

    transaction.record_custom_event("LlmVectorSearch", LLMVectorSearch_dict)

    # LLMVectorSearchResult
    for index, doc in enumerate(response):
        search_id = str(uuid.uuid4())
        sequence = index
        page_content = getattr(doc, "page_content", "")
        metadata = getattr(doc, "metadata", {})

        metadata_dict = {"metadata.%s" % key: value for key, value in metadata.items()}

        LLMVectorSearchResult_dict = {
            "search_id": search_id,
            "sequence": sequence,
            "page_content": page_content,
        }

        LLMVectorSearchResult_dict.update(LLMVectorSearch_union_dict)
        LLMVectorSearchResult_dict.update(metadata_dict)
        # This works in Python 3.9.8+
        # https://peps.python.org/pep-0584/
        # LLMVectorSearchResult_dict |= LLMVectorSearch_dict
        # LLMVectorSearchResult_dict |= metadata_dict

        LLMVectorSearchResult_dict.update(llm_metadata_dict)

        transaction.record_custom_event("LlmVectorSearchResult", LLMVectorSearchResult_dict)

    return response


def bind_similarity_search(query, k, *args, **kwargs):
    return query, k


def wrap_similarity_search(wrapped, instance, args, kwargs):
    transaction = current_transaction()
    if not transaction:
        return wrapped(*args, **kwargs)

    settings = transaction.settings if transaction.settings is not None else global_settings()
    if not settings.ai_monitoring.enabled:
        return wrapped(*args, **kwargs)

    transaction.add_ml_model_info("Langchain", LANGCHAIN_VERSION)
    transaction._add_agent_attribute("llm", True)

    function_name = callable_name(wrapped)

    llm_metadata_dict = _get_llm_metadata(transaction)

    # LLMVectorSearch and Error data
    available_metadata = get_trace_linking_metadata()
    span_id = available_metadata.get("span.id", "")
    trace_id = available_metadata.get("trace.id", "")
    transaction_id = transaction.guid
    _id = str(uuid.uuid4())

    with FunctionTrace(name=function_name, group="Llm/vectorstore/Langchain") as ft:
        try:
            response = wrapped(*args, **kwargs)
        except Exception as exc:
            ft.notice_error(attributes={"vector_store_id": _id})
            _create_error_vectorstore_events(transaction, _id, span_id, trace_id)
            raise

    if not response:
        return response

    # LLMVectorSearch
    request_query, request_k = bind_similarity_search(*args, **kwargs)
    duration = ft.duration
    response_number_of_documents = len(response)

    # Only in LlmVectorSearch dict
    LLMVectorSearch_dict = {
        "request.query": request_query,
        "request.k": request_k,
        "duration": duration,
        "response.number_of_documents": response_number_of_documents,
    }

    # In both LlmVectorSearch and LlmVectorSearchResult dicts
    LLMVectorSearch_union_dict = {
        "span_id": span_id,
        "trace_id": trace_id,
        "transaction_id": transaction_id,
        "id": _id,
        "vendor": "langchain",
        "ingest_source": "Python",
        "appName": _get_app_name(transaction),
    }

    LLMVectorSearch_dict.update(LLMVectorSearch_union_dict)

    LLMVectorSearch_dict.update(llm_metadata_dict)

    transaction.record_custom_event("LlmVectorSearch", LLMVectorSearch_dict)

    # LLMVectorSearchResult
    for index, doc in enumerate(response):
        search_id = str(uuid.uuid4())
        sequence = index
        page_content = getattr(doc, "page_content", "")
        metadata = getattr(doc, "metadata", {})

        metadata_dict = {"metadata.%s" % key: value for key, value in metadata.items()}

        LLMVectorSearchResult_dict = {
            "search_id": search_id,
            "sequence": sequence,
            "page_content": page_content,
        }

        LLMVectorSearchResult_dict.update(LLMVectorSearch_union_dict)
        LLMVectorSearchResult_dict.update(metadata_dict)
        # This works in Python 3.9.8+
        # https://peps.python.org/pep-0584/
        # LLMVectorSearchResult_dict |= LLMVectorSearch_dict
        # LLMVectorSearchResult_dict |= metadata_dict

        LLMVectorSearchResult_dict.update(llm_metadata_dict)

        transaction.record_custom_event("LlmVectorSearchResult", LLMVectorSearchResult_dict)

    return response


def wrap_tool_sync_run(wrapped, instance, args, kwargs):
    transaction = current_transaction()
    if not transaction:
        return wrapped(*args, **kwargs)

    settings = transaction.settings if transaction.settings is not None else global_settings()
    if not settings.ai_monitoring.enabled:
        return wrapped(*args, **kwargs)

    # Framework metric also used for entity tagging in the UI
    transaction.add_ml_model_info("Langchain", LANGCHAIN_VERSION)
    transaction._add_agent_attribute("llm", True)

    tool_id = str(uuid.uuid4())

    run_args = bind_args(wrapped, args, kwargs)

    metadata = run_args.get("metadata") or {}
    tags = run_args.get("tags") or []

    tool_input = run_args.get("tool_input", "")
    tool_name = instance.name or ""
    tool_description = instance.description or ""

    llm_metadata_dict = _get_llm_metadata(transaction)

    span_id = None
    trace_id = None

    function_name = wrapped.__name__

    with FunctionTrace(name=function_name, group="Llm/tool/Langchain") as ft:
        # Get trace information
        available_metadata = get_trace_linking_metadata()
        span_id = available_metadata.get("span.id", "")
        trace_id = available_metadata.get("trace.id", "")

        try:
            return_val = wrapped(**run_args)
        except Exception as exc:
            ft.notice_error(
                attributes={
                    "tool_id": tool_id,
                }
            )

            run_id = getattr(transaction, "_nr_run_manager_tools_info", {}).get("run_id", "")
            if hasattr(transaction, "_nr_run_manager_tools_info"):
                del transaction._nr_run_manager_tools_info

            # Update tags and metadata previously obtained from run_args with instance values
            metadata.update(getattr(instance, "metadata", None) or {})
            tags.extend(getattr(instance, "tags", None) or [])

            # Make sure the builtin attributes take precedence over metadata attributes.
            error_tool_event_dict = {"metadata.%s" % key: value for key, value in metadata.items()}
            error_tool_event_dict.update(
                {
                    "id": tool_id,
                    "run_id": run_id,
                    "appName": settings.app_name,
                    "name": tool_name,
                    "description": tool_description,
                    "span_id": span_id,
                    "trace_id": trace_id,
                    "transaction_id": transaction.guid,
                    "input": tool_input,
                    "vendor": "langchain",
                    "ingest_source": "Python",
                    "duration": ft.duration,
                    "tags": tags or "",
                    "error": True,
                }
            )

            error_tool_event_dict.update(llm_metadata_dict)

            transaction.record_custom_event("LlmTool", error_tool_event_dict)

            raise

    if not return_val:
        return return_val

    response = return_val

    run_id = getattr(transaction, "_nr_run_manager_tools_info", {}).get("run_id", "")
    if hasattr(transaction, "_nr_run_manager_tools_info"):
        del transaction._nr_run_manager_tools_info

    # Update tags and metadata previously obtained from run_args with instance values
    metadata.update(getattr(instance, "metadata", None) or {})
    tags.extend(getattr(instance, "tags", None) or [])

    full_tool_event_dict = {"metadata.%s" % key: value for key, value in metadata.items()}
    full_tool_event_dict.update(
        {
            "id": tool_id,
            "run_id": run_id,
            "appName": settings.app_name,
            "output": str(response),
            "name": tool_name,
            "description": tool_description,
            "span_id": span_id,
            "trace_id": trace_id,
            "transaction_id": transaction.guid,
            "input": tool_input,
            "vendor": "langchain",
            "ingest_source": "Python",
            "duration": ft.duration,
            "tags": tags or "",
        }
    )

    full_tool_event_dict.update(llm_metadata_dict)

    transaction.record_custom_event("LlmTool", full_tool_event_dict)

    return return_val


async def wrap_tool_async_run(wrapped, instance, args, kwargs):
    transaction = current_transaction()
    if not transaction:
        return await wrapped(*args, **kwargs)

    settings = transaction.settings if transaction.settings is not None else global_settings()
    if not settings.ai_monitoring.enabled:
        return await wrapped(*args, **kwargs)

    # Framework metric also used for entity tagging in the UI
    transaction.add_ml_model_info("Langchain", LANGCHAIN_VERSION)
    transaction._add_agent_attribute("llm", True)

    run_args = bind_args(wrapped, args, kwargs)

    tool_id = str(uuid.uuid4())
    metadata = run_args.get("metadata") or {}
    metadata["nr_tool_id"] = tool_id
    run_args["metadata"] = metadata

    tags = run_args.get("tags") or []

    tool_input = run_args.get("tool_input", "")
    tool_name = instance.name or ""
    tool_description = instance.description or ""

    span_id = None
    trace_id = None

<<<<<<< HEAD
    llm_metadata_dict = _get_llm_metadata(transaction)

    settings = transaction.settings if transaction.settings is not None else global_settings()
    app_name = settings.app_name

=======
>>>>>>> 7a164534
    function_name = wrapped.__name__

    with FunctionTrace(name=function_name, group="Llm/tool/Langchain") as ft:
        # Get trace information
        available_metadata = get_trace_linking_metadata()
        span_id = available_metadata.get("span.id", "")
        trace_id = available_metadata.get("trace.id", "")

        try:
            return_val = await wrapped(**run_args)
        except Exception as exc:
            ft.notice_error(
                attributes={
                    "tool_id": tool_id,
                }
            )

            run_id = getattr(transaction, "_nr_tool_ids", {}).pop(tool_id, "")

            # Update tags and metadata previously obtained from run_args with instance values
            metadata.update(getattr(instance, "metadata", None) or {})
            tags.extend(getattr(instance, "tags", None) or [])

            # Make sure the builtin attributes take precedence over metadata attributes.
            error_tool_event_dict = {
                "metadata.%s" % key: value for key, value in metadata.items() if key != "nr_tool_id"
            }
            error_tool_event_dict.update(
                {
                    "id": tool_id,
                    "run_id": run_id,
                    "appName": settings.app_name,
                    "name": tool_name,
                    "description": tool_description,
                    "span_id": span_id,
                    "trace_id": trace_id,
                    "transaction_id": transaction.guid,
                    "input": tool_input,
                    "vendor": "langchain",
                    "ingest_source": "Python",
                    "duration": ft.duration,
                    "tags": tags or "",
                    "error": True,
                }
            )

            error_tool_event_dict.update(llm_metadata_dict)

            transaction.record_custom_event("LlmTool", error_tool_event_dict)

            raise

    if not return_val:
        return return_val

    response = return_val

    run_id = getattr(transaction, "_nr_tool_run_ids", {}).pop(tool_id, "")

    # Update tags and metadata previously obtained from run_args with instance values
    metadata.update(getattr(instance, "metadata", None) or {})
    tags.extend(getattr(instance, "tags", None) or [])

    full_tool_event_dict = {"metadata.%s" % key: value for key, value in metadata.items() if key != "nr_tool_id"}
    full_tool_event_dict.update(
        {
            "id": tool_id,
            "run_id": run_id,
            "appName": settings.app_name,
            "output": str(response),
            "name": tool_name,
            "description": tool_description,
            "span_id": span_id,
            "trace_id": trace_id,
            "transaction_id": transaction.guid,
            "input": tool_input,
            "vendor": "langchain",
            "ingest_source": "Python",
            "duration": ft.duration,
            "tags": tags or "",
        }
    )

    full_tool_event_dict.update(llm_metadata_dict)

    transaction.record_custom_event("LlmTool", full_tool_event_dict)

    return return_val


def wrap_on_tool_start_sync(wrapped, instance, args, kwargs):
    run_manager = wrapped(*args, **kwargs)
    transaction = current_transaction()

    if not transaction:
        return run_manager

    settings = transaction.settings if transaction.settings is not None else global_settings()
    if not settings.ai_monitoring.enabled:
        return run_manager

    # Only capture the first run_id.
    if not hasattr(transaction, "_nr_run_manager_tools_info"):
        transaction._nr_run_manager_tools_info = {
            "run_id": run_manager.run_id,
        }

    return run_manager


async def wrap_on_tool_start_async(wrapped, instance, args, kwargs):
    run_manager = await wrapped(*args, **kwargs)
    transaction = current_transaction()
    if not transaction:
        return run_manager

    settings = transaction.settings if transaction.settings is not None else global_settings()
    if not settings.ai_monitoring.enabled:
        return run_manager

    tool_id = getattr(instance, "metadata", {}).pop("nr_tool_id")

    if tool_id:
        if not hasattr(transaction, "_nr_tool_run_ids"):
            transaction._nr_tool_run_ids = {}
        if tool_id not in transaction._nr_tool_run_ids:
            transaction._nr_tool_run_ids[tool_id] = getattr(run_manager, "run_id", "")

    return run_manager


async def wrap_chain_async_run(wrapped, instance, args, kwargs):
    transaction = current_transaction()
    if not transaction:
        return await wrapped(*args, **kwargs)

    settings = transaction.settings if transaction.settings is not None else global_settings()
    if not settings.ai_monitoring.enabled:
        return await wrapped(*args, **kwargs)

    # Framework metric also used for entity tagging in the UI
    transaction.add_ml_model_info("Langchain", LANGCHAIN_VERSION)
    transaction._add_agent_attribute("llm", True)

    run_args = bind_args(wrapped, args, kwargs)
    span_id = None
    trace_id = None
    completion_id = str(uuid.uuid4())
    message_ids = get_message_ids_add_nr_completion_id(run_args, completion_id)
    # Check to see if launched from agent or directly from chain.
    # The trace group will reflect from where it has started.
    # The AgentExecutor class has an attribute "agent" that does
    # not exist within the Chain class
    group_name = "Llm/agent/Langchain" if hasattr(instance, "agent") else "Llm/chain/Langchain"
    with FunctionTrace(name=wrapped.__name__, group=group_name) as ft:
        # Get trace information
        available_metadata = get_trace_linking_metadata()
        span_id = available_metadata.get("span.id", "")
        trace_id = available_metadata.get("trace.id", "")

        try:
            response = await wrapped(input=run_args["input"], config=run_args["config"], **run_args.get("kwargs", {}))
        except Exception as exc:
            ft.notice_error(
                attributes={
                    "completion_id": completion_id,
                }
            )
            _create_error_chain_run_events(
                transaction, instance, run_args, completion_id, span_id, trace_id, ft.duration, message_ids
            )
            raise

    if not response:
        return response

    _create_successful_chain_run_events(
        transaction, instance, run_args, completion_id, response, span_id, trace_id, ft.duration, message_ids
    )
    return response


def wrap_chain_sync_run(wrapped, instance, args, kwargs):
    transaction = current_transaction()
    if not transaction:
        return wrapped(*args, **kwargs)

    settings = transaction.settings if transaction.settings is not None else global_settings()
    if not settings.ai_monitoring.enabled:
        return wrapped(*args, **kwargs)

    # Framework metric also used for entity tagging in the UI
    transaction.add_ml_model_info("Langchain", LANGCHAIN_VERSION)
    transaction._add_agent_attribute("llm", True)

    run_args = bind_args(wrapped, args, kwargs)
    span_id = None
    trace_id = None
    completion_id = str(uuid.uuid4())
    message_ids = get_message_ids_add_nr_completion_id(run_args, completion_id)
    # Check to see if launched from agent or directly from chain.
    # The trace group will reflect from where it has started.
    # The AgentExecutor class has an attribute "agent" that does
    # not exist within the Chain class
    group_name = "Llm/agent/Langchain" if hasattr(instance, "agent") else "Llm/chain/Langchain"
    with FunctionTrace(name=wrapped.__name__, group=group_name) as ft:
        # Get trace information
        available_metadata = get_trace_linking_metadata()
        span_id = available_metadata.get("span.id", "")
        trace_id = available_metadata.get("trace.id", "")

        try:
            response = wrapped(input=run_args["input"], config=run_args["config"], **run_args.get("kwargs", {}))
        except Exception as exc:
            ft.notice_error(
                attributes={
                    "completion_id": completion_id,
                }
            )
            _create_error_chain_run_events(
                transaction, instance, run_args, completion_id, span_id, trace_id, ft.duration, message_ids
            )
            raise

    if not response:
        return response

    _create_successful_chain_run_events(
        transaction, instance, run_args, completion_id, response, span_id, trace_id, ft.duration, message_ids
    )
    return response


def get_message_ids_add_nr_completion_id(run_args, completion_id):
    # invoke has an argument named "config" that contains metadata and tags.
    # Pop the message_ids provided by the customer off the metadata.
    # Add the nr_completion_id into the metadata to be used as the function call
    # identifier when grabbing the run_id off the transaction.
    metadata = (run_args.get("config") or {}).get("metadata") or {}
    message_ids = metadata.pop("message_ids", [])
    metadata["nr_completion_id"] = completion_id
    if not run_args["config"]:
        run_args["config"] = {"metadata": metadata}
    else:
        run_args["config"]["metadata"] = metadata
    return message_ids


def _create_error_chain_run_events(
    transaction, instance, run_args, completion_id, span_id, trace_id, duration, message_ids
):
    _input = _get_chain_run_input(run_args)
    app_name = _get_app_name(transaction)
    llm_metadata_dict = _get_llm_metadata(transaction)
    run_id, metadata, tags = _get_run_manager_info(transaction, run_args, instance, completion_id)
    input_message_list = [_input]

    # Make sure the builtin attributes take precedence over metadata attributes.
    full_chat_completion_summary_dict = {"metadata.%s" % key: value for key, value in metadata.items()}
    full_chat_completion_summary_dict.update(
        {
            "id": completion_id,
            "appName": app_name,
            "span_id": span_id,
            "trace_id": trace_id,
            "transaction_id": transaction.guid,
            "vendor": "langchain",
            "ingest_source": "Python",
            "virtual_llm": True,
            "request_id": run_id,
            "duration": duration,
            "response.number_of_messages": len(input_message_list),
            "tags": tags,
            "error": True,
        }
    )

    full_chat_completion_summary_dict.update(llm_metadata_dict)

    transaction.record_custom_event("LlmChatCompletionSummary", full_chat_completion_summary_dict)

    create_chat_completion_message_event(
        transaction,
        app_name,
        input_message_list,
        completion_id,
        span_id,
        trace_id,
        run_id,
        llm_metadata_dict,
        [],
        message_ids,
    )


def _get_run_manager_info(transaction, run_args, instance, completion_id):
    run_id = getattr(transaction, "_nr_chain_run_ids", {}).pop(completion_id, "")
    # metadata and tags are keys in the config parameter.
    metadata = {}
    metadata.update((run_args.get("config") or {}).get("metadata") or {})
    # Do not report intenral nr_completion_id in metadata.
    metadata = {key: value for key, value in metadata.items() if key != "nr_completion_id"}
    tags = []
    tags.extend((run_args.get("config") or {}).get("tags") or [])
    return run_id, metadata, tags or ""


def _get_chain_run_input(run_args):
    return run_args.get("input", "")


def _get_app_name(transaction):
    settings = transaction.settings if transaction.settings is not None else global_settings()
    return settings.app_name


def _get_llm_metadata(transaction):
    # Grab LLM-related custom attributes off of the transaction to store as metadata on LLM events
    custom_attrs_dict = transaction._custom_params
    llm_metadata_dict = {key: value for key, value in custom_attrs_dict.items() if key.startswith("llm.")}
    return llm_metadata_dict


def _create_successful_chain_run_events(
    transaction, instance, run_args, completion_id, response, span_id, trace_id, duration, message_ids
):
    _input = _get_chain_run_input(run_args)
    app_name = _get_app_name(transaction)
    llm_metadata_dict = _get_llm_metadata(transaction)
    run_id, metadata, tags = _get_run_manager_info(transaction, run_args, instance, completion_id)
    input_message_list = [_input]
    output_message_list = []
    try:
        output_message_list = [response[0]] if response else []
    except:
        try:
            output_message_list = [str(response)]
        except:
            _logger.warning("Unable to capture response. No response message event will be captured.")

    # Make sure the builtin attributes take precedence over metadata attributes.
    full_chat_completion_summary_dict = {"metadata.%s" % key: value for key, value in metadata.items()}
    full_chat_completion_summary_dict.update(
        {
            "id": completion_id,
            "appName": app_name,
            "span_id": span_id,
            "trace_id": trace_id,
            "transaction_id": transaction.guid,
            "vendor": "langchain",
            "ingest_source": "Python",
            "virtual_llm": True,
            "request_id": run_id,
            "duration": duration,
            "response.number_of_messages": len(input_message_list) + len(output_message_list),
            "tags": tags,
        }
    )

    full_chat_completion_summary_dict.update(llm_metadata_dict)

    transaction.record_custom_event("LlmChatCompletionSummary", full_chat_completion_summary_dict)

    create_chat_completion_message_event(
        transaction,
        app_name,
        input_message_list,
        completion_id,
        span_id,
        trace_id,
        run_id,
        llm_metadata_dict,
        output_message_list,
        message_ids,
    )


def create_chat_completion_message_event(
    transaction,
    app_name,
    input_message_list,
    chat_completion_id,
    span_id,
    trace_id,
    run_id,
    llm_metadata_dict,
    output_message_list,
    message_ids,
):
    expected_message_ids_len = len(input_message_list) + len(output_message_list)
    actual_message_ids_len = len(message_ids)
    if actual_message_ids_len < expected_message_ids_len:
        message_ids.extend([str(uuid.uuid4()) for i in range(expected_message_ids_len - actual_message_ids_len)])
        _logger.warning(
            "The provided metadata['message_ids'] list was found to be %s when it "
            "needs to be at least %s. Internally generated UUIDs will be used in place "
            "of missing message IDs.",
            actual_message_ids_len,
            expected_message_ids_len,
        )

    # Loop through all input messages received from the create request and emit a custom event for each one
    for index, message in enumerate(input_message_list):
        chat_completion_input_message_dict = {
            "id": message_ids[index],
            "appName": app_name,
            "request_id": run_id,
            "span_id": span_id,
            "trace_id": trace_id,
            "transaction_id": transaction.guid,
            "content": message,
            "completion_id": chat_completion_id,
            "sequence": index,
            "vendor": "langchain",
            "ingest_source": "Python",
            "virtual_llm": True,
        }

        chat_completion_input_message_dict.update(llm_metadata_dict)

        transaction.record_custom_event("LlmChatCompletionMessage", chat_completion_input_message_dict)

    if output_message_list:
        # Loop through all output messages received from the LLM response and emit a custom event for each one
        for index, message in enumerate(output_message_list):
            # Add offset of input_message_length so we don't receive any duplicate index values that match the input message IDs
            index += len(input_message_list)

            chat_completion_output_message_dict = {
                "id": message_ids[index],
                "appName": app_name,
                "request_id": run_id,
                "span_id": span_id,
                "trace_id": trace_id,
                "transaction_id": transaction.guid,
                "content": message,
                "completion_id": chat_completion_id,
                "sequence": index,
                "vendor": "langchain",
                "ingest_source": "Python",
                "is_response": True,
                "virtual_llm": True,
            }

            chat_completion_output_message_dict.update(llm_metadata_dict)

            transaction.record_custom_event("LlmChatCompletionMessage", chat_completion_output_message_dict)


def wrap_on_chain_start(wrapped, instance, args, kwargs):
    transaction = current_transaction()
    if not transaction:
        return wrapped(*args, **kwargs)

    settings = transaction.settings if transaction.settings is not None else global_settings()
    if not settings.ai_monitoring.enabled:
        return wrapped(*args, **kwargs)

    run_args = bind_args(wrapped, args, kwargs)
    completion_id = getattr(instance, "metadata", {}).pop("nr_completion_id")
    run_manager = wrapped(**run_args)

    if completion_id:
        if not hasattr(transaction, "_nr_chain_run_ids"):
            transaction._nr_chain_run_ids = {}
        # Only capture the first run_id.
        if completion_id not in transaction._nr_chain_run_ids:
            transaction._nr_chain_run_ids[completion_id] = getattr(run_manager, "run_id", "")

    return run_manager


async def wrap_async_on_chain_start(wrapped, instance, args, kwargs):
    transaction = current_transaction()
    if not transaction:
        return await wrapped(*args, **kwargs)

    settings = transaction.settings if transaction.settings is not None else global_settings()
    if not settings.ai_monitoring.enabled:
        return await wrapped(*args, **kwargs)

    run_args = bind_args(wrapped, args, kwargs)
    completion_id = getattr(instance, "metadata", {}).pop("nr_completion_id")
    run_manager = await wrapped(**run_args)

    if completion_id:
        if not hasattr(transaction, "_nr_chain_run_ids"):
            transaction._nr_chain_run_ids = {}
        # Only capture the first run_id.
        if completion_id not in transaction._nr_chain_run_ids:
            transaction._nr_chain_run_ids[completion_id] = getattr(run_manager, "run_id", "")

    return run_manager


def instrument_langchain_runnables_chains_base(module):
    if hasattr(getattr(module, "RunnableSequence"), "invoke"):
        wrap_function_wrapper(module, "RunnableSequence.invoke", wrap_chain_sync_run)
    if hasattr(getattr(module, "RunnableSequence"), "ainvoke"):
        wrap_function_wrapper(module, "RunnableSequence.ainvoke", wrap_chain_async_run)


def instrument_langchain_chains_base(module):
    if hasattr(getattr(module, "Chain"), "invoke"):
        wrap_function_wrapper(module, "Chain.invoke", wrap_chain_sync_run)
    if hasattr(getattr(module, "Chain"), "ainvoke"):
        wrap_function_wrapper(module, "Chain.ainvoke", wrap_chain_async_run)


def instrument_langchain_vectorstore_similarity_search(module):
    vector_class = VECTORSTORE_CLASSES.get(module.__name__)

    if vector_class and hasattr(getattr(module, vector_class, ""), "similarity_search"):
        wrap_function_wrapper(module, "%s.similarity_search" % vector_class, wrap_similarity_search)
    if vector_class and hasattr(getattr(module, vector_class, ""), "asimilarity_search"):
        wrap_function_wrapper(module, "%s.asimilarity_search" % vector_class, wrap_asimilarity_search)


def instrument_langchain_core_tools(module):
    if hasattr(getattr(module, "BaseTool"), "run"):
        wrap_function_wrapper(module, "BaseTool.run", wrap_tool_sync_run)
    if hasattr(getattr(module, "BaseTool"), "arun"):
        wrap_function_wrapper(module, "BaseTool.arun", wrap_tool_async_run)


def instrument_langchain_callbacks_manager(module):
    if hasattr(getattr(module, "CallbackManager"), "on_tool_start"):
        wrap_function_wrapper(module, "CallbackManager.on_tool_start", wrap_on_tool_start_sync)
    if hasattr(getattr(module, "AsyncCallbackManager"), "on_tool_start"):
        wrap_function_wrapper(module, "AsyncCallbackManager.on_tool_start", wrap_on_tool_start_async)
    if hasattr(getattr(module, "CallbackManager"), "on_chain_start"):
        wrap_function_wrapper(module, "CallbackManager.on_chain_start", wrap_on_chain_start)
    if hasattr(getattr(module, "AsyncCallbackManager"), "on_chain_start"):
        wrap_function_wrapper(module, "AsyncCallbackManager.on_chain_start", wrap_async_on_chain_start)<|MERGE_RESOLUTION|>--- conflicted
+++ resolved
@@ -465,14 +465,12 @@
     span_id = None
     trace_id = None
 
-<<<<<<< HEAD
+
     llm_metadata_dict = _get_llm_metadata(transaction)
 
     settings = transaction.settings if transaction.settings is not None else global_settings()
     app_name = settings.app_name
 
-=======
->>>>>>> 7a164534
     function_name = wrapped.__name__
 
     with FunctionTrace(name=function_name, group="Llm/tool/Langchain") as ft:
