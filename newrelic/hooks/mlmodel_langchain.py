# Copyright 2010 New Relic, Inc.
#
# Licensed under the Apache License, Version 2.0 (the "License");
# you may not use this file except in compliance with the License.
# You may obtain a copy of the License at
#
#      http://www.apache.org/licenses/LICENSE-2.0
#
# Unless required by applicable law or agreed to in writing, software
# distributed under the License is distributed on an "AS IS" BASIS,
# WITHOUT WARRANTIES OR CONDITIONS OF ANY KIND, either express or implied.
# See the License for the specific language governing permissions and
# limitations under the License.

import logging
import uuid

from newrelic.api.function_trace import FunctionTrace
from newrelic.api.time_trace import get_trace_linking_metadata
from newrelic.api.transaction import current_transaction
from newrelic.common.object_names import callable_name
from newrelic.common.object_wrapper import wrap_function_wrapper
from newrelic.common.package_version_utils import get_package_version
from newrelic.common.signature import bind_args
from newrelic.core.config import global_settings

_logger = logging.getLogger(__name__)
LANGCHAIN_VERSION = get_package_version("langchain")

VECTORSTORE_CLASSES = {
    "langchain_community.vectorstores.alibabacloud_opensearch": "AlibabaCloudOpenSearch",
    "langchain_community.vectorstores.analyticdb": "AnalyticDB",
    "langchain_community.vectorstores.annoy": "Annoy",
    "langchain_community.vectorstores.astradb": "AstraDB",
    "langchain_community.vectorstores.atlas": "AtlasDB",
    "langchain_community.vectorstores.awadb": "AwaDB",
    "langchain_community.vectorstores.azure_cosmos_db": "AzureCosmosDBVectorSearch",
    "langchain_community.vectorstores.azuresearch": "AzureSearch",
    "langchain_community.vectorstores.bageldb": "Bagel",
    "langchain_community.vectorstores.baiducloud_vector_search": "BESVectorStore",
    "langchain_community.vectorstores.cassandra": "Cassandra",
    "langchain_community.vectorstores.chroma": "Chroma",
    "langchain_community.vectorstores.clarifai": "Clarifai",
    "langchain_community.vectorstores.clickhouse": "Clickhouse",
    "langchain_community.vectorstores.dashvector": "DashVector",
    "langchain_community.vectorstores.databricks_vector_search": "DatabricksVectorSearch",
    "langchain_community.vectorstores.deeplake": "DeepLake",
    "langchain_community.vectorstores.dingo": "Dingo",
    "langchain_community.vectorstores.elastic_vector_search": "ElasticVectorSearch",
    # "langchain_community.vectorstores.elastic_vector_search": "ElasticKnnSearch", # Deprecated
    "langchain_community.vectorstores.elasticsearch": "ElasticsearchStore",
    "langchain_community.vectorstores.epsilla": "Epsilla",
    "langchain_community.vectorstores.faiss": "FAISS",
    "langchain_community.vectorstores.hippo": "Hippo",
    "langchain_community.vectorstores.hologres": "Hologres",
    "langchain_community.vectorstores.lancedb": "LanceDB",
    "langchain_community.vectorstores.lantern": "Lantern",
    "langchain_community.vectorstores.llm_rails": "LLMRails",
    "langchain_community.vectorstores.marqo": "Marqo",
    "langchain_community.vectorstores.matching_engine": "MatchingEngine",
    "langchain_community.vectorstores.meilisearch": "Meilisearch",
    "langchain_community.vectorstores.milvus": "Milvus",
    "langchain_community.vectorstores.momento_vector_index": "MomentoVectorIndex",
    "langchain_community.vectorstores.mongodb_atlas": "MongoDBAtlasVectorSearch",
    "langchain_community.vectorstores.myscale": "MyScale",
    "langchain_community.vectorstores.neo4j_vector": "Neo4jVector",
    "langchain_community.vectorstores.nucliadb": "NucliaDB",
    "langchain_community.vectorstores.opensearch_vector_search": "OpenSearchVectorSearch",
    "langchain_community.vectorstores.pgembedding": "PGEmbedding",
    "langchain_community.vectorstores.pgvecto_rs": "PGVecto_rs",
    "langchain_community.vectorstores.pgvector": "PGVector",
    "langchain_community.vectorstores.pinecone": "Pinecone",
    "langchain_community.vectorstores.qdrant": "Qdrant",
    "langchain_community.vectorstores.redis.base": "Redis",
    "langchain_community.vectorstores.rocksetdb": "Rockset",
    "langchain_community.vectorstores.scann": "ScaNN",
    "langchain_community.vectorstores.semadb": "SemaDB",
    "langchain_community.vectorstores.singlestoredb": "SingleStoreDB",
    "langchain_community.vectorstores.sklearn": "SKLearnVectorStore",
    "langchain_community.vectorstores.sqlitevss": "SQLiteVSS",
    "langchain_community.vectorstores.starrocks": "StarRocks",
    "langchain_community.vectorstores.supabase": "SupabaseVectorStore",
    "langchain_community.vectorstores.surrealdb": "SurrealDBStore",
    "langchain_community.vectorstores.tair": "Tair",
    "langchain_community.vectorstores.tencentvectordb": "TencentVectorDB",
    "langchain_community.vectorstores.tigris": "Tigris",
    "langchain_community.vectorstores.tiledb": "TileDB",
    "langchain_community.vectorstores.timescalevector": "TimescaleVector",
    "langchain_community.vectorstores.typesense": "Typesense",
    "langchain_community.vectorstores.usearch": "USearch",
    "langchain_community.vectorstores.vald": "Vald",
    "langchain_community.vectorstores.vearch": "Vearch",
    "langchain_community.vectorstores.vectara": "Vectara",
    "langchain_community.vectorstores.vespa": "VespaStore",
    "langchain_community.vectorstores.weaviate": "Weaviate",
    "langchain_community.vectorstores.xata": "XataVectorStore",
    "langchain_community.vectorstores.yellowbrick": "Yellowbrick",
    "langchain_community.vectorstores.zep": "ZepVectorStore",
    "langchain_community.vectorstores.docarray.hnsw": "DocArrayHnswSearch",
    "langchain_community.vectorstores.docarray.in_memory": "DocArrayInMemorySearch",
}


def bind_asimilarity_search(query, k, *args, **kwargs):
    return query, k


async def wrap_asimilarity_search(wrapped, instance, args, kwargs):
    transaction = current_transaction()
    if not transaction:
        return await wrapped(*args, **kwargs)

    transaction.add_ml_model_info("Langchain", LANGCHAIN_VERSION)

    request_query, request_k = bind_asimilarity_search(*args, **kwargs)
    function_name = callable_name(wrapped)
    with FunctionTrace(name=function_name, group="Llm/vectorstore/Langchain") as ft:
        try:
            response = await wrapped(*args, **kwargs)
            available_metadata = get_trace_linking_metadata()
        except Exception as err:
            # Error logic goes here
            pass

    if not response:
        return response  # Should always be None

    # LLMVectorSearch
    span_id = available_metadata.get("span.id", "")
    trace_id = available_metadata.get("trace.id", "")
    transaction_id = transaction.guid
    _id = str(uuid.uuid4())
    request_query, request_k = bind_similarity_search(*args, **kwargs)
    duration = ft.duration
    response_number_of_documents = len(response)

    # Only in LlmVectorSearch dict
    LLMVectorSearch_dict = {
        "request.query": request_query,
        "request.k": request_k,
        "duration": duration,
        "response.number_of_documents": response_number_of_documents,
    }

    # In both LlmVectorSearch and LlmVectorSearchResult dicts
    LLMVectorSearch_union_dict = {
        "span_id": span_id,
        "trace_id": trace_id,
        "transaction_id": transaction_id,
        "id": _id,
        "vendor": "langchain",
        "ingest_source": "Python",
        "appName": transaction._application._name,
    }

    LLMVectorSearch_dict.update(LLMVectorSearch_union_dict)
    transaction.record_custom_event("LlmVectorSearch", LLMVectorSearch_dict)

    # LLMVectorSearchResult
    for index, doc in enumerate(response):
        search_id = str(uuid.uuid4())
        sequence = index
        page_content = getattr(doc, "page_content", "")
        metadata = getattr(doc, "metadata", {})

        metadata_dict = {"metadata.%s" % key: value for key, value in metadata.items()}

        LLMVectorSearchResult_dict = {
            "search_id": search_id,
            "sequence": sequence,
            "page_content": page_content,
        }

        LLMVectorSearchResult_dict.update(LLMVectorSearch_union_dict)
        LLMVectorSearchResult_dict.update(metadata_dict)

        transaction.record_custom_event("LlmVectorSearchResult", LLMVectorSearchResult_dict)

    return response


def bind_similarity_search(query, k, *args, **kwargs):
    return query, k


def wrap_similarity_search(wrapped, instance, args, kwargs):
    transaction = current_transaction()
    if not transaction:
        return wrapped(*args, **kwargs)

    transaction.add_ml_model_info("Langchain", LANGCHAIN_VERSION)
    request_query, request_k = bind_similarity_search(*args, **kwargs)
    function_name = callable_name(wrapped)
    with FunctionTrace(name=function_name, group="Llm/vectorstore/Langchain") as ft:
        try:
            response = wrapped(*args, **kwargs)
            available_metadata = get_trace_linking_metadata()
        except Exception as exc:
            # Error logic goes here
            pass

    if not response:
        return response

    # LLMVectorSearch
    span_id = available_metadata.get("span.id", "")
    trace_id = available_metadata.get("trace.id", "")
    transaction_id = transaction.guid
    _id = str(uuid.uuid4())
    request_query, request_k = bind_similarity_search(*args, **kwargs)
    duration = ft.duration
    response_number_of_documents = len(response)

    # Only in LlmVectorSearch dict
    LLMVectorSearch_dict = {
        "request.query": request_query,
        "request.k": request_k,
        "duration": duration,
        "response.number_of_documents": response_number_of_documents,
    }

    # In both LlmVectorSearch and LlmVectorSearchResult dicts
    LLMVectorSearch_union_dict = {
        "span_id": span_id,
        "trace_id": trace_id,
        "transaction_id": transaction_id,
        "id": _id,
        "vendor": "langchain",
        "ingest_source": "Python",
        "appName": transaction._application._name,
    }

    LLMVectorSearch_dict.update(LLMVectorSearch_union_dict)
    transaction.record_custom_event("LlmVectorSearch", LLMVectorSearch_dict)

    # LLMVectorSearchResult
    for index, doc in enumerate(response):
        search_id = str(uuid.uuid4())
        sequence = index
        page_content = getattr(doc, "page_content", "")
        metadata = getattr(doc, "metadata", {})

        metadata_dict = {"metadata.%s" % key: value for key, value in metadata.items()}

        LLMVectorSearchResult_dict = {
            "search_id": search_id,
            "sequence": sequence,
            "page_content": page_content,
        }

        LLMVectorSearchResult_dict.update(LLMVectorSearch_union_dict)
        LLMVectorSearchResult_dict.update(metadata_dict)
        # This works in Python 3.9.8+
        # https://peps.python.org/pep-0584/
        # LLMVectorSearchResult_dict |= LLMVectorSearch_dict
        # LLMVectorSearchResult_dict |= metadata_dict

        transaction.record_custom_event("LlmVectorSearchResult", LLMVectorSearchResult_dict)

    return response


def wrap_tool_sync_run(wrapped, instance, args, kwargs):
    transaction = current_transaction()
    if not transaction:
        return wrapped(*args, **kwargs)

    # Framework metric also used for entity tagging in the UI
    transaction.add_ml_model_info("Langchain", LANGCHAIN_VERSION)
    tool_id = str(uuid.uuid4())

    run_args = bind_args(wrapped, args, kwargs)

    metadata = {}
    metadata.update(run_args.get("metadata") or {})
    metadata.update(getattr(instance, "metadata", None) or {})

    tags = []
    tags.extend(run_args.get("tags") or [])
    tags.extend(getattr(instance, "tags", None) or [])

    tool_input = run_args.get("tool_input", "")
    tool_name = instance.name or ""
    tool_description = instance.description or ""

    span_id = None
    trace_id = None

    settings = transaction.settings if transaction.settings is not None else global_settings()
    app_name = settings.app_name

    function_name = wrapped.__name__

    with FunctionTrace(name=function_name, group="Llm/tool/Langchain") as ft:
        # Get trace information
        available_metadata = get_trace_linking_metadata()
        span_id = available_metadata.get("span.id", "")
        trace_id = available_metadata.get("trace.id", "")

        try:
            return_val = wrapped(**run_args)
        except Exception as exc:
            ft.notice_error(
                attributes={
                    "tool_id": tool_id,
                }
            )

            run_id = getattr(transaction, "_nr_run_manager_tools_info", {}).get("run_id", "")
            if hasattr(transaction, "_nr_run_manager_tools_info"):
                del transaction._nr_run_manager_tools_info

            # Make sure the builtin attributes take precedence over metadata attributes.
            error_tool_event_dict = {"metadata.%s" % key: value for key, value in metadata.items()}
            error_tool_event_dict.update(
                {
                    "id": tool_id,
                    "run_id": run_id,
                    "appName": app_name,
                    "name": tool_name,
                    "description": tool_description,
                    "span_id": span_id,
                    "trace_id": trace_id,
                    "transaction_id": transaction.guid,
                    "input": tool_input,
                    "vendor": "langchain",
                    "ingest_source": "Python",
                    "duration": ft.duration,
                    "tags": tags or "",
                    "error": True,
                }
            )

            transaction.record_custom_event("LlmTool", error_tool_event_dict)

            raise

    if not return_val:
        return return_val

    response = return_val

    run_id = getattr(transaction, "_nr_run_manager_tools_info", {}).get("run_id", "")
    if hasattr(transaction, "_nr_run_manager_tools_info"):
        del transaction._nr_run_manager_tools_info

    full_tool_event_dict = {"metadata.%s" % key: value for key, value in metadata.items()}
    full_tool_event_dict.update(
        {
            "id": tool_id,
            "run_id": run_id,
            "appName": app_name,
            "output": str(response),
            "name": tool_name,
            "description": tool_description,
            "span_id": span_id,
            "trace_id": trace_id,
            "transaction_id": transaction.guid,
            "input": tool_input,
            "vendor": "langchain",
            "ingest_source": "Python",
            "duration": ft.duration,
            "tags": tags or "",
        }
    )

    transaction.record_custom_event("LlmTool", full_tool_event_dict)

    return return_val


async def wrap_tool_async_run(wrapped, instance, args, kwargs):
    transaction = current_transaction()
    if not transaction:
        return await wrapped(*args, **kwargs)
    # Framework metric also used for entity tagging in the UI
    transaction.add_ml_model_info("Langchain", LANGCHAIN_VERSION)
    tool_id = str(uuid.uuid4())

    run_args = bind_args(wrapped, args, kwargs)

    metadata = {}
    metadata.update(run_args.get("metadata") or {})
    metadata.update(getattr(instance, "metadata", None) or {})
    metadata["nr_tool_id"] = tool_id
    run_args["metadata"] = metadata

    tags = []
    tags.extend(run_args.get("tags") or [])
    tags.extend(getattr(instance, "tags", None) or [])

    tool_input = run_args.get("tool_input", "")
    tool_name = instance.name or ""
    tool_description = instance.description or ""

    span_id = None
    trace_id = None

    settings = transaction.settings if transaction.settings is not None else global_settings()
    app_name = settings.app_name

    function_name = wrapped.__name__

    with FunctionTrace(name=function_name, group="Llm/tool/Langchain") as ft:
        # Get trace information
        available_metadata = get_trace_linking_metadata()
        span_id = available_metadata.get("span.id", "")
        trace_id = available_metadata.get("trace.id", "")

        try:
            return_val = await wrapped(**run_args)
        except Exception as exc:
            ft.notice_error(
                attributes={
                    "tool_id": tool_id,
                }
            )

            run_id = getattr(transaction, "_nr_tool_ids", {}).pop(tool_id, "")

            # Make sure the builtin attributes take precedence over metadata attributes.
            error_tool_event_dict = {
                "metadata.%s" % key: value for key, value in metadata.items() if key != "nr_tool_id"
            }
            error_tool_event_dict.update(
                {
                    "id": tool_id,
                    "run_id": run_id,
                    "appName": app_name,
                    "name": tool_name,
                    "description": tool_description,
                    "span_id": span_id,
                    "trace_id": trace_id,
                    "transaction_id": transaction.guid,
                    "input": tool_input,
                    "vendor": "langchain",
                    "ingest_source": "Python",
                    "duration": ft.duration,
                    "tags": tags or "",
                    "error": True,
                }
            )

            transaction.record_custom_event("LlmTool", error_tool_event_dict)

            raise

    if not return_val:
        return return_val

    response = return_val

    run_id = getattr(transaction, "_nr_tool_run_ids", {}).pop(tool_id, "")

    full_tool_event_dict = {"metadata.%s" % key: value for key, value in metadata.items() if key != "nr_tool_id"}
    full_tool_event_dict.update(
        {
            "id": tool_id,
            "run_id": run_id,
            "appName": app_name,
            "output": str(response),
            "name": tool_name,
            "description": tool_description,
            "span_id": span_id,
            "trace_id": trace_id,
            "transaction_id": transaction.guid,
            "input": tool_input,
            "vendor": "langchain",
            "ingest_source": "Python",
            "duration": ft.duration,
            "tags": tags or "",
        }
    )

    transaction.record_custom_event("LlmTool", full_tool_event_dict)

    return return_val


def wrap_on_tool_start_sync(wrapped, instance, args, kwargs):
    run_manager = wrapped(*args, **kwargs)
    transaction = current_transaction()
    if not transaction:
        return run_manager
    # Only capture the first run_id.
    if not hasattr(transaction, "_nr_run_manager_tools_info"):
        transaction._nr_run_manager_tools_info = {
            "run_id": run_manager.run_id,
        }

    return run_manager


<<<<<<< HEAD
async def wrap_on_tool_start_async(wrapped, instance, args, kwargs):
    transaction = current_transaction()
    if not transaction:
        return await wrapped(*args, **kwargs)
    tool_id = getattr(instance, "metadata", {}).pop("nr_tool_id")
    run_manager = await wrapped(*args, **kwargs)
    if tool_id:
        if not hasattr(transaction, "_nr_tool_run_ids"):
            transaction._nr_tool_run_ids = {}
        if tool_id not in transaction._nr_tool_run_ids:
            transaction._nr_tool_run_ids[tool_id] = getattr(run_manager, "run_id", "")

    return run_manager


=======
async def wrap_chain_async_run(wrapped, instance, args, kwargs):
    transaction = current_transaction()
    if not transaction:
        return await wrapped(*args, **kwargs)

    # Framework metric also used for entity tagging in the UI
    transaction.add_ml_model_info("Langchain", LANGCHAIN_VERSION)
    run_args = bind_args(wrapped, args, kwargs)
    span_id = None
    trace_id = None

    # Pop the message_ids off the metadata before wrapped is called.
    message_ids = ((run_args.get("config") or {}).get("metadata") or {}).pop("message_ids", [])

    # Check to see if launched from agent or directly from chain.
    # The trace group will reflect from where it has started.
    # The AgentExecutor class has an attribute "agent" that does
    # not exist within the Chain class
    group_name = "Llm/agent/Langchain" if hasattr(instance, "agent") else "Llm/chain/Langchain"
    with FunctionTrace(name=wrapped.__name__, group=group_name) as ft:
        # Get trace information
        available_metadata = get_trace_linking_metadata()
        span_id = available_metadata.get("span.id", "")
        trace_id = available_metadata.get("trace.id", "")

        try:
            response = await wrapped(input=run_args["input"], config=run_args["config"], **run_args.get("kwargs", {}))
        except Exception as exc:
            completion_id = str(uuid.uuid4())
            ft.notice_error(
                attributes={
                    "completion_id": completion_id,
                }
            )
            _create_error_chain_run_events(
                transaction, instance, run_args, completion_id, span_id, trace_id, ft.duration, message_ids
            )
            raise

    if not response:
        return response

    _create_successful_chain_run_events(
        transaction, instance, run_args, response, span_id, trace_id, ft.duration, message_ids
    )
    return response


def wrap_chain_sync_run(wrapped, instance, args, kwargs):
    transaction = current_transaction()
    if not transaction:
        return wrapped(*args, **kwargs)

    # Framework metric also used for entity tagging in the UI
    transaction.add_ml_model_info("Langchain", LANGCHAIN_VERSION)
    run_args = bind_args(wrapped, args, kwargs)
    span_id = None
    trace_id = None

    # Pop the message_ids off the metadata before wrapped is called.
    message_ids = ((run_args.get("config") or {}).get("metadata") or {}).pop("message_ids", [])

    # Check to see if launched from agent or directly from chain.
    # The trace group will reflect from where it has started.
    # The AgentExecutor class has an attribute "agent" that does
    # not exist within the Chain class
    group_name = "Llm/agent/Langchain" if hasattr(instance, "agent") else "Llm/chain/Langchain"
    with FunctionTrace(name=wrapped.__name__, group=group_name) as ft:
        # Get trace information
        available_metadata = get_trace_linking_metadata()
        span_id = available_metadata.get("span.id", "")
        trace_id = available_metadata.get("trace.id", "")

        try:
            response = wrapped(input=run_args["input"], config=run_args["config"], **run_args.get("kwargs", {}))
        except Exception as exc:
            completion_id = str(uuid.uuid4())
            ft.notice_error(
                attributes={
                    "completion_id": completion_id,
                }
            )
            _create_error_chain_run_events(
                transaction, instance, run_args, completion_id, span_id, trace_id, ft.duration, message_ids
            )
            raise

    if not response:
        return response

    _create_successful_chain_run_events(
        transaction, instance, run_args, response, span_id, trace_id, ft.duration, message_ids
    )
    return response


def _create_error_chain_run_events(
    transaction, instance, run_args, completion_id, span_id, trace_id, duration, message_ids
):
    _input = _get_chain_run_input(run_args)
    app_name = _get_app_name(transaction)
    conversation_id = _get_conversation_id(transaction)
    run_id, metadata, tags = _get_run_manager_info(transaction, run_args, instance)
    input_message_list = [_input]

    # Make sure the builtin attributes take precedence over metadata attributes.
    full_chat_completion_summary_dict = {"metadata.%s" % key: value for key, value in metadata.items()}
    full_chat_completion_summary_dict.update(
        {
            "id": completion_id,
            "appName": app_name,
            "conversation_id": conversation_id,
            "span_id": span_id,
            "trace_id": trace_id,
            "transaction_id": transaction.guid,
            "vendor": "langchain",
            "ingest_source": "Python",
            "virtual_llm": True,
            "request_id": run_id,
            "duration": duration,
            "response.number_of_messages": len(input_message_list),
            "tags": tags,
            "error": True,
        }
    )
    transaction.record_custom_event("LlmChatCompletionSummary", full_chat_completion_summary_dict)

    create_chat_completion_message_event(
        transaction,
        app_name,
        input_message_list,
        completion_id,
        span_id,
        trace_id,
        run_id,
        conversation_id,
        [],
        message_ids,
    )


def _get_run_manager_info(transaction, run_args, instance):
    run_id = getattr(transaction, "_nr_chain_run_id", "")
    if hasattr(transaction, "_nr_chain_run_id"):
        del transaction._nr_chain_run_id
    # metadata and tags are keys in the config parameter.
    metadata = {}
    metadata.update((run_args.get("config") or {}).get("metadata") or {})
    tags = []
    tags.extend((run_args.get("config") or {}).get("tags") or [])
    return run_id, metadata, tags or ""


def _get_chain_run_input(run_args):
    return run_args.get("input", "")


def _get_app_name(transaction):
    settings = transaction.settings if transaction.settings is not None else global_settings()
    return settings.app_name


def _get_conversation_id(transaction):
    custom_attrs_dict = transaction._custom_params
    return custom_attrs_dict.get("llm.conversation_id", "")


def _create_successful_chain_run_events(
    transaction, instance, run_args, response, span_id, trace_id, duration, message_ids
):
    _input = _get_chain_run_input(run_args)
    app_name = _get_app_name(transaction)
    conversation_id = _get_conversation_id(transaction)
    completion_id = str(uuid.uuid4())
    run_id, metadata, tags = _get_run_manager_info(transaction, run_args, instance)
    input_message_list = [_input]
    output_message_list = []
    try:
        output_message_list = [response[0]] if response else []
    except:
        try:
            output_message_list = [str(response)]
        except:
            _logger.warning("Unable to capture response. No response message event will be captured.")

    # Make sure the builtin attributes take precedence over metadata attributes.
    full_chat_completion_summary_dict = {"metadata.%s" % key: value for key, value in metadata.items()}
    full_chat_completion_summary_dict.update(
        {
            "id": completion_id,
            "appName": app_name,
            "conversation_id": conversation_id,
            "span_id": span_id,
            "trace_id": trace_id,
            "transaction_id": transaction.guid,
            "vendor": "langchain",
            "ingest_source": "Python",
            "virtual_llm": True,
            "request_id": run_id,
            "duration": duration,
            "response.number_of_messages": len(input_message_list) + len(output_message_list),
            "tags": tags,
        }
    )
    transaction.record_custom_event("LlmChatCompletionSummary", full_chat_completion_summary_dict)

    create_chat_completion_message_event(
        transaction,
        app_name,
        input_message_list,
        completion_id,
        span_id,
        trace_id,
        run_id,
        conversation_id,
        output_message_list,
        message_ids,
    )


def create_chat_completion_message_event(
    transaction,
    app_name,
    input_message_list,
    chat_completion_id,
    span_id,
    trace_id,
    run_id,
    conversation_id,
    output_message_list,
    message_ids,
):
    expected_message_ids_len = len(input_message_list) + len(output_message_list)
    actual_message_ids_len = len(message_ids)
    if actual_message_ids_len < expected_message_ids_len:
        message_ids.extend([str(uuid.uuid4()) for i in range(expected_message_ids_len - actual_message_ids_len)])
        _logger.warning(
            "The provided metadata['message_ids'] list was found to be %s when it "
            "needs to be at least %s. Internally generated UUIDs will be used in place "
            "of missing message IDs.",
            actual_message_ids_len,
            expected_message_ids_len,
        )

    # Loop through all input messages received from the create request and emit a custom event for each one
    for index, message in enumerate(input_message_list):
        chat_completion_input_message_dict = {
            "id": message_ids[index],
            "appName": app_name,
            "conversation_id": conversation_id,
            "request_id": run_id,
            "span_id": span_id,
            "trace_id": trace_id,
            "transaction_id": transaction.guid,
            "content": message,
            "completion_id": chat_completion_id,
            "sequence": index,
            "vendor": "langchain",
            "ingest_source": "Python",
            "virtual_llm": True,
        }

        transaction.record_custom_event("LlmChatCompletionMessage", chat_completion_input_message_dict)

    if output_message_list:
        # Loop through all output messages received from the LLM response and emit a custom event for each one
        for index, message in enumerate(output_message_list):
            # Add offset of input_message_length so we don't receive any duplicate index values that match the input message IDs
            index += len(input_message_list)

            chat_completion_output_message_dict = {
                "id": message_ids[index],
                "appName": app_name,
                "conversation_id": conversation_id,
                "request_id": run_id,
                "span_id": span_id,
                "trace_id": trace_id,
                "transaction_id": transaction.guid,
                "content": message,
                "completion_id": chat_completion_id,
                "sequence": index,
                "vendor": "langchain",
                "ingest_source": "Python",
                "is_response": True,
                "virtual_llm": True,
            }

            transaction.record_custom_event("LlmChatCompletionMessage", chat_completion_output_message_dict)


def wrap_on_chain_start(wrapped, instance, args, kwargs):
    run_manager = wrapped(*args, **kwargs)
    transaction = current_transaction()
    if not transaction:
        return run_manager
    # Only capture the first run_id.
    if not hasattr(transaction, "_nr_chain_run_id"):
        transaction._nr_chain_run_id = getattr(run_manager, "run_id", "")
    return run_manager


async def wrap_async_on_chain_start(wrapped, instance, args, kwargs):
    run_manager = await wrapped(*args, **kwargs)
    transaction = current_transaction()
    if not transaction:
        return run_manager
    # Only capture the first run_id.
    if not hasattr(transaction, "_nr_chain_run_id"):
        transaction._nr_chain_run_id = getattr(run_manager, "run_id", "")
    return run_manager


def instrument_langchain_runnables_chains_base(module):
    if hasattr(getattr(module, "RunnableSequence"), "invoke"):
        wrap_function_wrapper(module, "RunnableSequence.invoke", wrap_chain_sync_run)
    if hasattr(getattr(module, "RunnableSequence"), "ainvoke"):
        wrap_function_wrapper(module, "RunnableSequence.ainvoke", wrap_chain_async_run)


def instrument_langchain_chains_base(module):
    if hasattr(getattr(module, "Chain"), "invoke"):
        wrap_function_wrapper(module, "Chain.invoke", wrap_chain_sync_run)
    if hasattr(getattr(module, "Chain"), "ainvoke"):
        wrap_function_wrapper(module, "Chain.ainvoke", wrap_chain_async_run)


>>>>>>> 286a04f3
def instrument_langchain_vectorstore_similarity_search(module):
    print(module.__name__)
    vector_class = VECTORSTORE_CLASSES.get(module.__name__)

    if vector_class and hasattr(getattr(module, vector_class, ""), "similarity_search"):
        wrap_function_wrapper(module, "%s.similarity_search" % vector_class, wrap_similarity_search)
    if vector_class and hasattr(getattr(module, vector_class, ""), "asimilarity_search"):
        wrap_function_wrapper(module, "%s.asimilarity_search" % vector_class, wrap_asimilarity_search)


def instrument_langchain_core_tools(module):
    if hasattr(getattr(module, "BaseTool"), "run"):
        wrap_function_wrapper(module, "BaseTool.run", wrap_tool_sync_run)
    if hasattr(getattr(module, "BaseTool"), "arun"):
        wrap_function_wrapper(module, "BaseTool.arun", wrap_tool_async_run)


def instrument_langchain_callbacks_manager(module):
    if hasattr(getattr(module, "CallbackManager"), "on_tool_start"):
<<<<<<< HEAD
        wrap_function_wrapper(module, "CallbackManager.on_tool_start", wrap_on_tool_start_sync)
    if hasattr(getattr(module, "AsyncCallbackManager"), "on_tool_start"):
        wrap_function_wrapper(module, "AsyncCallbackManager.on_tool_start", wrap_on_tool_start_async)
=======
        wrap_function_wrapper(module, "CallbackManager.on_tool_start", wrap_on_tool_start)
    if hasattr(getattr(module, "CallbackManager"), "on_chain_start"):
        wrap_function_wrapper(module, "CallbackManager.on_chain_start", wrap_on_chain_start)
    if hasattr(getattr(module, "AsyncCallbackManager"), "on_chain_start"):
        wrap_function_wrapper(module, "AsyncCallbackManager.on_chain_start", wrap_async_on_chain_start)
>>>>>>> 286a04f3
<|MERGE_RESOLUTION|>--- conflicted
+++ resolved
@@ -491,7 +491,6 @@
     return run_manager
 
 
-<<<<<<< HEAD
 async def wrap_on_tool_start_async(wrapped, instance, args, kwargs):
     transaction = current_transaction()
     if not transaction:
@@ -507,7 +506,6 @@
     return run_manager
 
 
-=======
 async def wrap_chain_async_run(wrapped, instance, args, kwargs):
     transaction = current_transaction()
     if not transaction:
@@ -834,7 +832,6 @@
         wrap_function_wrapper(module, "Chain.ainvoke", wrap_chain_async_run)
 
 
->>>>>>> 286a04f3
 def instrument_langchain_vectorstore_similarity_search(module):
     print(module.__name__)
     vector_class = VECTORSTORE_CLASSES.get(module.__name__)
@@ -854,14 +851,10 @@
 
 def instrument_langchain_callbacks_manager(module):
     if hasattr(getattr(module, "CallbackManager"), "on_tool_start"):
-<<<<<<< HEAD
         wrap_function_wrapper(module, "CallbackManager.on_tool_start", wrap_on_tool_start_sync)
     if hasattr(getattr(module, "AsyncCallbackManager"), "on_tool_start"):
         wrap_function_wrapper(module, "AsyncCallbackManager.on_tool_start", wrap_on_tool_start_async)
-=======
-        wrap_function_wrapper(module, "CallbackManager.on_tool_start", wrap_on_tool_start)
     if hasattr(getattr(module, "CallbackManager"), "on_chain_start"):
         wrap_function_wrapper(module, "CallbackManager.on_chain_start", wrap_on_chain_start)
     if hasattr(getattr(module, "AsyncCallbackManager"), "on_chain_start"):
-        wrap_function_wrapper(module, "AsyncCallbackManager.on_chain_start", wrap_async_on_chain_start)
->>>>>>> 286a04f3
+        wrap_function_wrapper(module, "AsyncCallbackManager.on_chain_start", wrap_async_on_chain_start)