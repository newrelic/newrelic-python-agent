--- conflicted
+++ resolved
@@ -139,9 +139,16 @@
     # Loop through all input messages received from the create request and emit a custom event for each one
     for index, message in enumerate(input_message_list):
         message_content = message.get("content")
+        
+        # Response ID was set, append message index to it.
+        if response_id:
+            message_id = "%s-%d" % (response_id, index)
+        # No response IDs, use random UUID
+        else:
+            message_id = str(uuid.uuid4())
 
         chat_completion_input_message_dict = {
-            "id": str(uuid.uuid4()),
+            "id": message_id,
             "request_id": request_id,
             "span_id": span_id,
             "trace_id": trace_id,
@@ -157,15 +164,11 @@
         if settings.ai_monitoring.record_content.enabled:
             chat_completion_input_message_dict["content"] = message_content
 
-<<<<<<< HEAD
             user_callback_token_count = calculate_token_count(settings, response_model, message_content)
             if user_callback_token_count:
                 chat_completion_input_message_dict["token_count"] = user_callback_token_count
 
-        chat_completion_input_message_dict.update(llm_metadata_dict)
-=======
         chat_completion_input_message_dict.update(llm_metadata)
->>>>>>> f39b0b5f
 
         transaction.record_custom_event("LlmChatCompletionMessage", chat_completion_input_message_dict)
 
@@ -176,9 +179,16 @@
 
             # Add offset of input_message_length so we don't receive any duplicate index values that match the input message IDs
             index += len(input_message_list)
+            
+             # Response ID was set, append message index to it.
+            if response_id:
+                message_id = "%s-%d" % (response_id, index)
+            # No response IDs, use random UUID
+            else:
+                message_id = str(uuid.uuid4())
 
             chat_completion_output_message_dict = {
-                "id": str(uuid.uuid4()),
+                "id": message_id,
                 "request_id": request_id,
                 "span_id": span_id,
                 "trace_id": trace_id,
@@ -195,15 +205,11 @@
             if settings.ai_monitoring.record_content.enabled:
                 chat_completion_output_message_dict["content"] = message_content
 
-<<<<<<< HEAD
                 user_callback_token_count = calculate_token_count(settings, response_model, message_content)
                 if user_callback_token_count:
                     chat_completion_output_message_dict["token_count"] = user_callback_token_count
-
-            chat_completion_output_message_dict.update(llm_metadata_dict)
-=======
+        
             chat_completion_output_message_dict.update(llm_metadata)
->>>>>>> f39b0b5f
 
             transaction.record_custom_event("LlmChatCompletionMessage", chat_completion_output_message_dict)
 
@@ -241,15 +247,8 @@
 
 def _record_embedding_success(transaction, embedding_id, linking_metadata, kwargs, ft, response):
     settings = transaction.settings if transaction.settings is not None else global_settings()
-<<<<<<< HEAD
-    # Grab LLM-related custom attributes off of the transaction to store as metadata on LLM events
-    custom_attrs_dict = transaction._custom_params
-    llm_metadata_dict = {key: value for key, value in custom_attrs_dict.items() if key.startswith("llm.")}
-    input = kwargs.get("input", "")
-=======
     span_id = linking_metadata.get("span.id")
     trace_id = linking_metadata.get("trace.id")
->>>>>>> f39b0b5f
     response_headers = getattr(response, "_nr_response_headers", {})
 
     # In v1, response objects are pydantic models so this function call converts the
@@ -300,34 +299,15 @@
         "ingest_source": "Python",
     }
     if settings.ai_monitoring.record_content.enabled:
-<<<<<<< HEAD
-        full_embedding_response_dict["input"] = input
-
-        user_callback_token_count = calculate_token_count(settings, response_model, input)
-        if user_callback_token_count:
-            full_embedding_response_dict["token_count"] = user_callback_token_count
-
-    full_embedding_response_dict.update(llm_metadata_dict)
-
-=======
         full_embedding_response_dict["input"] = kwargs.get("input")
     full_embedding_response_dict.update(_get_llm_attributes(transaction))
->>>>>>> f39b0b5f
     transaction.record_custom_event("LlmEmbedding", full_embedding_response_dict)
 
 
 def _record_embedding_error(transaction, embedding_id, linking_metadata, kwargs, ft, exc):
     settings = transaction.settings if transaction.settings is not None else global_settings()
-<<<<<<< HEAD
-    # Grab LLM-related custom attributes off of the transaction to store as metadata on LLM events
-    custom_attrs_dict = transaction._custom_params
-    llm_metadata_dict = {key: value for key, value in custom_attrs_dict.items() if key.startswith("llm.")}
-    input = kwargs.get("input", "")
-    request_model = kwargs.get("model") or kwargs.get("engine") or ""
-=======
     span_id = linking_metadata.get("span.id")
     trace_id = linking_metadata.get("trace.id")
->>>>>>> f39b0b5f
 
     if OPENAI_V1:
         response = getattr(exc, "response", None)
@@ -365,11 +345,7 @@
         "span_id": span_id,
         "trace_id": trace_id,
         "transaction_id": transaction.guid,
-<<<<<<< HEAD
-        "request.model": request_model,
-=======
         "request.model": kwargs.get("model") or kwargs.get("engine"),
->>>>>>> f39b0b5f
         "vendor": "openai",
         "ingest_source": "Python",
         "response.organization": exc_organization,
@@ -377,18 +353,8 @@
         "error": True,
     }
     if settings.ai_monitoring.record_content.enabled:
-<<<<<<< HEAD
-        error_embedding_dict["input"] = input
-
-        user_callback_token_count = calculate_token_count(settings, request_model, input)
-        if user_callback_token_count:
-            error_embedding_dict["token_count"] = user_callback_token_count
-
-    error_embedding_dict.update(llm_metadata_dict)
-=======
         error_embedding_dict["input"] = kwargs.get("input")
     error_embedding_dict.update(_get_llm_attributes(transaction))
->>>>>>> f39b0b5f
     transaction.record_custom_event("LlmEmbedding", error_embedding_dict)
 
 
