--- conflicted
+++ resolved
@@ -120,13 +120,7 @@
     request_id = response_headers.get("x-request-id", "") if response_headers else ""
 
     embedding_response_dict = {
-        "request_id": request_id,
-<<<<<<< HEAD
-=======
-        "transaction_id": transaction.guid,
-        "input": kwargs.get("input", ""),
-        "api_key_last_four_digits": f"sk-{response.api_key[-4:]}",
->>>>>>> 7d4828ef
+        "request_id": request_id,=======
         "duration": ft.duration,
         "response.model": response_model,
         "response.organization": response.organization,
@@ -277,15 +271,6 @@
     choices = response.get("choices", [])
 
     chat_completion_summary_dict = {
-<<<<<<< HEAD
-=======
-        "id": chat_completion_id,
-        "appName": settings.app_name,
-        "conversation_id": conversation_id,
-        "span_id": span_id,
-        "trace_id": trace_id,
-        "transaction_id": transaction.guid,
->>>>>>> 7d4828ef
         "request_id": request_id,
         "duration": ft.duration,
         "response.model": response_model,
@@ -396,11 +381,7 @@
             "span_id": span_id,
             "trace_id": trace_id,
             "transaction_id": transaction.guid,
-<<<<<<< HEAD
             "content": message_content,
-=======
-            "content": message.get("content", ""),
->>>>>>> 7d4828ef
             "role": message.get("role", ""),
             "completion_id": chat_completion_id,
             "sequence": index,
@@ -490,27 +471,11 @@
     embedding_response_dict = {
         "request_id": request_id,
         "duration": ft.duration,
-<<<<<<< HEAD
         "response.model": response_model,
         "response.organization": response.organization,
         "response.api_type": response.api_type,
         "response.usage.total_tokens": response_usage.get("total_tokens", "") if any(response_usage) else "",
         "response.usage.prompt_tokens": response_usage.get("prompt_tokens", "") if any(response_usage) else "",
-=======
-        "api_key_last_four_digits": f"sk-{api_key[-4:]}" if api_key else "",
-        "request_id": response_headers.get("x-request-id", ""),
-        "input": kwargs.get("input", ""),
-        "response.api_type": getattr(response, "api_type", ""),
-        "response.organization": getattr(response, "organization", ""),
-        "request.model": kwargs.get("model") or kwargs.get("engine") or "",
-        "response.model": response.get("model", ""),
-        "appName": settings.app_name,
-        "trace_id": trace_id,
-        "transaction_id": transaction.guid,
-        "span_id": span_id,
-        "response.usage.total_tokens": total_tokens,
-        "response.usage.prompt_tokens": prompt_tokens,
->>>>>>> 7d4828ef
         "response.headers.llmVersion": response_headers.get("openai-version", ""),
         "response.headers.ratelimitLimitRequests": check_rate_limit_header(
             response_headers, "x-ratelimit-limit-requests", True
@@ -655,13 +620,6 @@
 
     chat_completion_summary_dict = {
         "request_id": request_id,
-<<<<<<< HEAD
-=======
-        "span_id": span_id,
-        "trace_id": trace_id,
-        "transaction_id": transaction.guid,
-        "api_key_last_four_digits": f"sk-{api_key[-4:]}" if api_key else "",
->>>>>>> 7d4828ef
         "duration": ft.duration,
         "response.model": response_model,
         "response.organization": getattr(response, "organization", ""),
