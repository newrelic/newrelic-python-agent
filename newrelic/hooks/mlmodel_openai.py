--- conflicted
+++ resolved
@@ -23,470 +23,12 @@
 from newrelic.common.package_version_utils import get_package_version
 from newrelic.core.config import global_settings
 
-
 OPENAI_VERSION = get_package_version("openai")
 OPENAI_VERSION_TUPLE = tuple(map(int, OPENAI_VERSION.split(".")))
 OPENAI_V1 = OPENAI_VERSION_TUPLE >= (1,)
 
 
 def wrap_embedding_sync(wrapped, instance, args, kwargs):
-    transaction = current_transaction()
-    if not transaction or kwargs.get("stream", False):
-        return wrapped(*args, **kwargs)
-
-    # Framework metric also used for entity tagging in the UI
-    transaction.add_ml_model_info("OpenAI", OPENAI_VERSION)
-
-    # Obtain attributes to be stored on embedding events regardless of whether we hit an error
-    embedding_id = str(uuid.uuid4())
-
-    # Get API key without using the response so we can store it before the response is returned in case of errors
-    api_key = getattr(instance._client, "api_key", "") if OPENAI_V1 else getattr(openai, "api_key", None)
-    api_key_last_four_digits = f"sk-{api_key[-4:]}" if api_key else ""
-
-    span_id = None
-    trace_id = None
-
-    settings = transaction.settings if transaction.settings is not None else global_settings()
-
-    function_name = wrapped.__name__
-
-    with FunctionTrace(name=function_name, group="Llm/embedding/OpenAI") as ft:
-        # Get trace information
-        available_metadata = get_trace_linking_metadata()
-        span_id = available_metadata.get("span.id", "")
-        trace_id = available_metadata.get("trace.id", "")
-
-        try:
-            response = wrapped(*args, **kwargs)
-        except Exception as exc:
-            if OPENAI_V1:
-                response = getattr(exc, "response", "")
-                response_headers = getattr(response, "headers", "")
-                exc_organization = response_headers.get("openai-organization", "") if response_headers else ""
-                # There appears to be a bug here in openai v1 where despite having code,
-                # param, etc in the error response, they are not populated on the exception
-                # object so grab them from the response body object instead.
-                body = getattr(exc, "body", {})
-                notice_error_attributes = {
-                    "http.statusCode": getattr(exc, "status_code", "") or "",
-                    "error.message": body.get("message", "") if body else "",
-                    "error.code": body.get("code", "") if body else "",
-                    "error.param": body.get("param", "") if body else "",
-                    "embedding_id": embedding_id,
-                }
-            else:
-                exc_organization = getattr(exc, "organization", "")
-                notice_error_attributes = {
-                    "http.statusCode": getattr(exc, "http_status", ""),
-                    "error.message": getattr(exc, "_message", ""),
-                    "error.code": getattr(getattr(exc, "error", ""), "code", ""),
-                    "error.param": getattr(exc, "param", ""),
-                    "embedding_id": embedding_id,
-                }
-            message = notice_error_attributes.pop("error.message")
-            if message:
-                exc._nr_message = message
-            ft.notice_error(
-                attributes=notice_error_attributes,
-            )
-
-            error_embedding_dict = {
-                "id": embedding_id,
-                "appName": settings.app_name,
-                "api_key_last_four_digits": api_key_last_four_digits,
-                "span_id": span_id,
-                "trace_id": trace_id,
-                "transaction_id": transaction.guid,
-                "input": kwargs.get("input", ""),
-                "request.model": kwargs.get("model") or kwargs.get("engine") or "",
-                "vendor": "openAI",
-                "ingest_source": "Python",
-                "response.organization": "" if exc_organization is None else exc_organization,
-                "duration": ft.duration,
-                "error": True,
-            }
-
-            transaction.record_custom_event("LlmEmbedding", error_embedding_dict)
-
-            raise
-
-    if not response:
-        return response
-
-    response_headers = getattr(response, "_nr_response_headers", None)
-
-    # In v1, response objects are pydantic models so this function call converts the object back to a dictionary for backwards compatibility
-    # Use standard response object returned from create call for v0
-    if OPENAI_V1:
-        attribute_response = response.model_dump()
-    else:
-        attribute_response = response
-
-    request_id = response_headers.get("x-request-id", "") if response_headers else ""
-
-    response_model = attribute_response.get("model", "")
-    response_usage = attribute_response.get("usage", {})
-    api_type = getattr(attribute_response, "api_type", "")
-    organization = response_headers.get("openai-organization", "") if OPENAI_V1 else attribute_response.organization
-
-    full_embedding_response_dict = {
-        "id": embedding_id,
-        "appName": settings.app_name,
-        "span_id": span_id,
-        "trace_id": trace_id,
-        "transaction_id": transaction.guid,
-        "input": kwargs.get("input", ""),
-        "api_key_last_four_digits": f"sk-{api_key[-4:]}" if api_key else "",
-        "request.model": kwargs.get("model") or kwargs.get("engine") or "",
-        "request_id": request_id,
-        "duration": ft.duration,
-        "response.model": response_model,
-        "response.organization": organization,
-        "response.api_type": api_type,  # API type was removed in v1
-        "response.usage.total_tokens": response_usage.get("total_tokens", "") if any(response_usage) else "",
-        "response.usage.prompt_tokens": response_usage.get("prompt_tokens", "") if any(response_usage) else "",
-        "response.headers.llmVersion": response_headers.get("openai-version", ""),
-        "response.headers.ratelimitLimitRequests": check_rate_limit_header(
-            response_headers, "x-ratelimit-limit-requests", True
-        ),
-        "response.headers.ratelimitLimitTokens": check_rate_limit_header(
-            response_headers, "x-ratelimit-limit-tokens", True
-        ),
-        "response.headers.ratelimitResetTokens": check_rate_limit_header(
-            response_headers, "x-ratelimit-reset-tokens", False
-        ),
-        "response.headers.ratelimitResetRequests": check_rate_limit_header(
-            response_headers, "x-ratelimit-reset-requests", False
-        ),
-        "response.headers.ratelimitRemainingTokens": check_rate_limit_header(
-            response_headers, "x-ratelimit-remaining-tokens", True
-        ),
-        "response.headers.ratelimitRemainingRequests": check_rate_limit_header(
-            response_headers, "x-ratelimit-remaining-requests", True
-        ),
-        "vendor": "openAI",
-        "ingest_source": "Python",
-    }
-
-    transaction.record_custom_event("LlmEmbedding", full_embedding_response_dict)
-
-    return response
-
-
-def wrap_chat_completion_sync(wrapped, instance, args, kwargs):
-    transaction = current_transaction()
-
-    if not transaction or kwargs.get("stream", False):
-        return wrapped(*args, **kwargs)
-
-    # Framework metric also used for entity tagging in the UI
-    transaction.add_ml_model_info("OpenAI", OPENAI_VERSION)
-
-    request_message_list = kwargs.get("messages", [])
-
-    # Get API key without using the response so we can store it before the response is returned in case of errors
-    api_key = getattr(instance._client, "api_key", None) if OPENAI_V1 else getattr(openai, "api_key", None)
-    api_key_last_four_digits = f"sk-{api_key[-4:]}" if api_key else ""
-
-    span_id = None
-    trace_id = None
-
-    # Get conversation ID off of the transaction
-    custom_attrs_dict = transaction._custom_params
-    conversation_id = custom_attrs_dict.get("conversation_id", "")
-
-    settings = transaction.settings if transaction.settings is not None else global_settings()
-    app_name = settings.app_name
-    completion_id = str(uuid.uuid4())
-
-    function_name = wrapped.__name__
-
-    with FunctionTrace(name=function_name, group="Llm/completion/OpenAI") as ft:
-        # Get trace information
-        available_metadata = get_trace_linking_metadata()
-        span_id = available_metadata.get("span.id", "")
-        trace_id = available_metadata.get("trace.id", "")
-
-        try:
-            return_val = wrapped(*args, **kwargs)
-        except Exception as exc:
-            if OPENAI_V1:
-                response = getattr(exc, "response", "")
-                response_headers = getattr(response, "headers", "")
-                exc_organization = response_headers.get("openai-organization", "") if response_headers else ""
-                # There appears to be a bug here in openai v1 where despite having code,
-                # param, etc in the error response, they are not populated on the exception
-                # object so grab them from the response body object instead.
-                body = getattr(exc, "body", {}) or {}
-                notice_error_attributes = {
-                    "http.statusCode": getattr(exc, "status_code", "") or "",
-                    "error.message": body.get("message", "") or "",
-                    "error.code": body.get("code", "") or "",
-                    "error.param": body.get("param", "") or "",
-                    "completion_id": completion_id,
-                }
-            else:
-                exc_organization = getattr(exc, "organization", "")
-                notice_error_attributes = {
-                    "http.statusCode": getattr(exc, "http_status", ""),
-                    "error.message": getattr(exc, "_message", ""),
-                    "error.code": getattr(getattr(exc, "error", ""), "code", ""),
-                    "error.param": getattr(exc, "param", ""),
-                    "completion_id": completion_id,
-                }
-            # Override the default message if it is not empty.
-            message = notice_error_attributes.pop("error.message")
-            if message:
-                exc._nr_message = message
-
-            ft.notice_error(
-                attributes=notice_error_attributes,
-            )
-            # Gather attributes to add to embedding summary event in error context
-            error_chat_completion_dict = {
-                "id": completion_id,
-                "appName": app_name,
-                "conversation_id": conversation_id,
-                "api_key_last_four_digits": api_key_last_four_digits,
-                "span_id": span_id,
-                "trace_id": trace_id,
-                "transaction_id": transaction.guid,
-                "response.number_of_messages": len(request_message_list),
-                "request.model": kwargs.get("model") or kwargs.get("engine") or "",
-                "request.temperature": kwargs.get("temperature", ""),
-                "request.max_tokens": kwargs.get("max_tokens", ""),
-                "vendor": "openAI",
-                "ingest_source": "Python",
-                "response.organization": "" if exc_organization is None else exc_organization,
-                "duration": ft.duration,
-                "error": True,
-            }
-            transaction.record_custom_event("LlmChatCompletionSummary", error_chat_completion_dict)
-
-            create_chat_completion_message_event(
-                transaction,
-                app_name,
-                request_message_list,
-                completion_id,
-                span_id,
-                trace_id,
-                "",
-                None,
-                "",
-                conversation_id,
-                None,
-            )
-
-            raise
-
-    if not return_val:
-        return return_val
-
-    # At this point, we have a response so we can grab attributes only available on the response object
-    response_headers = getattr(return_val, "_nr_response_headers", None)
-    # In v1, response objects are pydantic models so this function call converts the
-    # object back to a dictionary for backwards compatibility.
-    response = return_val
-    if OPENAI_V1:
-        response = response.model_dump()
-
-    response_model = response.get("model", "")
-    response_id = response.get("id")
-    request_id = response_headers.get("x-request-id", "") if response_headers else ""
-
-    response_usage = response.get("usage", {})
-
-    messages = kwargs.get("messages", [])
-    choices = response.get("choices", [])
-    organization = (
-        response_headers.get("openai-organization", "") if OPENAI_V1 else getattr(response, "organization", "")
-    )
-
-    full_chat_completion_summary_dict = {
-        "id": completion_id,
-        "appName": app_name,
-        "conversation_id": conversation_id,
-        "api_key_last_four_digits": api_key_last_four_digits,
-        "span_id": span_id,
-        "trace_id": trace_id,
-        "transaction_id": transaction.guid,
-        "request.model": kwargs.get("model") or kwargs.get("engine") or "",
-        "request.temperature": kwargs.get("temperature", ""),
-        "request.max_tokens": kwargs.get("max_tokens", ""),
-        "vendor": "openAI",
-        "ingest_source": "Python",
-        "request_id": request_id,
-        "duration": ft.duration,
-        "response.model": response_model,
-        "response.organization": organization,
-        "response.usage.completion_tokens": response_usage.get("completion_tokens", "") if any(response_usage) else "",
-        "response.usage.total_tokens": response_usage.get("total_tokens", "") if any(response_usage) else "",
-        "response.usage.prompt_tokens": response_usage.get("prompt_tokens", "") if any(response_usage) else "",
-        "response.choices.finish_reason": choices[0].get("finish_reason", "") if choices else "",
-        "response.api_type": getattr(response, "api_type", ""),
-        "response.headers.llmVersion": response_headers.get("openai-version", ""),
-        "response.headers.ratelimitLimitRequests": check_rate_limit_header(
-            response_headers, "x-ratelimit-limit-requests", True
-        ),
-        "response.headers.ratelimitLimitTokens": check_rate_limit_header(
-            response_headers, "x-ratelimit-limit-tokens", True
-        ),
-        "response.headers.ratelimitResetTokens": check_rate_limit_header(
-            response_headers, "x-ratelimit-reset-tokens", False
-        ),
-        "response.headers.ratelimitResetRequests": check_rate_limit_header(
-            response_headers, "x-ratelimit-reset-requests", False
-        ),
-        "response.headers.ratelimitRemainingTokens": check_rate_limit_header(
-            response_headers, "x-ratelimit-remaining-tokens", True
-        ),
-        "response.headers.ratelimitRemainingRequests": check_rate_limit_header(
-            response_headers, "x-ratelimit-remaining-requests", True
-        ),
-        "response.headers.ratelimitLimitTokensUsageBased": check_rate_limit_header(
-            response_headers, "x-ratelimit-limit-tokens_usage_based", True
-        ),
-        "response.headers.ratelimitResetTokensUsageBased": check_rate_limit_header(
-            response_headers, "x-ratelimit-reset-tokens_usage_based", False
-        ),
-        "response.headers.ratelimitRemainingTokensUsageBased": check_rate_limit_header(
-            response_headers, "x-ratelimit-remaining-tokens_usage_based", True
-        ),
-        "response.number_of_messages": len(messages) + len(choices),
-    }
-
-    transaction.record_custom_event("LlmChatCompletionSummary", full_chat_completion_summary_dict)
-
-    input_message_list = list(messages)
-    output_message_list = [choices[0].get("message", "")] if choices else None
-
-    message_ids = create_chat_completion_message_event(
-        transaction,
-        settings.app_name,
-        input_message_list,
-        completion_id,
-        span_id,
-        trace_id,
-        response_model,
-        response_id,
-        request_id,
-        conversation_id,
-        output_message_list,
-    )
-
-    # Cache message IDs on transaction for retrieval after OpenAI call completion.
-    if not hasattr(transaction, "_nr_message_ids"):
-        transaction._nr_message_ids = {}
-    transaction._nr_message_ids[response_id] = message_ids
-
-    return return_val
-
-
-def check_rate_limit_header(response_headers, header_name, is_int):
-    if not response_headers:
-        return ""
-
-    if header_name in response_headers:
-        header_value = response_headers.get(header_name)
-        if is_int:
-            try:
-                header_value = int(header_value)
-            except Exception:
-                pass
-        return header_value
-    else:
-        return ""
-
-
-def create_chat_completion_message_event(
-    transaction,
-    app_name,
-    input_message_list,
-    chat_completion_id,
-    span_id,
-    trace_id,
-    response_model,
-    response_id,
-    request_id,
-    conversation_id,
-    output_message_list,
-):
-    message_ids = []
-
-    # Loop through all input messages received from the create request and emit a custom event for each one
-    for index, message in enumerate(input_message_list):
-        message_content = message.get("content", "")
-
-        # Response ID was set, append message index to it.
-        if response_id:
-            message_id = "%s-%d" % (response_id, index)
-        # No response IDs, use random UUID
-        else:
-            message_id = str(uuid.uuid4())
-
-        message_ids.append(message_id)
-
-        chat_completion_input_message_dict = {
-            "id": message_id,
-            "appName": app_name,
-            "conversation_id": conversation_id,
-            "request_id": request_id,
-            "span_id": span_id,
-            "trace_id": trace_id,
-            "transaction_id": transaction.guid,
-            "content": message_content,
-            "role": message.get("role", ""),
-            "completion_id": chat_completion_id,
-            "sequence": index,
-            "response.model": response_model if response_model else "",
-            "vendor": "openAI",
-            "ingest_source": "Python",
-        }
-
-        transaction.record_custom_event("LlmChatCompletionMessage", chat_completion_input_message_dict)
-
-    if output_message_list:
-        # Loop through all output messages received from the LLM response and emit a custom event for each one
-        for index, message in enumerate(output_message_list):
-            message_content = message.get("content", "")
-
-            # Add offset of input_message_length so we don't receive any duplicate index values that match the input message IDs
-            index += len(input_message_list)
-
-            # Response ID was set, append message index to it.
-            if response_id:
-                message_id = "%s-%d" % (response_id, index)
-            # No response IDs, use random UUID
-            else:
-                message_id = str(uuid.uuid4())
-
-            message_ids.append(message_id)
-
-            chat_completion_output_message_dict = {
-                "id": message_id,
-                "appName": app_name,
-                "conversation_id": conversation_id,
-                "request_id": request_id,
-                "span_id": span_id,
-                "trace_id": trace_id,
-                "transaction_id": transaction.guid,
-                "content": message_content,
-                "role": message.get("role", ""),
-                "completion_id": chat_completion_id,
-                "sequence": index,
-                "response.model": response_model if response_model else "",
-                "vendor": "openAI",
-                "ingest_source": "Python",
-                "is_response": True,
-            }
-
-            transaction.record_custom_event("LlmChatCompletionMessage", chat_completion_output_message_dict)
-
-    return (conversation_id, request_id, message_ids)
-
-
-async def wrap_embedding_async(wrapped, instance, args, kwargs):
     transaction = current_transaction()
     if not transaction or kwargs.get("stream", False):
         return await wrapped(*args, **kwargs)
@@ -548,10 +90,6 @@
                 attributes=notice_error_attributes,
             )
 
-<<<<<<< HEAD
-=======
-            # Gather attributes to add to embedding summary event in error context
->>>>>>> 1ca28ca7
             error_embedding_dict = {
                 "id": embedding_id,
                 "appName": settings.app_name,
@@ -635,11 +173,464 @@
     return response
 
 
-<<<<<<< HEAD
+def wrap_chat_completion_sync(wrapped, instance, args, kwargs):
+    transaction = current_transaction()
+
+    if not transaction or kwargs.get("stream", False):
+        return wrapped(*args, **kwargs)
+
+    # Framework metric also used for entity tagging in the UI
+    transaction.add_ml_model_info("OpenAI", OPENAI_VERSION)
+
+    request_message_list = kwargs.get("messages", [])
+
+    # Get API key without using the response so we can store it before the response is returned in case of errors
+    api_key = getattr(instance._client, "api_key", None) if OPENAI_V1 else getattr(openai, "api_key", None)
+    api_key_last_four_digits = f"sk-{api_key[-4:]}" if api_key else ""
+
+    span_id = None
+    trace_id = None
+
+    # Get conversation ID off of the transaction
+    custom_attrs_dict = transaction._custom_params
+    conversation_id = custom_attrs_dict.get("conversation_id", "")
+
+    settings = transaction.settings if transaction.settings is not None else global_settings()
+    app_name = settings.app_name
+    completion_id = str(uuid.uuid4())
+
+    function_name = wrapped.__name__
+
+    with FunctionTrace(name=function_name, group="Llm/completion/OpenAI") as ft:
+        # Get trace information
+        available_metadata = get_trace_linking_metadata()
+        span_id = available_metadata.get("span.id", "")
+        trace_id = available_metadata.get("trace.id", "")
+
+        try:
+            return_val = wrapped(*args, **kwargs)
+        except Exception as exc:
+            if OPENAI_V1:
+                response = getattr(exc, "response", "")
+                response_headers = getattr(response, "headers", "")
+                exc_organization = response_headers.get("openai-organization", "") if response_headers else ""
+                # There appears to be a bug here in openai v1 where despite having code,
+                # param, etc in the error response, they are not populated on the exception
+                # object so grab them from the response body object instead.
+                body = getattr(exc, "body", {}) or {}
+                notice_error_attributes = {
+                    "http.statusCode": getattr(exc, "status_code", "") or "",
+                    "error.message": body.get("message", "") or "",
+                    "error.code": body.get("code", "") or "",
+                    "error.param": body.get("param", "") or "",
+                    "completion_id": completion_id,
+                }
+            else:
+                exc_organization = getattr(exc, "organization", "")
+                notice_error_attributes = {
+                    "http.statusCode": getattr(exc, "http_status", ""),
+                    "error.message": getattr(exc, "_message", ""),
+                    "error.code": getattr(getattr(exc, "error", ""), "code", ""),
+                    "error.param": getattr(exc, "param", ""),
+                    "completion_id": completion_id,
+                }
+            # Override the default message if it is not empty.
+            message = notice_error_attributes.pop("error.message")
+            if message:
+                exc._nr_message = message
+
+            ft.notice_error(
+                attributes=notice_error_attributes,
+            )
+            # Gather attributes to add to embedding summary event in error context
+            error_chat_completion_dict = {
+                "id": completion_id,
+                "appName": app_name,
+                "conversation_id": conversation_id,
+                "api_key_last_four_digits": api_key_last_four_digits,
+                "span_id": span_id,
+                "trace_id": trace_id,
+                "transaction_id": transaction.guid,
+                "response.number_of_messages": len(request_message_list),
+                "request.model": kwargs.get("model") or kwargs.get("engine") or "",
+                "request.temperature": kwargs.get("temperature", ""),
+                "request.max_tokens": kwargs.get("max_tokens", ""),
+                "vendor": "openAI",
+                "ingest_source": "Python",
+                "response.organization": "" if exc_organization is None else exc_organization,
+                "duration": ft.duration,
+                "error": True,
+            }
+            transaction.record_custom_event("LlmChatCompletionSummary", error_chat_completion_dict)
+
+            create_chat_completion_message_event(
+                transaction,
+                app_name,
+                request_message_list,
+                completion_id,
+                span_id,
+                trace_id,
+                "",
+                None,
+                "",
+                conversation_id,
+                None,
+            )
+
+            raise
+
+    if not return_val:
+        return return_val
+
+    # At this point, we have a response so we can grab attributes only available on the response object
+    response_headers = getattr(return_val, "_nr_response_headers", None)
+    # In v1, response objects are pydantic models so this function call converts the
+    # object back to a dictionary for backwards compatibility.
+    response = return_val
+    if OPENAI_V1:
+        response = response.model_dump()
+
+    response_model = response.get("model", "")
+    response_id = response.get("id")
+    request_id = response_headers.get("x-request-id", "") if response_headers else ""
+
+    response_usage = response.get("usage", {})
+
+    messages = kwargs.get("messages", [])
+    choices = response.get("choices", [])
+    organization = (
+        response_headers.get("openai-organization", "") if OPENAI_V1 else getattr(response, "organization", "")
+    )
+
+    full_chat_completion_summary_dict = {
+        "id": completion_id,
+        "appName": app_name,
+        "conversation_id": conversation_id,
+        "api_key_last_four_digits": api_key_last_four_digits,
+        "span_id": span_id,
+        "trace_id": trace_id,
+        "transaction_id": transaction.guid,
+        "request.model": kwargs.get("model") or kwargs.get("engine") or "",
+        "request.temperature": kwargs.get("temperature", ""),
+        "request.max_tokens": kwargs.get("max_tokens", ""),
+        "vendor": "openAI",
+        "ingest_source": "Python",
+        "request_id": request_id,
+        "duration": ft.duration,
+        "response.model": response_model,
+        "response.organization": organization,
+        "response.usage.completion_tokens": response_usage.get("completion_tokens", "") if any(response_usage) else "",
+        "response.usage.total_tokens": response_usage.get("total_tokens", "") if any(response_usage) else "",
+        "response.usage.prompt_tokens": response_usage.get("prompt_tokens", "") if any(response_usage) else "",
+        "response.choices.finish_reason": choices[0].get("finish_reason", "") if choices else "",
+        "response.api_type": getattr(response, "api_type", ""),
+        "response.headers.llmVersion": response_headers.get("openai-version", ""),
+        "response.headers.ratelimitLimitRequests": check_rate_limit_header(
+            response_headers, "x-ratelimit-limit-requests", True
+        ),
+        "response.headers.ratelimitLimitTokens": check_rate_limit_header(
+            response_headers, "x-ratelimit-limit-tokens", True
+        ),
+        "response.headers.ratelimitResetTokens": check_rate_limit_header(
+            response_headers, "x-ratelimit-reset-tokens", False
+        ),
+        "response.headers.ratelimitResetRequests": check_rate_limit_header(
+            response_headers, "x-ratelimit-reset-requests", False
+        ),
+        "response.headers.ratelimitRemainingTokens": check_rate_limit_header(
+            response_headers, "x-ratelimit-remaining-tokens", True
+        ),
+        "response.headers.ratelimitRemainingRequests": check_rate_limit_header(
+            response_headers, "x-ratelimit-remaining-requests", True
+        ),
+        "response.headers.ratelimitLimitTokensUsageBased": check_rate_limit_header(
+            response_headers, "x-ratelimit-limit-tokens_usage_based", True
+        ),
+        "response.headers.ratelimitResetTokensUsageBased": check_rate_limit_header(
+            response_headers, "x-ratelimit-reset-tokens_usage_based", False
+        ),
+        "response.headers.ratelimitRemainingTokensUsageBased": check_rate_limit_header(
+            response_headers, "x-ratelimit-remaining-tokens_usage_based", True
+        ),
+        "response.number_of_messages": len(messages) + len(choices),
+    }
+
+    transaction.record_custom_event("LlmChatCompletionSummary", full_chat_completion_summary_dict)
+
+    input_message_list = list(messages)
+    output_message_list = [choices[0].get("message", "")] if choices else None
+
+    message_ids = create_chat_completion_message_event(
+        transaction,
+        settings.app_name,
+        input_message_list,
+        completion_id,
+        span_id,
+        trace_id,
+        response_model,
+        response_id,
+        request_id,
+        conversation_id,
+        output_message_list,
+    )
+
+    # Cache message IDs on transaction for retrieval after OpenAI call completion.
+    if not hasattr(transaction, "_nr_message_ids"):
+        transaction._nr_message_ids = {}
+    transaction._nr_message_ids[response_id] = message_ids
+
+    return return_val
+
+
+def check_rate_limit_header(response_headers, header_name, is_int):
+    if not response_headers:
+        return ""
+
+    if header_name in response_headers:
+        header_value = response_headers.get(header_name)
+        if is_int:
+            try:
+                header_value = int(header_value)
+            except Exception:
+                pass
+        return header_value
+    else:
+        return ""
+
+
+def create_chat_completion_message_event(
+    transaction,
+    app_name,
+    input_message_list,
+    chat_completion_id,
+    span_id,
+    trace_id,
+    response_model,
+    response_id,
+    request_id,
+    conversation_id,
+    output_message_list,
+):
+    message_ids = []
+
+    # Loop through all input messages received from the create request and emit a custom event for each one
+    for index, message in enumerate(input_message_list):
+        message_content = message.get("content", "")
+
+        # Response ID was set, append message index to it.
+        if response_id:
+            message_id = "%s-%d" % (response_id, index)
+        # No response IDs, use random UUID
+        else:
+            message_id = str(uuid.uuid4())
+
+        message_ids.append(message_id)
+
+        chat_completion_input_message_dict = {
+            "id": message_id,
+            "appName": app_name,
+            "conversation_id": conversation_id,
+            "request_id": request_id,
+            "span_id": span_id,
+            "trace_id": trace_id,
+            "transaction_id": transaction.guid,
+            "content": message_content,
+            "role": message.get("role", ""),
+            "completion_id": chat_completion_id,
+            "sequence": index,
+            "response.model": response_model if response_model else "",
+            "vendor": "openAI",
+            "ingest_source": "Python",
+        }
+
+        transaction.record_custom_event("LlmChatCompletionMessage", chat_completion_input_message_dict)
+
+    if output_message_list:
+        # Loop through all output messages received from the LLM response and emit a custom event for each one
+        for index, message in enumerate(output_message_list):
+            message_content = message.get("content", "")
+
+            # Add offset of input_message_length so we don't receive any duplicate index values that match the input message IDs
+            index += len(input_message_list)
+
+            # Response ID was set, append message index to it.
+            if response_id:
+                message_id = "%s-%d" % (response_id, index)
+            # No response IDs, use random UUID
+            else:
+                message_id = str(uuid.uuid4())
+
+            message_ids.append(message_id)
+
+            chat_completion_output_message_dict = {
+                "id": message_id,
+                "appName": app_name,
+                "conversation_id": conversation_id,
+                "request_id": request_id,
+                "span_id": span_id,
+                "trace_id": trace_id,
+                "transaction_id": transaction.guid,
+                "content": message_content,
+                "role": message.get("role", ""),
+                "completion_id": chat_completion_id,
+                "sequence": index,
+                "response.model": response_model if response_model else "",
+                "vendor": "openAI",
+                "ingest_source": "Python",
+                "is_response": True,
+            }
+
+            transaction.record_custom_event("LlmChatCompletionMessage", chat_completion_output_message_dict)
+
+    return (conversation_id, request_id, message_ids)
+
+
+async def wrap_embedding_async(wrapped, instance, args, kwargs):
+    transaction = current_transaction()
+    if not transaction or kwargs.get("stream", False):
+        return await wrapped(*args, **kwargs)
+
+    # Framework metric also used for entity tagging in the UI
+    transaction.add_ml_model_info("OpenAI", OPENAI_VERSION)
+
+    # Obtain attributes to be stored on embedding events regardless of whether we hit an error
+    embedding_id = str(uuid.uuid4())
+
+    # Get API key without using the response so we can store it before the response is returned in case of errors
+    api_key = getattr(instance._client, "api_key", "") if OPENAI_V1 else getattr(openai, "api_key", None)
+    api_key_last_four_digits = f"sk-{api_key[-4:]}" if api_key else ""
+
+    span_id = None
+    trace_id = None
+
+    settings = transaction.settings if transaction.settings is not None else global_settings()
+
+    function_name = wrapped.__name__
+
+    with FunctionTrace(name=function_name, group="Llm/embedding/OpenAI") as ft:
+        # Get trace information
+        available_metadata = get_trace_linking_metadata()
+        span_id = available_metadata.get("span.id", "")
+        trace_id = available_metadata.get("trace.id", "")
+
+        try:
+            response = await wrapped(*args, **kwargs)
+        except Exception as exc:
+            if OPENAI_V1:
+                response = getattr(exc, "response", "")
+                response_headers = getattr(response, "headers", "")
+                exc_organization = response_headers.get("openai-organization", "") if response_headers else ""
+                # There appears to be a bug here in openai v1 where despite having code,
+                # param, etc in the error response, they are not populated on the exception
+                # object so grab them from the response body object instead.
+                body = getattr(exc, "body", {})
+                notice_error_attributes = {
+                    "http.statusCode": getattr(exc, "status_code", "") or "",
+                    "error.message": body.get("message", "") if body else "",
+                    "error.code": body.get("code", "") if body else "",
+                    "error.param": body.get("param", "") if body else "",
+                    "embedding_id": embedding_id,
+                }
+            else:
+                exc_organization = getattr(exc, "organization", "")
+                notice_error_attributes = {
+                    "http.statusCode": getattr(exc, "http_status", ""),
+                    "error.message": getattr(exc, "_message", ""),
+                    "error.code": getattr(getattr(exc, "error", ""), "code", ""),
+                    "error.param": getattr(exc, "param", ""),
+                    "embedding_id": embedding_id,
+                }
+            message = notice_error_attributes.pop("error.message")
+            if message:
+                exc._nr_message = message
+            ft.notice_error(
+                attributes=notice_error_attributes,
+            )
+
+            error_embedding_dict = {
+                "id": embedding_id,
+                "appName": settings.app_name,
+                "api_key_last_four_digits": api_key_last_four_digits,
+                "span_id": span_id,
+                "trace_id": trace_id,
+                "transaction_id": transaction.guid,
+                "input": kwargs.get("input", ""),
+                "request.model": kwargs.get("model") or kwargs.get("engine") or "",
+                "vendor": "openAI",
+                "ingest_source": "Python",
+                "response.organization": "" if exc_organization is None else exc_organization,
+                "duration": ft.duration,
+                "error": True,
+            }
+
+            transaction.record_custom_event("LlmEmbedding", error_embedding_dict)
+
+            raise
+
+    if not response:
+        return response
+
+    response_headers = getattr(response, "_nr_response_headers", None)
+
+    # In v1, response objects are pydantic models so this function call converts the object back to a dictionary for backwards compatibility
+    # Use standard response object returned from create call for v0
+    if OPENAI_V1:
+        attribute_response = response.model_dump()
+    else:
+        attribute_response = response
+
+    request_id = response_headers.get("x-request-id", "") if response_headers else ""
+
+    response_model = attribute_response.get("model", "")
+    response_usage = attribute_response.get("usage", {})
+    api_type = getattr(attribute_response, "api_type", "")
+    organization = response_headers.get("openai-organization", "") if OPENAI_V1 else attribute_response.organization
+
+    full_embedding_response_dict = {
+        "id": embedding_id,
+        "appName": settings.app_name,
+        "span_id": span_id,
+        "trace_id": trace_id,
+        "transaction_id": transaction.guid,
+        "input": kwargs.get("input", ""),
+        "api_key_last_four_digits": f"sk-{api_key[-4:]}" if api_key else "",
+        "request.model": kwargs.get("model") or kwargs.get("engine") or "",
+        "request_id": request_id,
+        "duration": ft.duration,
+        "response.model": response_model,
+        "response.organization": organization,
+        "response.api_type": api_type,  # API type was removed in v1
+        "response.usage.total_tokens": response_usage.get("total_tokens", "") if any(response_usage) else "",
+        "response.usage.prompt_tokens": response_usage.get("prompt_tokens", "") if any(response_usage) else "",
+        "response.headers.llmVersion": response_headers.get("openai-version", ""),
+        "response.headers.ratelimitLimitRequests": check_rate_limit_header(
+            response_headers, "x-ratelimit-limit-requests", True
+        ),
+        "response.headers.ratelimitLimitTokens": check_rate_limit_header(
+            response_headers, "x-ratelimit-limit-tokens", True
+        ),
+        "response.headers.ratelimitResetTokens": check_rate_limit_header(
+            response_headers, "x-ratelimit-reset-tokens", False
+        ),
+        "response.headers.ratelimitResetRequests": check_rate_limit_header(
+            response_headers, "x-ratelimit-reset-requests", False
+        ),
+        "response.headers.ratelimitRemainingTokens": check_rate_limit_header(
+            response_headers, "x-ratelimit-remaining-tokens", True
+        ),
+        "response.headers.ratelimitRemainingRequests": check_rate_limit_header(
+            response_headers, "x-ratelimit-remaining-requests", True
+        ),
+        "vendor": "openAI",
+        "ingest_source": "Python",
+    }
+
+    transaction.record_custom_event("LlmEmbedding", full_embedding_response_dict)
+
+    return response
+
+
 async def wrap_chat_completion_async(wrapped, instance, args, kwargs):
-=======
-async def wrap_chat_completion_acreate(wrapped, instance, args, kwargs):
->>>>>>> 1ca28ca7
     transaction = current_transaction()
 
     if not transaction or kwargs.get("stream", False):
