--- conflicted
+++ resolved
@@ -201,16 +201,16 @@
     _instrument_sklearn_models(module, model_classes)
 
 
-<<<<<<< HEAD
 def instrument_sklearn_feature_selection_rfe_models(module):
     model_classes = (
         "RFE",
         "RFECV",
     )
-=======
+    _instrument_sklearn_models(module, model_classes)
+
+
 def instrument_sklearn_kernel_ridge_models(module):
     model_classes = ("KernelRidge",)
->>>>>>> f880cde3
     _instrument_sklearn_models(module, model_classes)
 
 
