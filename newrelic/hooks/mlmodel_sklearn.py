# Copyright 2010 New Relic, Inc.
#
# Licensed under the Apache License, Version 2.0 (the "License");
# you may not use this file except in compliance with the License.
# You may obtain a copy of the License at
#
#      http://www.apache.org/licenses/LICENSE-2.0
#
# Unless required by applicable law or agreed to in writing, software
# distributed under the License is distributed on an "AS IS" BASIS,
# WITHOUT WARRANTIES OR CONDITIONS OF ANY KIND, either express or implied.
# See the License for the specific language governing permissions and
# limitations under the License.

import sys
import uuid

from newrelic.api.function_trace import FunctionTrace
from newrelic.api.time_trace import current_trace
from newrelic.api.transaction import current_transaction
from newrelic.common.object_wrapper import ObjectProxy, wrap_function_wrapper
from newrelic.core.config import global_settings

METHODS_TO_WRAP = ("predict", "fit", "fit_predict", "predict_log_proba", "predict_proba", "transform", "score")
METRIC_SCORERS = (
    "accuracy_score",
    "balanced_accuracy_score",
    "f1_score",
    "precision_score",
    "recall_score",
    "roc_auc_score",
    "r2_score",
)
PY2 = sys.version_info[0] == 2


class PredictReturnTypeProxy(ObjectProxy):
    def __init__(self, wrapped, model_name, training_step):
        super(ObjectProxy, self).__init__(wrapped)
        self._nr_model_name = model_name
        self._nr_training_step = training_step


def _wrap_method_trace(module, _class, method, name=None, group=None):
    def _nr_wrapper_method(wrapped, instance, args, kwargs):
        transaction = current_transaction()
        trace = current_trace()

        if transaction is None:
            return wrapped(*args, **kwargs)

        wrapped_attr_name = "_nr_wrapped_%s" % method

        # If the method has already been wrapped do not wrap it again. This happens
        # when one class inherits from another and they both implement the method.
        if getattr(trace, wrapped_attr_name, False):
            return wrapped(*args, **kwargs)

        trace = FunctionTrace(name=name, group=group, source=wrapped)

        try:
            # Set the _nr_wrapped attribute to denote that this method is being wrapped.
            setattr(trace, wrapped_attr_name, True)

            with trace:
                return_val = wrapped(*args, **kwargs)
        finally:
            # Set the _nr_wrapped attribute to denote that this method is no longer wrapped.
            setattr(trace, wrapped_attr_name, False)

        # If this is the fit method, increment the training_step counter.
        if method in ("fit", "fit_predict"):
            training_step = getattr(instance, "_nr_wrapped_training_step", -1)
            setattr(instance, "_nr_wrapped_training_step", training_step + 1)

        # If this is the predict method, wrap the return type in an nr type with
        # _nr_wrapped attrs that will attach model info to the data.
        if method in ("predict", "fit_predict"):
            training_step = getattr(instance, "_nr_wrapped_training_step", "Unknown")
            wrap_predict(transaction, _class, wrapped, instance, args, kwargs)
            return PredictReturnTypeProxy(return_val, model_name=_class, training_step=training_step)
        return return_val

    wrap_function_wrapper(module, "%s.%s" % (_class, method), _nr_wrapper_method)


def find_type_category(value):
    value_type = None
    python_type = str(type(value))
    if "int" in python_type or "float" in python_type or "complex" in python_type:
        value_type = "numerical"
    elif "bool" in python_type:
        value_type = "bool"
    elif "str" in python_type or "unicode" in python_type:
        value_type = "str"
    return value_type


def bind_predict(X, *args, **kwargs):
    return X


def wrap_predict(transaction, _class, wrapped, instance, args, kwargs):
    data_set = bind_predict(*args, **kwargs)
    inference_id = uuid.uuid4()
    model_name = getattr(instance, "_nr_wrapped_name", _class)
    model_version = getattr(instance, "_nr_wrapped_version", "0.0.0")

    settings = transaction.settings if transaction.settings is not None else global_settings()
    if settings and settings.machine_learning and settings.machine_learning.inference_event_value.enabled:
        # Pandas Dataframe
        pd = sys.modules.get("pandas", None)
        if pd and isinstance(data_set, pd.DataFrame):
            for (colname, colval) in data_set.iteritems():
                for value in colval.values:
                    value_type = data_set[colname].dtype.name
                    if value_type == "category":
                        value_type = "categorical"
                    else:
                        value_type = find_type_category(value)
                    transaction.record_custom_event(
                        "ML Model Feature Event",
                        {
                            "inference_id": inference_id,
                            "model_name": model_name,
                            "model_version": model_version,
                            "feature_name": colname,
                            "type": value_type,
                            "value": str(value),
                        },
                    )
        else:
            for feature in data_set:
                for col_index, value in enumerate(feature):
                    transaction.record_custom_event(
                        "ML Model Feature Event",
                        {
                            "inference_id": inference_id,
                            "model_name": model_name,
                            "model_version": model_version,
                            "feature_name": str(col_index),
                            "type": find_type_category(value),
                            "value": str(value),
                        },
                    )


def _nr_instrument_model(module, model_class):
    for method_name in METHODS_TO_WRAP:
        if hasattr(getattr(module, model_class), method_name):
            # Function/MLModel/Sklearn/Named/<class name>.<method name>
            name = "MLModel/Sklearn/Named/%s.%s" % (model_class, method_name)
            _wrap_method_trace(module, model_class, method_name, name=name)


def _instrument_sklearn_models(module, model_classes):
    for model_cls in model_classes:
        if hasattr(module, model_cls):
            _nr_instrument_model(module, model_cls)


def _bind_scorer(y_true, y_pred, *args, **kwargs):
    return y_true, y_pred, args, kwargs


def wrap_metric_scorer(wrapped, instance, args, kwargs):
    transaction = current_transaction()
    # If there is no transaction, do not wrap anything.
    if not transaction:
        return wrapped(*args, **kwargs)

    score = wrapped(*args, **kwargs)

    y_true, y_pred, args, kwargs = _bind_scorer(*args, **kwargs)
    model_name = "Unknown"
    training_step = "Unknown"
    if hasattr(y_pred, "_nr_model_name"):
        model_name = y_pred._nr_model_name
    if hasattr(y_pred, "_nr_training_step"):
        training_step = y_pred._nr_training_step
    # Attribute values must be int, float, str, or boolean. If it's not one of these
    # types and an iterable add the values as separate attributes.
    if not isinstance(score, (str, int, float, bool)):
        if hasattr(score, "__iter__"):
            for i, s in enumerate(score):
                transaction._add_agent_attribute(
                    "%s/TrainingStep/%s/%s[%s]" % (model_name, training_step, wrapped.__name__, i), s
                )
    else:
        transaction._add_agent_attribute("%s/TrainingStep/%s/%s" % (model_name, training_step, wrapped.__name__), score)
    return score


def instrument_sklearn_tree_models(module):
    model_classes = (
        "DecisionTreeClassifier",
        "DecisionTreeRegressor",
        "ExtraTreeClassifier",
        "ExtraTreeRegressor",
    )
    _instrument_sklearn_models(module, model_classes)


def instrument_sklearn_ensemble_bagging_models(module):
    model_classes = (
        "BaggingClassifier",
        "BaggingRegressor",
    )
    _instrument_sklearn_models(module, model_classes)


def instrument_sklearn_ensemble_forest_models(module):
    model_classes = (
        "ExtraTreesClassifier",
        "ExtraTreesRegressor",
        "RandomForestClassifier",
        "RandomForestRegressor",
        "RandomTreesEmbedding",
    )
    _instrument_sklearn_models(module, model_classes)


def instrument_sklearn_ensemble_iforest_models(module):
    model_classes = ("IsolationForest",)
    _instrument_sklearn_models(module, model_classes)


def instrument_sklearn_ensemble_weight_boosting_models(module):
    model_classes = (
        "AdaBoostClassifier",
        "AdaBoostRegressor",
    )
    _instrument_sklearn_models(module, model_classes)


def instrument_sklearn_ensemble_gradient_boosting_models(module):
    model_classes = (
        "GradientBoostingClassifier",
        "GradientBoostingRegressor",
    )
    _instrument_sklearn_models(module, model_classes)


def instrument_sklearn_ensemble_voting_models(module):
    model_classes = (
        "VotingClassifier",
        "VotingRegressor",
    )
    _instrument_sklearn_models(module, model_classes)


def instrument_sklearn_ensemble_stacking_models(module):
    module_classes = (
        "StackingClassifier",
        "StackingRegressor",
    )
    _instrument_sklearn_models(module, module_classes)


def instrument_sklearn_ensemble_hist_models(module):
    model_classes = (
        "HistGradientBoostingClassifier",
        "HistGradientBoostingRegressor",
    )
    _instrument_sklearn_models(module, model_classes)


<<<<<<< HEAD
def instrument_sklearn_gaussian_process_models(module):
    model_classes = (
        "GaussianProcessClassifier",
        "GaussianProcessRegressor",
=======
def instrument_sklearn_dummy_models(module):
    model_classes = (
        "DummyClassifier",
        "DummyRegressor",
    )
    _instrument_sklearn_models(module, model_classes)


def instrument_sklearn_feature_selection_rfe_models(module):
    model_classes = (
        "RFE",
        "RFECV",
>>>>>>> bdea25d0
    )
    _instrument_sklearn_models(module, model_classes)


def instrument_sklearn_kernel_ridge_models(module):
    model_classes = ("KernelRidge",)
    _instrument_sklearn_models(module, model_classes)


def instrument_sklearn_calibration_models(module):
    model_classes = ("CalibratedClassifierCV",)
    _instrument_sklearn_models(module, model_classes)


def instrument_sklearn_cluster_models(module):
    model_classes = (
        "AffinityPropagation",
        "Birch",
        "DBSCAN",
        "MeanShift",
        "OPTICS",
    )
    _instrument_sklearn_models(module, model_classes)


def instrument_sklearn_feature_selection_models(module):
    model_classes = (
        "VarianceThreshold",
        "SelectFromModel",
        "SequentialFeatureSelector",
    )
    _instrument_sklearn_models(module, model_classes)


def instrument_sklearn_cluster_agglomerative_models(module):
    model_classes = (
        "AgglomerativeClustering",
        "FeatureAgglomeration",
    )
    _instrument_sklearn_models(module, model_classes)


def instrument_sklearn_cluster_clustering_models(module):
    model_classes = (
        "SpectralBiclustering",
        "SpectralCoclustering",
        "SpectralClustering",
    )
    _instrument_sklearn_models(module, model_classes)


def instrument_sklearn_cluster_kmeans_models(module):
    model_classes = (
        "BisectingKMeans",
        "KMeans",
        "MiniBatchKMeans",
    )
    _instrument_sklearn_models(module, model_classes)


def instrument_sklearn_multiclass_models(module):
    model_classes = (
        "OneVsRestClassifier",
        "OneVsOneClassifier",
        "OutputCodeClassifier",
    )
    _instrument_sklearn_models(module, model_classes)


def instrument_sklearn_multioutput_models(module):
    model_classes = (
        "MultiOutputEstimator",
        "MultiOutputClassifier",
        "ClassifierChain",
        "RegressorChain",
    )
    _instrument_sklearn_models(module, model_classes)


def instrument_sklearn_naive_bayes_models(module):
    model_classes = (
        "GaussianNB",
        "MultinomialNB",
        "ComplementNB",
        "BernoulliNB",
        "CategoricalNB",
    )
    _instrument_sklearn_models(module, model_classes)


def instrument_sklearn_model_selection_models(module):
    model_classes = (
        "GridSearchCV",
        "RandomizedSearchCV",
    )
    _instrument_sklearn_models(module, model_classes)


def instrument_sklearn_mixture_models(module):
    model_classes = (
        "GaussianMixture",
        "BayesianGaussianMixture",
    )
    _instrument_sklearn_models(module, model_classes)


def instrument_sklearn_neural_network_models(module):
    model_classes = (
        "BernoulliRBM",
        "MLPClassifier",
        "MLPRegressor",
    )
    _instrument_sklearn_models(module, model_classes)


def instrument_sklearn_neighbors_KRadius_models(module):
    model_classes = (
        "KNeighborsClassifier",
        "RadiusNeighborsClassifier",
        "KNeighborsTransformer",
        "RadiusNeighborsTransformer",
        "KNeighborsRegressor",
        "RadiusNeighborsRegressor",
    )
    _instrument_sklearn_models(module, model_classes)


def instrument_sklearn_svm_models(module):
    model_classes = (
        "LinearSVC",
        "LinearSVR",
        "SVC",
        "NuSVC",
        "SVR",
        "NuSVR",
        "OneClassSVM",
    )
    _instrument_sklearn_models(module, model_classes)


def instrument_sklearn_semi_supervised_models(module):
    model_classes = (
        "LabelPropagation",
        "LabelSpreading",
        "SelfTrainingClassifier",
    )
    _instrument_sklearn_models(module, model_classes)


def instrument_sklearn_pipeline_models(module):
    model_classes = (
        "Pipeline",
        "FeatureUnion",
    )
    _instrument_sklearn_models(module, model_classes)


def instrument_sklearn_neighbors_models(module):
    model_classes = (
        "KernelDensity",
        "LocalOutlierFactor",
        "NeighborhoodComponentsAnalysis",
        "NearestCentroid",
        "NearestNeighbors",
    )
    _instrument_sklearn_models(module, model_classes)


def instrument_sklearn_metrics(module):
    for scorer in METRIC_SCORERS:
        if hasattr(module, scorer):
            wrap_function_wrapper(module, scorer, wrap_metric_scorer)<|MERGE_RESOLUTION|>--- conflicted
+++ resolved
@@ -265,12 +265,14 @@
     _instrument_sklearn_models(module, model_classes)
 
 
-<<<<<<< HEAD
 def instrument_sklearn_gaussian_process_models(module):
     model_classes = (
         "GaussianProcessClassifier",
         "GaussianProcessRegressor",
-=======
+    )
+    _instrument_sklearn_models(module, model_classes)
+
+
 def instrument_sklearn_dummy_models(module):
     model_classes = (
         "DummyClassifier",
@@ -283,7 +285,6 @@
     model_classes = (
         "RFE",
         "RFECV",
->>>>>>> bdea25d0
     )
     _instrument_sklearn_models(module, model_classes)
 
