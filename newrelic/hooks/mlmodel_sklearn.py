# Copyright 2010 New Relic, Inc.
#
# Licensed under the Apache License, Version 2.0 (the "License");
# you may not use this file except in compliance with the License.
# You may obtain a copy of the License at
#
#      http://www.apache.org/licenses/LICENSE-2.0
#
# Unless required by applicable law or agreed to in writing, software
# distributed under the License is distributed on an "AS IS" BASIS,
# WITHOUT WARRANTIES OR CONDITIONS OF ANY KIND, either express or implied.
# See the License for the specific language governing permissions and
# limitations under the License.

import sys

from newrelic.api.function_trace import FunctionTrace
from newrelic.api.time_trace import current_trace
from newrelic.api.transaction import current_transaction
from newrelic.common.object_wrapper import ObjectProxy, wrap_function_wrapper

METHODS_TO_WRAP = ("predict", "fit", "fit_predict", "predict_log_proba", "predict_proba", "transform", "score")
METRIC_SCORERS = (
    "accuracy_score",
    "balanced_accuracy_score",
    "f1_score",
    "precision_score",
    "recall_score",
    "roc_auc_score",
    "r2_score",
)
PY2 = sys.version_info[0] == 2


class PredictReturnTypeProxy(ObjectProxy):
    def __init__(self, wrapped, model_name, training_step):
        super(ObjectProxy, self).__init__(wrapped)
        self._nr_model_name = model_name
        self._nr_training_step = training_step


def _wrap_method_trace(module, _class, method, name=None, group=None):
    def _nr_wrapper_method(wrapped, instance, args, kwargs):
        transaction = current_transaction()
        trace = current_trace()

        if transaction is None:
            return wrapped(*args, **kwargs)

        wrapped_attr_name = "_nr_wrapped_%s" % method

        # If the method has already been wrapped do not wrap it again. This happens
        # when one class inherits from another and they both implement the method.
        if getattr(trace, wrapped_attr_name, False):
            return wrapped(*args, **kwargs)

        trace = FunctionTrace(name=name, group=group, source=wrapped)

        try:
            # Set the _nr_wrapped attribute to denote that this method is being wrapped.
            setattr(trace, wrapped_attr_name, True)

            with trace:
                return_val = wrapped(*args, **kwargs)
        finally:
            # Set the _nr_wrapped attribute to denote that this method is no longer wrapped.
            setattr(trace, wrapped_attr_name, False)

        # If this is the fit method, increment the training_step counter.
        if method in ("fit", "fit_predict"):
            training_step = getattr(instance, "_nr_wrapped_training_step", -1)
            setattr(instance, "_nr_wrapped_training_step", training_step + 1)

        # If this is the predict method, wrap the return type in an nr type with
        # _nr_wrapped attrs that will attach model info to the data.
        if method in ("predict", "fit_predict"):
            training_step = getattr(instance, "_nr_wrapped_training_step", "Unknown")
            return PredictReturnTypeProxy(return_val, model_name=_class, training_step=training_step)
        return return_val

    wrap_function_wrapper(module, "%s.%s" % (_class, method), _nr_wrapper_method)


def _nr_instrument_model(module, model_class):
    for method_name in METHODS_TO_WRAP:
        if hasattr(getattr(module, model_class), method_name):
            # Function/MLModel/Sklearn/Named/<class name>.<method name>
            name = "MLModel/Sklearn/Named/%s.%s" % (model_class, method_name)
            _wrap_method_trace(module, model_class, method_name, name=name)


def _instrument_sklearn_models(module, model_classes):
    for model_cls in model_classes:
        if hasattr(module, model_cls):
            _nr_instrument_model(module, model_cls)


def _bind_scorer(y_true, y_pred, *args, **kwargs):
    return y_true, y_pred, args, kwargs


def wrap_metric_scorer(wrapped, instance, args, kwargs):
    transaction = current_transaction()
    # If there is no transaction, do not wrap anything.
    if not transaction:
        return wrapped(*args, **kwargs)

    score = wrapped(*args, **kwargs)

    y_true, y_pred, args, kwargs = _bind_scorer(*args, **kwargs)
    model_name = "Unknown"
    training_step = "Unknown"
    if hasattr(y_pred, "_nr_model_name"):
        model_name = y_pred._nr_model_name
    if hasattr(y_pred, "_nr_training_step"):
        training_step = y_pred._nr_training_step
    # Attribute values must be int, float, str, or boolean. If it's not one of these
    # types and an iterable add the values as separate attributes.
    if not isinstance(score, (str, int, float, bool)):
        if hasattr(score, "__iter__"):
            for i, s in enumerate(score):
                transaction._add_agent_attribute(
                    "%s/TrainingStep/%s/%s[%s]" % (model_name, training_step, wrapped.__name__, i), s
                )
    else:
        transaction._add_agent_attribute("%s/TrainingStep/%s/%s" % (model_name, training_step, wrapped.__name__), score)
    return score


def instrument_sklearn_tree_models(module):
    model_classes = (
        "DecisionTreeClassifier",
        "DecisionTreeRegressor",
        "ExtraTreeClassifier",
        "ExtraTreeRegressor",
    )
    _instrument_sklearn_models(module, model_classes)


def instrument_sklearn_ensemble_bagging_models(module):
    model_classes = (
        "BaggingClassifier",
        "BaggingRegressor",
    )
    _instrument_sklearn_models(module, model_classes)


def instrument_sklearn_ensemble_forest_models(module):
    model_classes = (
        "ExtraTreesClassifier",
        "ExtraTreesRegressor",
        "RandomForestClassifier",
        "RandomForestRegressor",
        "RandomTreesEmbedding",
    )
    _instrument_sklearn_models(module, model_classes)


def instrument_sklearn_ensemble_iforest_models(module):
    model_classes = ("IsolationForest",)
    _instrument_sklearn_models(module, model_classes)


def instrument_sklearn_ensemble_weight_boosting_models(module):
    model_classes = (
        "AdaBoostClassifier",
        "AdaBoostRegressor",
    )
    _instrument_sklearn_models(module, model_classes)


def instrument_sklearn_ensemble_gradient_boosting_models(module):
    model_classes = (
        "GradientBoostingClassifier",
        "GradientBoostingRegressor",
    )
    _instrument_sklearn_models(module, model_classes)


def instrument_sklearn_ensemble_voting_models(module):
    model_classes = (
        "VotingClassifier",
        "VotingRegressor",
    )
    _instrument_sklearn_models(module, model_classes)


def instrument_sklearn_ensemble_stacking_models(module):
    module_classes = (
        "StackingClassifier",
        "StackingRegressor",
    )
    _instrument_sklearn_models(module, module_classes)


def instrument_sklearn_ensemble_hist_models(module):
    model_classes = (
        "HistGradientBoostingClassifier",
        "HistGradientBoostingRegressor",
    )
    _instrument_sklearn_models(module, model_classes)


def instrument_sklearn_calibration_models(module):
    model_classes = ("CalibratedClassifierCV",)
    _instrument_sklearn_models(module, model_classes)


def instrument_sklearn_cluster_models(module):
    model_classes = (
        "AffinityPropagation",
        "Birch",
        "DBSCAN",
        "MeanShift",
        "OPTICS",
    )
    _instrument_sklearn_models(module, model_classes)


def instrument_sklearn_cluster_agglomerative_models(module):
    model_classes = (
        "AgglomerativeClustering",
        "FeatureAgglomeration",
    )
    _instrument_sklearn_models(module, model_classes)


def instrument_sklearn_cluster_clustering_models(module):
    model_classes = (
        "SpectralBiclustering",
        "SpectralCoclustering",
        "SpectralClustering",
    )
    _instrument_sklearn_models(module, model_classes)


def instrument_sklearn_cluster_kmeans_models(module):
    model_classes = (
        "BisectingKMeans",
        "KMeans",
        "MiniBatchKMeans",
    )
    _instrument_sklearn_models(module, model_classes)


<<<<<<< HEAD
def instrument_sklearn_naive_bayes_models(module):
    model_classes = (
        "GaussianNB",
        "MultinomialNB",
        "ComplementNB",
        "BernoulliNB",
        "CategoricalNB",
=======
def instrument_sklearn_mixture_models(module):
    model_classes = (
        "GaussianMixture",
        "BayesianGaussianMixture",
    )
    _instrument_sklearn_models(module, model_classes)


def instrument_sklearn_neural_network_models(module):
    model_classes = (
        "BernoulliRBM",
        "MLPClassifier",
        "MLPRegressor",
    )
    _instrument_sklearn_models(module, model_classes)


def instrument_sklearn_neighbors_KRadius_models(module):
    model_classes = (
        "KNeighborsClassifier",
        "RadiusNeighborsClassifier",
        "KNeighborsTransformer",
        "RadiusNeighborsTransformer",
        "KNeighborsRegressor",
        "RadiusNeighborsRegressor",
    )
    _instrument_sklearn_models(module, model_classes)


def instrument_sklearn_svm_models(module):
    model_classes = (
        "LinearSVC",
        "LinearSVR",
        "SVC",
        "NuSVC",
        "SVR",
        "NuSVR",
        "OneClassSVM",
    )
    _instrument_sklearn_models(module, model_classes)


def instrument_sklearn_semi_supervised_models(module):
    model_classes = (
        "LabelPropagation",
        "LabelSpreading",
        "SelfTrainingClassifier",
    )
    _instrument_sklearn_models(module, model_classes)


def instrument_sklearn_pipeline_models(module):
    model_classes = (
        "Pipeline",
        "FeatureUnion",
    )
    _instrument_sklearn_models(module, model_classes)


def instrument_sklearn_neighbors_models(module):
    model_classes = (
        "KernelDensity",
        "LocalOutlierFactor",
        "NeighborhoodComponentsAnalysis",
        "NearestCentroid",
        "NearestNeighbors",
>>>>>>> c4f1157b
    )
    _instrument_sklearn_models(module, model_classes)


def instrument_sklearn_metrics(module):
    for scorer in METRIC_SCORERS:
        if hasattr(module, scorer):
            wrap_function_wrapper(module, scorer, wrap_metric_scorer)<|MERGE_RESOLUTION|>--- conflicted
+++ resolved
@@ -243,7 +243,6 @@
     _instrument_sklearn_models(module, model_classes)
 
 
-<<<<<<< HEAD
 def instrument_sklearn_naive_bayes_models(module):
     model_classes = (
         "GaussianNB",
@@ -251,7 +250,10 @@
         "ComplementNB",
         "BernoulliNB",
         "CategoricalNB",
-=======
+    )
+    _instrument_sklearn_models(module, model_classes)
+
+
 def instrument_sklearn_mixture_models(module):
     model_classes = (
         "GaussianMixture",
@@ -318,7 +320,6 @@
         "NeighborhoodComponentsAnalysis",
         "NearestCentroid",
         "NearestNeighbors",
->>>>>>> c4f1157b
     )
     _instrument_sklearn_models(module, model_classes)
 
