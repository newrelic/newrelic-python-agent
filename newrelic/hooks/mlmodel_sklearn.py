# Copyright 2010 New Relic, Inc.
#
# Licensed under the Apache License, Version 2.0 (the "License");
# you may not use this file except in compliance with the License.
# You may obtain a copy of the License at
#
#      http://www.apache.org/licenses/LICENSE-2.0
#
# Unless required by applicable law or agreed to in writing, software
# distributed under the License is distributed on an "AS IS" BASIS,
# WITHOUT WARRANTIES OR CONDITIONS OF ANY KIND, either express or implied.
# See the License for the specific language governing permissions and
# limitations under the License.

import sys

from newrelic.api.function_trace import FunctionTrace
from newrelic.api.time_trace import current_trace
from newrelic.api.transaction import current_transaction
from newrelic.common.object_wrapper import ObjectProxy, wrap_function_wrapper

METHODS_TO_WRAP = ("predict", "fit", "fit_predict", "predict_log_proba", "predict_proba", "transform", "score")
METRIC_SCORERS = (
    "accuracy_score",
    "balanced_accuracy_score",
    "f1_score",
    "precision_score",
    "recall_score",
    "roc_auc_score",
    "r2_score",
)
PY2 = sys.version_info[0] == 2


class PredictReturnTypeProxy(ObjectProxy):
    def __init__(self, wrapped, model_name, training_step):
        super(ObjectProxy, self).__init__(wrapped)
        self._nr_model_name = model_name
        self._nr_training_step = training_step


def _wrap_method_trace(module, _class, method, name=None, group=None):
    def _nr_wrapper_method(wrapped, instance, args, kwargs):
        transaction = current_transaction()
        trace = current_trace()

        if transaction is None:
            return wrapped(*args, **kwargs)

        wrapped_attr_name = "_nr_wrapped_%s" % method

        # If the method has already been wrapped do not wrap it again. This happens
        # when one class inherits from another and they both implement the method.
        if getattr(trace, wrapped_attr_name, False):
            return wrapped(*args, **kwargs)

        trace = FunctionTrace(name=name, group=group, source=wrapped)

        try:
            # Set the _nr_wrapped attribute to denote that this method is being wrapped.
            setattr(trace, wrapped_attr_name, True)

            with trace:
                return_val = wrapped(*args, **kwargs)
        finally:
            # Set the _nr_wrapped attribute to denote that this method is no longer wrapped.
            setattr(trace, wrapped_attr_name, False)

        # If this is the fit method, increment the training_step counter.
        if method in ("fit", "fit_predict"):
            training_step = getattr(instance, "_nr_wrapped_training_step", -1)
            setattr(instance, "_nr_wrapped_training_step", training_step + 1)

        # If this is the predict method, wrap the return type in an nr type with
        # _nr_wrapped attrs that will attach model info to the data.
        if method in ("predict", "fit_predict"):
            training_step = getattr(instance, "_nr_wrapped_training_step", "Unknown")
            return PredictReturnTypeProxy(return_val, model_name=_class, training_step=training_step)
        return return_val

    wrap_function_wrapper(module, "%s.%s" % (_class, method), _nr_wrapper_method)


def _nr_instrument_model(module, model_class):
    for method_name in METHODS_TO_WRAP:
        if hasattr(getattr(module, model_class), method_name):
            # Function/MLModel/Sklearn/Named/<class name>.<method name>
            name = "MLModel/Sklearn/Named/%s.%s" % (model_class, method_name)
            _wrap_method_trace(module, model_class, method_name, name=name)


def _instrument_sklearn_models(module, model_classes):
    for model_cls in model_classes:
        if hasattr(module, model_cls):
            _nr_instrument_model(module, model_cls)


def _bind_scorer(y_true, y_pred, *args, **kwargs):
    return y_true, y_pred, args, kwargs


def wrap_metric_scorer(wrapped, instance, args, kwargs):
    transaction = current_transaction()
    # If there is no transaction, do not wrap anything.
    if not transaction:
        return wrapped(*args, **kwargs)

    score = wrapped(*args, **kwargs)

    y_true, y_pred, args, kwargs = _bind_scorer(*args, **kwargs)
    model_name = "Unknown"
    training_step = "Unknown"
    if hasattr(y_pred, "_nr_model_name"):
        model_name = y_pred._nr_model_name
    if hasattr(y_pred, "_nr_training_step"):
        training_step = y_pred._nr_training_step
    # Attribute values must be int, float, str, or boolean. If it's not one of these
    # types and an iterable add the values as separate attributes.
    if not isinstance(score, (str, int, float, bool)):
        if hasattr(score, "__iter__"):
            for i, s in enumerate(score):
                transaction._add_agent_attribute(
                    "%s/TrainingStep/%s/%s[%s]" % (model_name, training_step, wrapped.__name__, i), s
                )
    else:
        transaction._add_agent_attribute("%s/TrainingStep/%s/%s" % (model_name, training_step, wrapped.__name__), score)
    return score


def instrument_sklearn_tree_models(module):
    model_classes = (
        "DecisionTreeClassifier",
        "DecisionTreeRegressor",
        "ExtraTreeClassifier",
        "ExtraTreeRegressor",
    )
    _instrument_sklearn_models(module, model_classes)


def instrument_sklearn_ensemble_bagging_models(module):
    model_classes = (
        "BaggingClassifier",
        "BaggingRegressor",
    )
    _instrument_sklearn_models(module, model_classes)


def instrument_sklearn_ensemble_forest_models(module):
    model_classes = (
        "ExtraTreesClassifier",
        "ExtraTreesRegressor",
        "RandomForestClassifier",
        "RandomForestRegressor",
        "RandomTreesEmbedding",
    )
    _instrument_sklearn_models(module, model_classes)


def instrument_sklearn_ensemble_iforest_models(module):
    model_classes = ("IsolationForest",)
    _instrument_sklearn_models(module, model_classes)


def instrument_sklearn_ensemble_weight_boosting_models(module):
    model_classes = (
        "AdaBoostClassifier",
        "AdaBoostRegressor",
    )
    _instrument_sklearn_models(module, model_classes)


def instrument_sklearn_ensemble_gradient_boosting_models(module):
    model_classes = (
        "GradientBoostingClassifier",
        "GradientBoostingRegressor",
    )
    _instrument_sklearn_models(module, model_classes)


def instrument_sklearn_ensemble_voting_models(module):
    model_classes = (
        "VotingClassifier",
        "VotingRegressor",
    )
    _instrument_sklearn_models(module, model_classes)


def instrument_sklearn_ensemble_stacking_models(module):
    module_classes = (
        "StackingClassifier",
        "StackingRegressor",
    )
    _instrument_sklearn_models(module, module_classes)


def instrument_sklearn_ensemble_hist_models(module):
    model_classes = (
        "HistGradientBoostingClassifier",
        "HistGradientBoostingRegressor",
    )
    _instrument_sklearn_models(module, model_classes)


<<<<<<< HEAD
def instrument_sklearn_linear_coordinate_descent_models(module):
    model_classes = (
        "Lasso",
        "LassoCV",
        "ElasticNet",
        "ElasticNetCV",
        "MultiTaskLasso",
        "MultiTaskLassoCV",
        "MultiTaskElasticNet",
        "MultiTaskElasticNetCV",
=======
def instrument_sklearn_cluster_models(module):
    model_classes = (
        "AffinityPropagation",
        "Birch",
        "DBSCAN",
        "MeanShift",
        "OPTICS",
>>>>>>> f33d21e9
    )
    _instrument_sklearn_models(module, model_classes)


<<<<<<< HEAD
def instrument_sklearn_linear_least_angle_models(module):
    model_classes = (
        "Lars",
        "LarsCV",
        "LassoLars",
        "LassoLarsCV",
        "LassoLarsIC",
=======
def instrument_sklearn_cluster_agglomerative_models(module):
    model_classes = (
        "AgglomerativeClustering",
        "FeatureAgglomeration",
>>>>>>> f33d21e9
    )
    _instrument_sklearn_models(module, model_classes)


<<<<<<< HEAD
def instrument_sklearn_linear_GLM_models(module):
    model_classes = (
        "PoissonRegressor",
        "GammaRegressor",
        "TweedieRegressor",
=======
def instrument_sklearn_cluster_clustering_models(module):
    model_classes = (
        "SpectralBiclustering",
        "SpectralCoclustering",
        "SpectralClustering",
>>>>>>> f33d21e9
    )
    _instrument_sklearn_models(module, model_classes)


<<<<<<< HEAD
def instrument_sklearn_linear_stochastic_gradient_models(module):
    model_classes = (
        "SGDClassifier",
        "SGDRegressor",
        "SGDOneClassSVM",
    )
    _instrument_sklearn_models(module, model_classes)


def instrument_sklearn_linear_ridge_models(module):
    model_classes = (
        "Ridge",
        "RidgeCV",
        "RidgeClassifier",
        "RidgeClassifierCV",
    )
    _instrument_sklearn_models(module, model_classes)


def instrument_sklearn_linear_logistic_models(module):
    model_classes = (
        "LogisticRegression",
        "LogisticRegressionCV",
    )
    _instrument_sklearn_models(module, model_classes)


def instrument_sklearn_linear_OMP_models(module):
    model_classes = (
        "OrthogonalMatchingPursuit",
        "OrthogonalMatchingPursuitCV",
    )
    _instrument_sklearn_models(module, model_classes)


def instrument_sklearn_linear_passive_aggressive_models(module):
    model_classes = (
        "PassiveAggressiveClassifier",
        "PassiveAggressiveRegressor",
    )
    _instrument_sklearn_models(module, model_classes)


def instrument_sklearn_linear_bayes_models(module):
    model_classes = (
        "ARDRegression",
        "BayesianRidge",
    )
    _instrument_sklearn_models(module, model_classes)


def instrument_sklearn_linear_models(module):
    model_classes = (
        "HuberRegressor",
        "LinearRegression",
        "Perceptron",
        "QuantileRegressor",
        "TheilSenRegressor",
        "RANSACRegressor",
=======
def instrument_sklearn_cluster_kmeans_models(module):
    model_classes = (
        "BisectingKMeans",
        "KMeans",
        "MiniBatchKMeans",
>>>>>>> f33d21e9
    )
    _instrument_sklearn_models(module, model_classes)


def instrument_sklearn_metrics(module):
    for scorer in METRIC_SCORERS:
        if hasattr(module, scorer):
            wrap_function_wrapper(module, scorer, wrap_metric_scorer)<|MERGE_RESOLUTION|>--- conflicted
+++ resolved
@@ -201,7 +201,6 @@
     _instrument_sklearn_models(module, model_classes)
 
 
-<<<<<<< HEAD
 def instrument_sklearn_linear_coordinate_descent_models(module):
     model_classes = (
         "Lasso",
@@ -212,7 +211,10 @@
         "MultiTaskLassoCV",
         "MultiTaskElasticNet",
         "MultiTaskElasticNetCV",
-=======
+    )
+    _instrument_sklearn_models(module, model_classes)
+
+
 def instrument_sklearn_cluster_models(module):
     model_classes = (
         "AffinityPropagation",
@@ -220,12 +222,10 @@
         "DBSCAN",
         "MeanShift",
         "OPTICS",
->>>>>>> f33d21e9
-    )
-    _instrument_sklearn_models(module, model_classes)
-
-
-<<<<<<< HEAD
+    )
+    _instrument_sklearn_models(module, model_classes)
+
+
 def instrument_sklearn_linear_least_angle_models(module):
     model_classes = (
         "Lars",
@@ -233,34 +233,36 @@
         "LassoLars",
         "LassoLarsCV",
         "LassoLarsIC",
-=======
+    )
+    _instrument_sklearn_models(module, model_classes)
+
+
 def instrument_sklearn_cluster_agglomerative_models(module):
     model_classes = (
         "AgglomerativeClustering",
         "FeatureAgglomeration",
->>>>>>> f33d21e9
-    )
-    _instrument_sklearn_models(module, model_classes)
-
-
-<<<<<<< HEAD
+    )
+    _instrument_sklearn_models(module, model_classes)
+
+
 def instrument_sklearn_linear_GLM_models(module):
     model_classes = (
         "PoissonRegressor",
         "GammaRegressor",
         "TweedieRegressor",
-=======
+    )
+    _instrument_sklearn_models(module, model_classes)
+
+
 def instrument_sklearn_cluster_clustering_models(module):
     model_classes = (
         "SpectralBiclustering",
         "SpectralCoclustering",
         "SpectralClustering",
->>>>>>> f33d21e9
-    )
-    _instrument_sklearn_models(module, model_classes)
-
-
-<<<<<<< HEAD
+    )
+    _instrument_sklearn_models(module, model_classes)
+
+
 def instrument_sklearn_linear_stochastic_gradient_models(module):
     model_classes = (
         "SGDClassifier",
@@ -320,13 +322,15 @@
         "QuantileRegressor",
         "TheilSenRegressor",
         "RANSACRegressor",
-=======
+    )
+    _instrument_sklearn_models(module, model_classes)
+
+
 def instrument_sklearn_cluster_kmeans_models(module):
     model_classes = (
         "BisectingKMeans",
         "KMeans",
         "MiniBatchKMeans",
->>>>>>> f33d21e9
     )
     _instrument_sklearn_models(module, model_classes)
 
