# Copyright 2010 New Relic, Inc.
#
# Licensed under the Apache License, Version 2.0 (the "License");
# you may not use this file except in compliance with the License.
# You may obtain a copy of the License at
#
#      http://www.apache.org/licenses/LICENSE-2.0
#
# Unless required by applicable law or agreed to in writing, software
# distributed under the License is distributed on an "AS IS" BASIS,
# WITHOUT WARRANTIES OR CONDITIONS OF ANY KIND, either express or implied.
# See the License for the specific language governing permissions and
# limitations under the License.

import sys

from newrelic.api.function_trace import FunctionTrace
from newrelic.api.time_trace import current_trace
from newrelic.api.transaction import current_transaction
from newrelic.common.object_wrapper import ObjectProxy, wrap_function_wrapper

METHODS_TO_WRAP = ("predict", "fit", "fit_predict", "predict_log_proba", "predict_proba", "transform", "score")
METRIC_SCORERS = (
    "accuracy_score",
    "balanced_accuracy_score",
    "f1_score",
    "precision_score",
    "recall_score",
    "roc_auc_score",
    "r2_score",
)
PY2 = sys.version_info[0] == 2


class PredictReturnTypeProxy(ObjectProxy):
    def __init__(self, wrapped, model_name, training_step):
        super(ObjectProxy, self).__init__(wrapped)
        self._nr_model_name = model_name
        self._nr_training_step = training_step


def _wrap_method_trace(module, _class, method, name=None, group=None):
    def _nr_wrapper_method(wrapped, instance, args, kwargs):
        transaction = current_transaction()
        trace = current_trace()

        if transaction is None:
            return wrapped(*args, **kwargs)

        wrapped_attr_name = "_nr_wrapped_%s" % method

        # If the method has already been wrapped do not wrap it again. This happens
        # when one class inherits from another and they both implement the method.
        if getattr(trace, wrapped_attr_name, False):
            return wrapped(*args, **kwargs)

        trace = FunctionTrace(name=name, group=group, source=wrapped)

        try:
            # Set the _nr_wrapped attribute to denote that this method is being wrapped.
            setattr(trace, wrapped_attr_name, True)

            with trace:
                return_val = wrapped(*args, **kwargs)
        finally:
            # Set the _nr_wrapped attribute to denote that this method is no longer wrapped.
            setattr(trace, wrapped_attr_name, False)

        # If this is the fit method, increment the training_step counter.
        if method in ("fit", "fit_predict"):
            training_step = getattr(instance, "_nr_wrapped_training_step", -1)
            setattr(instance, "_nr_wrapped_training_step", training_step + 1)

        # If this is the predict method, wrap the return type in an nr type with
        # _nr_wrapped attrs that will attach model info to the data.
        if method in ("predict", "fit_predict"):
            training_step = getattr(instance, "_nr_wrapped_training_step", "Unknown")
            return PredictReturnTypeProxy(return_val, model_name=_class, training_step=training_step)
        return return_val

    wrap_function_wrapper(module, "%s.%s" % (_class, method), _nr_wrapper_method)


def _nr_instrument_model(module, model_class):
    for method_name in METHODS_TO_WRAP:
        if hasattr(getattr(module, model_class), method_name):
            # Function/MLModel/Sklearn/Named/<class name>.<method name>
            name = "MLModel/Sklearn/Named/%s.%s" % (model_class, method_name)
            _wrap_method_trace(module, model_class, method_name, name=name)


def _instrument_sklearn_models(module, model_classes):
    for model_cls in model_classes:
        if hasattr(module, model_cls):
            _nr_instrument_model(module, model_cls)


def _bind_scorer(y_true, y_pred, *args, **kwargs):
    return y_true, y_pred, args, kwargs


def wrap_metric_scorer(wrapped, instance, args, kwargs):
    transaction = current_transaction()
    # If there is no transaction, do not wrap anything.
    if not transaction:
        return wrapped(*args, **kwargs)

    score = wrapped(*args, **kwargs)

    y_true, y_pred, args, kwargs = _bind_scorer(*args, **kwargs)
    model_name = "Unknown"
    training_step = "Unknown"
    if hasattr(y_pred, "_nr_model_name"):
        model_name = y_pred._nr_model_name
    if hasattr(y_pred, "_nr_training_step"):
        training_step = y_pred._nr_training_step
    # Attribute values must be int, float, str, or boolean. If it's not one of these
    # types and an iterable add the values as separate attributes.
    if not isinstance(score, (str, int, float, bool)):
        if hasattr(score, "__iter__"):
            for i, s in enumerate(score):
                transaction._add_agent_attribute(
                    "%s/TrainingStep/%s/%s[%s]" % (model_name, training_step, wrapped.__name__, i), s
                )
    else:
        transaction._add_agent_attribute("%s/TrainingStep/%s/%s" % (model_name, training_step, wrapped.__name__), score)
    return score


def instrument_sklearn_tree_models(module):
    model_classes = (
        "DecisionTreeClassifier",
        "DecisionTreeRegressor",
        "ExtraTreeClassifier",
        "ExtraTreeRegressor",
    )
    _instrument_sklearn_models(module, model_classes)


def instrument_sklearn_ensemble_bagging_models(module):
    model_classes = (
        "BaggingClassifier",
        "BaggingRegressor",
    )
    _instrument_sklearn_models(module, model_classes)


def instrument_sklearn_ensemble_forest_models(module):
    model_classes = (
        "ExtraTreesClassifier",
        "ExtraTreesRegressor",
        "RandomForestClassifier",
        "RandomForestRegressor",
        "RandomTreesEmbedding",
    )
    _instrument_sklearn_models(module, model_classes)


def instrument_sklearn_ensemble_iforest_models(module):
    model_classes = ("IsolationForest",)
    _instrument_sklearn_models(module, model_classes)


def instrument_sklearn_ensemble_weight_boosting_models(module):
    model_classes = (
        "AdaBoostClassifier",
        "AdaBoostRegressor",
    )
    _instrument_sklearn_models(module, model_classes)


def instrument_sklearn_ensemble_gradient_boosting_models(module):
    model_classes = (
        "GradientBoostingClassifier",
        "GradientBoostingRegressor",
    )
    _instrument_sklearn_models(module, model_classes)


def instrument_sklearn_ensemble_voting_models(module):
    model_classes = (
        "VotingClassifier",
        "VotingRegressor",
    )
    _instrument_sklearn_models(module, model_classes)


def instrument_sklearn_ensemble_stacking_models(module):
    module_classes = (
        "StackingClassifier",
        "StackingRegressor",
    )
    _instrument_sklearn_models(module, module_classes)


def instrument_sklearn_ensemble_hist_models(module):
    model_classes = (
        "HistGradientBoostingClassifier",
        "HistGradientBoostingRegressor",
    )
    _instrument_sklearn_models(module, model_classes)


def instrument_sklearn_calibration_models(module):
    model_classes = ("CalibratedClassifierCV",)
    _instrument_sklearn_models(module, model_classes)


def instrument_sklearn_cluster_models(module):
    model_classes = (
        "AffinityPropagation",
        "Birch",
        "DBSCAN",
        "MeanShift",
        "OPTICS",
    )
    _instrument_sklearn_models(module, model_classes)


def instrument_sklearn_cluster_agglomerative_models(module):
    model_classes = (
        "AgglomerativeClustering",
        "FeatureAgglomeration",
    )
    _instrument_sklearn_models(module, model_classes)


def instrument_sklearn_cluster_clustering_models(module):
    model_classes = (
        "SpectralBiclustering",
        "SpectralCoclustering",
        "SpectralClustering",
    )
    _instrument_sklearn_models(module, model_classes)


def instrument_sklearn_cluster_kmeans_models(module):
    model_classes = (
        "BisectingKMeans",
        "KMeans",
        "MiniBatchKMeans",
    )
    _instrument_sklearn_models(module, model_classes)


<<<<<<< HEAD
def instrument_sklearn_naive_bayes_models(module):
    model_classes = (
        "GaussianNB",
        "MultinomialNB",
        "ComplementNB",
        "BernoulliNB",
        "CategoricalNB",
=======
def instrument_sklearn_model_selection_models(module):
    model_classes = (
        "GridSearchCV",
        "RandomizedSearchCV",
>>>>>>> 88391312
    )
    _instrument_sklearn_models(module, model_classes)


def instrument_sklearn_mixture_models(module):
    model_classes = (
        "GaussianMixture",
        "BayesianGaussianMixture",
    )
    _instrument_sklearn_models(module, model_classes)


def instrument_sklearn_neural_network_models(module):
    model_classes = (
        "BernoulliRBM",
        "MLPClassifier",
        "MLPRegressor",
    )
    _instrument_sklearn_models(module, model_classes)


def instrument_sklearn_neighbors_KRadius_models(module):
    model_classes = (
        "KNeighborsClassifier",
        "RadiusNeighborsClassifier",
        "KNeighborsTransformer",
        "RadiusNeighborsTransformer",
        "KNeighborsRegressor",
        "RadiusNeighborsRegressor",
    )
    _instrument_sklearn_models(module, model_classes)


def instrument_sklearn_svm_models(module):
    model_classes = (
        "LinearSVC",
        "LinearSVR",
        "SVC",
        "NuSVC",
        "SVR",
        "NuSVR",
        "OneClassSVM",
    )
    _instrument_sklearn_models(module, model_classes)


def instrument_sklearn_semi_supervised_models(module):
    model_classes = (
        "LabelPropagation",
        "LabelSpreading",
        "SelfTrainingClassifier",
    )
    _instrument_sklearn_models(module, model_classes)


def instrument_sklearn_pipeline_models(module):
    model_classes = (
        "Pipeline",
        "FeatureUnion",
    )
    _instrument_sklearn_models(module, model_classes)


def instrument_sklearn_neighbors_models(module):
    model_classes = (
        "KernelDensity",
        "LocalOutlierFactor",
        "NeighborhoodComponentsAnalysis",
        "NearestCentroid",
        "NearestNeighbors",
    )
    _instrument_sklearn_models(module, model_classes)


def instrument_sklearn_metrics(module):
    for scorer in METRIC_SCORERS:
        if hasattr(module, scorer):
            wrap_function_wrapper(module, scorer, wrap_metric_scorer)<|MERGE_RESOLUTION|>--- conflicted
+++ resolved
@@ -243,7 +243,6 @@
     _instrument_sklearn_models(module, model_classes)
 
 
-<<<<<<< HEAD
 def instrument_sklearn_naive_bayes_models(module):
     model_classes = (
         "GaussianNB",
@@ -251,12 +250,14 @@
         "ComplementNB",
         "BernoulliNB",
         "CategoricalNB",
-=======
+    )
+    _instrument_sklearn_models(module, model_classes)
+
+
 def instrument_sklearn_model_selection_models(module):
     model_classes = (
         "GridSearchCV",
         "RandomizedSearchCV",
->>>>>>> 88391312
     )
     _instrument_sklearn_models(module, model_classes)
 
