# Copyright 2010 New Relic, Inc.
#
# Licensed under the Apache License, Version 2.0 (the "License");
# you may not use this file except in compliance with the License.
# You may obtain a copy of the License at
#
#      http://www.apache.org/licenses/LICENSE-2.0
#
# Unless required by applicable law or agreed to in writing, software
# distributed under the License is distributed on an "AS IS" BASIS,
# WITHOUT WARRANTIES OR CONDITIONS OF ANY KIND, either express or implied.
# See the License for the specific language governing permissions and
# limitations under the License.

import sys

from newrelic.api.function_trace import FunctionTrace
from newrelic.api.time_trace import current_trace
from newrelic.api.transaction import current_transaction
from newrelic.common.object_wrapper import ObjectProxy, wrap_function_wrapper

METHODS_TO_WRAP = ("predict", "fit", "fit_predict", "predict_log_proba", "predict_proba", "transform", "score")
METRIC_SCORERS = (
    "accuracy_score",
    "balanced_accuracy_score",
    "f1_score",
    "precision_score",
    "recall_score",
    "roc_auc_score",
    "r2_score",
)
PY2 = sys.version_info[0] == 2


class PredictReturnTypeProxy(ObjectProxy):
    def __init__(self, wrapped, model_name, training_step):
        super(ObjectProxy, self).__init__(wrapped)
        self._nr_model_name = model_name
        self._nr_training_step = training_step


def _wrap_method_trace(module, _class, method, name=None, group=None):
    def _nr_wrapper_method(wrapped, instance, args, kwargs):
        transaction = current_transaction()
        trace = current_trace()

        if transaction is None:
            return wrapped(*args, **kwargs)

        wrapped_attr_name = "_nr_wrapped_%s" % method

        # If the method has already been wrapped do not wrap it again. This happens
        # when one class inherits from another and they both implement the method.
        if getattr(trace, wrapped_attr_name, False):
            return wrapped(*args, **kwargs)

        trace = FunctionTrace(name=name, group=group, source=wrapped)

        try:
            # Set the _nr_wrapped attribute to denote that this method is being wrapped.
            setattr(trace, wrapped_attr_name, True)

            with trace:
                return_val = wrapped(*args, **kwargs)
        finally:
            # Set the _nr_wrapped attribute to denote that this method is no longer wrapped.
            setattr(trace, wrapped_attr_name, False)

        # If this is the fit method, increment the training_step counter.
        if method in ("fit", "fit_predict"):
            training_step = getattr(instance, "_nr_wrapped_training_step", -1)
            setattr(instance, "_nr_wrapped_training_step", training_step + 1)

        # If this is the predict method, wrap the return type in an nr type with
        # _nr_wrapped attrs that will attach model info to the data.
        if method in ("predict", "fit_predict"):
            training_step = getattr(instance, "_nr_wrapped_training_step", "Unknown")
            return PredictReturnTypeProxy(return_val, model_name=_class, training_step=training_step)
        return return_val

    wrap_function_wrapper(module, "%s.%s" % (_class, method), _nr_wrapper_method)


def _nr_instrument_model(module, model_class):
    for method_name in METHODS_TO_WRAP:
        if hasattr(getattr(module, model_class), method_name):
            # Function/MLModel/Sklearn/Named/<class name>.<method name>
            name = "MLModel/Sklearn/Named/%s.%s" % (model_class, method_name)
            _wrap_method_trace(module, model_class, method_name, name=name)


def _instrument_sklearn_models(module, model_classes):
    for model_cls in model_classes:
        if hasattr(module, model_cls):
            _nr_instrument_model(module, model_cls)


def _bind_scorer(y_true, y_pred, *args, **kwargs):
    return y_true, y_pred, args, kwargs


def wrap_metric_scorer(wrapped, instance, args, kwargs):
    transaction = current_transaction()
    # If there is no transaction, do not wrap anything.
    if not transaction:
        return wrapped(*args, **kwargs)

    score = wrapped(*args, **kwargs)

    y_true, y_pred, args, kwargs = _bind_scorer(*args, **kwargs)
    model_name = "Unknown"
    training_step = "Unknown"
    if hasattr(y_pred, "_nr_model_name"):
        model_name = y_pred._nr_model_name
    if hasattr(y_pred, "_nr_training_step"):
        training_step = y_pred._nr_training_step
    # Attribute values must be int, float, str, or boolean. If it's not one of these
    # types and an iterable add the values as separate attributes.
    if not isinstance(score, (str, int, float, bool)):
        if hasattr(score, "__iter__"):
            for i, s in enumerate(score):
                transaction._add_agent_attribute(
                    "%s/TrainingStep/%s/%s[%s]" % (model_name, training_step, wrapped.__name__, i), s
                )
    else:
        transaction._add_agent_attribute("%s/TrainingStep/%s/%s" % (model_name, training_step, wrapped.__name__), score)
    return score


def instrument_sklearn_tree_models(module):
    model_classes = (
        "DecisionTreeClassifier",
        "DecisionTreeRegressor",
        "ExtraTreeClassifier",
        "ExtraTreeRegressor",
    )
    _instrument_sklearn_models(module, model_classes)


def instrument_sklearn_ensemble_bagging_models(module):
    model_classes = (
        "BaggingClassifier",
        "BaggingRegressor",
    )
    _instrument_sklearn_models(module, model_classes)


def instrument_sklearn_ensemble_forest_models(module):
    model_classes = (
        "ExtraTreesClassifier",
        "ExtraTreesRegressor",
        "RandomForestClassifier",
        "RandomForestRegressor",
        "RandomTreesEmbedding",
    )
    _instrument_sklearn_models(module, model_classes)


def instrument_sklearn_ensemble_iforest_models(module):
    model_classes = ("IsolationForest",)
    _instrument_sklearn_models(module, model_classes)


def instrument_sklearn_ensemble_weight_boosting_models(module):
    model_classes = (
        "AdaBoostClassifier",
        "AdaBoostRegressor",
    )
    _instrument_sklearn_models(module, model_classes)


def instrument_sklearn_ensemble_gradient_boosting_models(module):
    model_classes = (
        "GradientBoostingClassifier",
        "GradientBoostingRegressor",
    )
    _instrument_sklearn_models(module, model_classes)


def instrument_sklearn_ensemble_voting_models(module):
    model_classes = (
        "VotingClassifier",
        "VotingRegressor",
    )
    _instrument_sklearn_models(module, model_classes)


def instrument_sklearn_ensemble_stacking_models(module):
    module_classes = (
        "StackingClassifier",
        "StackingRegressor",
    )
    _instrument_sklearn_models(module, module_classes)


def instrument_sklearn_ensemble_hist_models(module):
    model_classes = (
        "HistGradientBoostingClassifier",
        "HistGradientBoostingRegressor",
    )
    _instrument_sklearn_models(module, model_classes)


def instrument_sklearn_calibration_models(module):
    model_classes = ("CalibratedClassifierCV",)
    _instrument_sklearn_models(module, model_classes)


def instrument_sklearn_cluster_models(module):
    model_classes = (
        "AffinityPropagation",
        "Birch",
        "DBSCAN",
        "MeanShift",
        "OPTICS",
    )
    _instrument_sklearn_models(module, model_classes)


def instrument_sklearn_cluster_agglomerative_models(module):
    model_classes = (
        "AgglomerativeClustering",
        "FeatureAgglomeration",
    )
    _instrument_sklearn_models(module, model_classes)


def instrument_sklearn_cluster_clustering_models(module):
    model_classes = (
        "SpectralBiclustering",
        "SpectralCoclustering",
        "SpectralClustering",
    )
    _instrument_sklearn_models(module, model_classes)


def instrument_sklearn_cluster_kmeans_models(module):
    model_classes = (
        "BisectingKMeans",
        "KMeans",
        "MiniBatchKMeans",
    )
    _instrument_sklearn_models(module, model_classes)


<<<<<<< HEAD
def instrument_sklearn_neural_network_models(module):
    model_classes = (
        "BernoulliRBM",
        "MLPClassifier",
        "MLPRegressor",
=======
def instrument_sklearn_svm_models(module):
    model_classes = (
        "LinearSVC",
        "LinearSVR",
        "SVC",
        "NuSVC",
        "SVR",
        "NuSVR",
        "OneClassSVM",
    )
    _instrument_sklearn_models(module, model_classes)


def instrument_sklearn_semi_supervised_models(module):
    model_classes = (
        "LabelPropagation",
        "LabelSpreading",
        "SelfTrainingClassifier",
>>>>>>> 22952d39
    )
    _instrument_sklearn_models(module, model_classes)


def instrument_sklearn_metrics(module):
    for scorer in METRIC_SCORERS:
        if hasattr(module, scorer):
            wrap_function_wrapper(module, scorer, wrap_metric_scorer)<|MERGE_RESOLUTION|>--- conflicted
+++ resolved
@@ -243,13 +243,14 @@
     _instrument_sklearn_models(module, model_classes)
 
 
-<<<<<<< HEAD
 def instrument_sklearn_neural_network_models(module):
     model_classes = (
         "BernoulliRBM",
         "MLPClassifier",
         "MLPRegressor",
-=======
+    )
+
+
 def instrument_sklearn_svm_models(module):
     model_classes = (
         "LinearSVC",
@@ -268,7 +269,6 @@
         "LabelPropagation",
         "LabelSpreading",
         "SelfTrainingClassifier",
->>>>>>> 22952d39
     )
     _instrument_sklearn_models(module, model_classes)
 
