# Copyright 2010 New Relic, Inc.
#
# Licensed under the Apache License, Version 2.0 (the "License");
# you may not use this file except in compliance with the License.
# You may obtain a copy of the License at
#
#      http://www.apache.org/licenses/LICENSE-2.0
#
# Unless required by applicable law or agreed to in writing, software
# distributed under the License is distributed on an "AS IS" BASIS,
# WITHOUT WARRANTIES OR CONDITIONS OF ANY KIND, either express or implied.
# See the License for the specific language governing permissions and
# limitations under the License.

import sys
import uuid

from newrelic.api.function_trace import FunctionTrace
from newrelic.api.time_trace import current_trace
from newrelic.api.transaction import current_transaction
from newrelic.common.object_wrapper import ObjectProxy, wrap_function_wrapper
from newrelic.core.config import global_settings

METHODS_TO_WRAP = ("predict", "fit", "fit_predict", "predict_log_proba", "predict_proba", "transform", "score")
METRIC_SCORERS = (
    "accuracy_score",
    "balanced_accuracy_score",
    "f1_score",
    "precision_score",
    "recall_score",
    "roc_auc_score",
    "r2_score",
)
PY2 = sys.version_info[0] == 2


class PredictReturnTypeProxy(ObjectProxy):
    def __init__(self, wrapped, model_name, training_step):
        super(ObjectProxy, self).__init__(wrapped)
        self._nr_model_name = model_name
        self._nr_training_step = training_step


def _wrap_method_trace(module, _class, method, name=None, group=None):
    def _nr_wrapper_method(wrapped, instance, args, kwargs):
        transaction = current_transaction()
        trace = current_trace()

        if transaction is None:
            return wrapped(*args, **kwargs)

        wrapped_attr_name = "_nr_wrapped_%s" % method

        # If the method has already been wrapped do not wrap it again. This happens
        # when one class inherits from another and they both implement the method.
        if getattr(trace, wrapped_attr_name, False):
            return wrapped(*args, **kwargs)

        trace = FunctionTrace(name=name, group=group, source=wrapped)

        try:
            # Set the _nr_wrapped attribute to denote that this method is being wrapped.
            setattr(trace, wrapped_attr_name, True)

            with trace:
                return_val = wrapped(*args, **kwargs)
        finally:
            # Set the _nr_wrapped attribute to denote that this method is no longer wrapped.
            setattr(trace, wrapped_attr_name, False)

        # If this is the fit method, increment the training_step counter.
        if method in ("fit", "fit_predict"):
            training_step = getattr(instance, "_nr_wrapped_training_step", -1)
            setattr(instance, "_nr_wrapped_training_step", training_step + 1)

        # If this is the predict method, wrap the return type in an nr type with
        # _nr_wrapped attrs that will attach model info to the data.
        if method in ("predict", "fit_predict"):
            training_step = getattr(instance, "_nr_wrapped_training_step", "Unknown")
            wrap_predict(transaction, _class, wrapped, instance, args, kwargs)
            return PredictReturnTypeProxy(return_val, model_name=_class, training_step=training_step)
        return return_val

    wrap_function_wrapper(module, "%s.%s" % (_class, method), _nr_wrapper_method)


def find_type_category(value):
    value_type = None
    python_type = str(type(value))
    if "int" in python_type or "float" in python_type or "complex" in python_type:
        value_type = "numerical"
    elif "bool" in python_type:
        value_type = "bool"
    elif "str" in python_type or "unicode" in python_type:
        value_type = "str"
    return value_type


def bind_predict(X, *args, **kwargs):
    return X


def wrap_predict(transaction, _class, wrapped, instance, args, kwargs):
    data_set = bind_predict(*args, **kwargs)
    inference_id = uuid.uuid4()
    model_name = getattr(instance, "_nr_wrapped_name", _class)
    model_version = getattr(instance, "_nr_wrapped_version", "0.0.0")

    settings = transaction.settings if transaction.settings is not None else global_settings()
    if settings and settings.machine_learning and settings.machine_learning.inference_event_value.enabled:
        # Pandas Dataframe
        pd = sys.modules.get("pandas", None)
        if pd and isinstance(data_set, pd.DataFrame):
            for (colname, colval) in data_set.iteritems():
                for value in colval.values:
                    value_type = data_set[colname].dtype.name
                    if value_type == "category":
                        value_type = "categorical"
                    else:
                        value_type = find_type_category(value)
                    transaction.record_custom_event(
                        "ML Model Feature Event",
                        {
                            "inference_id": inference_id,
                            "model_name": model_name,
                            "model_version": model_version,
                            "feature_name": colname,
                            "type": value_type,
                            "value": str(value),
                        },
                    )
        else:
            for feature in data_set:
                for col_index, value in enumerate(feature):
                    transaction.record_custom_event(
                        "ML Model Feature Event",
                        {
                            "inference_id": inference_id,
                            "model_name": model_name,
                            "model_version": model_version,
                            "feature_name": str(col_index),
                            "type": find_type_category(value),
                            "value": str(value),
                        },
                    )


def _nr_instrument_model(module, model_class):
    for method_name in METHODS_TO_WRAP:
        if hasattr(getattr(module, model_class), method_name):
            # Function/MLModel/Sklearn/Named/<class name>.<method name>
            name = "MLModel/Sklearn/Named/%s.%s" % (model_class, method_name)
            _wrap_method_trace(module, model_class, method_name, name=name)


def _instrument_sklearn_models(module, model_classes):
    for model_cls in model_classes:
        if hasattr(module, model_cls):
            _nr_instrument_model(module, model_cls)


def _bind_scorer(y_true, y_pred, *args, **kwargs):
    return y_true, y_pred, args, kwargs


def wrap_metric_scorer(wrapped, instance, args, kwargs):
    transaction = current_transaction()
    # If there is no transaction, do not wrap anything.
    if not transaction:
        return wrapped(*args, **kwargs)

    score = wrapped(*args, **kwargs)

    y_true, y_pred, args, kwargs = _bind_scorer(*args, **kwargs)
    model_name = "Unknown"
    training_step = "Unknown"
    if hasattr(y_pred, "_nr_model_name"):
        model_name = y_pred._nr_model_name
    if hasattr(y_pred, "_nr_training_step"):
        training_step = y_pred._nr_training_step
    # Attribute values must be int, float, str, or boolean. If it's not one of these
    # types and an iterable add the values as separate attributes.
    if not isinstance(score, (str, int, float, bool)):
        if hasattr(score, "__iter__"):
            for i, s in enumerate(score):
                transaction._add_agent_attribute(
                    "%s/TrainingStep/%s/%s[%s]" % (model_name, training_step, wrapped.__name__, i), s
                )
    else:
        transaction._add_agent_attribute("%s/TrainingStep/%s/%s" % (model_name, training_step, wrapped.__name__), score)
    return score


def instrument_sklearn_tree_models(module):
    model_classes = (
        "DecisionTreeClassifier",
        "DecisionTreeRegressor",
        "ExtraTreeClassifier",
        "ExtraTreeRegressor",
    )
    _instrument_sklearn_models(module, model_classes)


def instrument_sklearn_ensemble_bagging_models(module):
    model_classes = (
        "BaggingClassifier",
        "BaggingRegressor",
    )
    _instrument_sklearn_models(module, model_classes)


def instrument_sklearn_ensemble_forest_models(module):
    model_classes = (
        "ExtraTreesClassifier",
        "ExtraTreesRegressor",
        "RandomForestClassifier",
        "RandomForestRegressor",
        "RandomTreesEmbedding",
    )
    _instrument_sklearn_models(module, model_classes)


def instrument_sklearn_ensemble_iforest_models(module):
    model_classes = ("IsolationForest",)
    _instrument_sklearn_models(module, model_classes)


def instrument_sklearn_ensemble_weight_boosting_models(module):
    model_classes = (
        "AdaBoostClassifier",
        "AdaBoostRegressor",
    )
    _instrument_sklearn_models(module, model_classes)


def instrument_sklearn_ensemble_gradient_boosting_models(module):
    model_classes = (
        "GradientBoostingClassifier",
        "GradientBoostingRegressor",
    )
    _instrument_sklearn_models(module, model_classes)


def instrument_sklearn_ensemble_voting_models(module):
    model_classes = (
        "VotingClassifier",
        "VotingRegressor",
    )
    _instrument_sklearn_models(module, model_classes)


def instrument_sklearn_ensemble_stacking_models(module):
    module_classes = (
        "StackingClassifier",
        "StackingRegressor",
    )
    _instrument_sklearn_models(module, module_classes)


def instrument_sklearn_ensemble_hist_models(module):
    model_classes = (
        "HistGradientBoostingClassifier",
        "HistGradientBoostingRegressor",
    )
    _instrument_sklearn_models(module, model_classes)


<<<<<<< HEAD
def instrument_sklearn_linear_coordinate_descent_models(module):
    model_classes = (
        "Lasso",
        "LassoCV",
        "ElasticNet",
        "ElasticNetCV",
        "MultiTaskLasso",
        "MultiTaskLassoCV",
        "MultiTaskElasticNet",
        "MultiTaskElasticNetCV",
=======
def instrument_sklearn_compose_models(module):
    model_classes = (
        "ColumnTransformer",
        "TransformedTargetRegressor",
>>>>>>> e9ce7f7a
    )
    _instrument_sklearn_models(module, model_classes)


def instrument_sklearn_covariance_shrunk_models(module):
    model_classes = (
        "ShrunkCovariance",
        "LedoitWolf",
        "OAS",
    )
    _instrument_sklearn_models(module, model_classes)


def instrument_sklearn_cross_decomposition_models(module):
    model_classes = (
        "PLSRegression",
        "PLSSVD",
    )
    _instrument_sklearn_models(module, model_classes)


def instrument_sklearn_covariance_graph_models(module):
    model_classes = (
        "GraphicalLasso",
        "GraphicalLassoCV",
    )
    _instrument_sklearn_models(module, model_classes)


def instrument_sklearn_discriminant_analysis_models(module):
    model_classes = (
        "LinearDiscriminantAnalysis",
        "QuadraticDiscriminantAnalysis",
    )
    _instrument_sklearn_models(module, model_classes)


def instrument_sklearn_covariance_models(module):
    model_classes = (
        "EmpiricalCovariance",
        "MinCovDet",
        "EllipticEnvelope",
    )
    _instrument_sklearn_models(module, model_classes)


def instrument_sklearn_gaussian_process_models(module):
    model_classes = (
        "GaussianProcessClassifier",
        "GaussianProcessRegressor",
    )
    _instrument_sklearn_models(module, model_classes)


def instrument_sklearn_dummy_models(module):
    model_classes = (
        "DummyClassifier",
        "DummyRegressor",
    )
    _instrument_sklearn_models(module, model_classes)


def instrument_sklearn_feature_selection_rfe_models(module):
    model_classes = (
        "RFE",
        "RFECV",
    )
    _instrument_sklearn_models(module, model_classes)


def instrument_sklearn_kernel_ridge_models(module):
    model_classes = ("KernelRidge",)
    _instrument_sklearn_models(module, model_classes)


def instrument_sklearn_calibration_models(module):
    model_classes = ("CalibratedClassifierCV",)
    _instrument_sklearn_models(module, model_classes)


def instrument_sklearn_cluster_models(module):
    model_classes = (
        "AffinityPropagation",
        "Birch",
        "DBSCAN",
        "MeanShift",
        "OPTICS",
    )
    _instrument_sklearn_models(module, model_classes)


def instrument_sklearn_linear_least_angle_models(module):
    model_classes = (
        "Lars",
        "LarsCV",
        "LassoLars",
        "LassoLarsCV",
        "LassoLarsIC",
    )
    _instrument_sklearn_models(module, model_classes)


def instrument_sklearn_feature_selection_models(module):
    model_classes = (
        "VarianceThreshold",
        "SelectFromModel",
        "SequentialFeatureSelector",
    )
    _instrument_sklearn_models(module, model_classes)


def instrument_sklearn_cluster_agglomerative_models(module):
    model_classes = (
        "AgglomerativeClustering",
        "FeatureAgglomeration",
    )
    _instrument_sklearn_models(module, model_classes)


def instrument_sklearn_linear_GLM_models(module):
    model_classes = (
        "PoissonRegressor",
        "GammaRegressor",
        "TweedieRegressor",
    )
    _instrument_sklearn_models(module, model_classes)


def instrument_sklearn_cluster_clustering_models(module):
    model_classes = (
        "SpectralBiclustering",
        "SpectralCoclustering",
        "SpectralClustering",
    )
    _instrument_sklearn_models(module, model_classes)


def instrument_sklearn_linear_stochastic_gradient_models(module):
    model_classes = (
        "SGDClassifier",
        "SGDRegressor",
        "SGDOneClassSVM",
    )
    _instrument_sklearn_models(module, model_classes)


def instrument_sklearn_linear_ridge_models(module):
    model_classes = (
        "Ridge",
        "RidgeCV",
        "RidgeClassifier",
        "RidgeClassifierCV",
    )
    _instrument_sklearn_models(module, model_classes)


def instrument_sklearn_linear_logistic_models(module):
    model_classes = (
        "LogisticRegression",
        "LogisticRegressionCV",
    )
    _instrument_sklearn_models(module, model_classes)


def instrument_sklearn_linear_OMP_models(module):
    model_classes = (
        "OrthogonalMatchingPursuit",
        "OrthogonalMatchingPursuitCV",
    )
    _instrument_sklearn_models(module, model_classes)


def instrument_sklearn_linear_passive_aggressive_models(module):
    model_classes = (
        "PassiveAggressiveClassifier",
        "PassiveAggressiveRegressor",
    )
    _instrument_sklearn_models(module, model_classes)


def instrument_sklearn_linear_bayes_models(module):
    model_classes = (
        "ARDRegression",
        "BayesianRidge",
    )
    _instrument_sklearn_models(module, model_classes)


def instrument_sklearn_linear_models(module):
    model_classes = (
        "HuberRegressor",
        "LinearRegression",
        "Perceptron",
        "QuantileRegressor",
        "TheilSenRegressor",
        "RANSACRegressor",
    )
    _instrument_sklearn_models(module, model_classes)


def instrument_sklearn_cluster_kmeans_models(module):
    model_classes = (
        "BisectingKMeans",
        "KMeans",
        "MiniBatchKMeans",
    )
    _instrument_sklearn_models(module, model_classes)


def instrument_sklearn_multiclass_models(module):
    model_classes = (
        "OneVsRestClassifier",
        "OneVsOneClassifier",
        "OutputCodeClassifier",
    )
    _instrument_sklearn_models(module, model_classes)


def instrument_sklearn_multioutput_models(module):
    model_classes = (
        "MultiOutputEstimator",
        "MultiOutputClassifier",
        "ClassifierChain",
        "RegressorChain",
    )
    _instrument_sklearn_models(module, model_classes)


def instrument_sklearn_naive_bayes_models(module):
    model_classes = (
        "GaussianNB",
        "MultinomialNB",
        "ComplementNB",
        "BernoulliNB",
        "CategoricalNB",
    )
    _instrument_sklearn_models(module, model_classes)


def instrument_sklearn_model_selection_models(module):
    model_classes = (
        "GridSearchCV",
        "RandomizedSearchCV",
    )
    _instrument_sklearn_models(module, model_classes)


def instrument_sklearn_mixture_models(module):
    model_classes = (
        "GaussianMixture",
        "BayesianGaussianMixture",
    )
    _instrument_sklearn_models(module, model_classes)


def instrument_sklearn_neural_network_models(module):
    model_classes = (
        "BernoulliRBM",
        "MLPClassifier",
        "MLPRegressor",
    )
    _instrument_sklearn_models(module, model_classes)


def instrument_sklearn_neighbors_KRadius_models(module):
    model_classes = (
        "KNeighborsClassifier",
        "RadiusNeighborsClassifier",
        "KNeighborsTransformer",
        "RadiusNeighborsTransformer",
        "KNeighborsRegressor",
        "RadiusNeighborsRegressor",
    )
    _instrument_sklearn_models(module, model_classes)


def instrument_sklearn_svm_models(module):
    model_classes = (
        "LinearSVC",
        "LinearSVR",
        "SVC",
        "NuSVC",
        "SVR",
        "NuSVR",
        "OneClassSVM",
    )
    _instrument_sklearn_models(module, model_classes)


def instrument_sklearn_semi_supervised_models(module):
    model_classes = (
        "LabelPropagation",
        "LabelSpreading",
        "SelfTrainingClassifier",
    )
    _instrument_sklearn_models(module, model_classes)


def instrument_sklearn_pipeline_models(module):
    model_classes = (
        "Pipeline",
        "FeatureUnion",
    )
    _instrument_sklearn_models(module, model_classes)


def instrument_sklearn_neighbors_models(module):
    model_classes = (
        "KernelDensity",
        "LocalOutlierFactor",
        "NeighborhoodComponentsAnalysis",
        "NearestCentroid",
        "NearestNeighbors",
    )
    _instrument_sklearn_models(module, model_classes)


def instrument_sklearn_metrics(module):
    for scorer in METRIC_SCORERS:
        if hasattr(module, scorer):
            wrap_function_wrapper(module, scorer, wrap_metric_scorer)<|MERGE_RESOLUTION|>--- conflicted
+++ resolved
@@ -265,7 +265,6 @@
     _instrument_sklearn_models(module, model_classes)
 
 
-<<<<<<< HEAD
 def instrument_sklearn_linear_coordinate_descent_models(module):
     model_classes = (
         "Lasso",
@@ -276,12 +275,14 @@
         "MultiTaskLassoCV",
         "MultiTaskElasticNet",
         "MultiTaskElasticNetCV",
-=======
+    )
+    _instrument_sklearn_models(module, model_classes)
+
+
 def instrument_sklearn_compose_models(module):
     model_classes = (
         "ColumnTransformer",
         "TransformedTargetRegressor",
->>>>>>> e9ce7f7a
     )
     _instrument_sklearn_models(module, model_classes)
 
