# Copyright 2010 New Relic, Inc.
#
# Licensed under the Apache License, Version 2.0 (the "License");
# you may not use this file except in compliance with the License.
# You may obtain a copy of the License at
#
#      http://www.apache.org/licenses/LICENSE-2.0
#
# Unless required by applicable law or agreed to in writing, software
# distributed under the License is distributed on an "AS IS" BASIS,
# WITHOUT WARRANTIES OR CONDITIONS OF ANY KIND, either express or implied.
# See the License for the specific language governing permissions and
# limitations under the License.

import sys

from newrelic.api.function_trace import FunctionTrace
from newrelic.api.time_trace import current_trace
from newrelic.api.transaction import current_transaction
from newrelic.common.object_wrapper import ObjectProxy, wrap_function_wrapper

METHODS_TO_WRAP = ("predict", "fit", "fit_predict", "predict_log_proba", "predict_proba", "transform", "score")
METRIC_SCORERS = (
    "accuracy_score",
    "balanced_accuracy_score",
    "f1_score",
    "precision_score",
    "recall_score",
    "roc_auc_score",
    "r2_score",
)
PY2 = sys.version_info[0] == 2


class PredictReturnTypeProxy(ObjectProxy):
    def __init__(self, wrapped, model_name):
        super(ObjectProxy, self).__init__(wrapped)
        self._nr_model_name = model_name


def _wrap_method_trace(module, _class, method, name=None, group=None):
    def _nr_wrapper_method(wrapped, instance, args, kwargs):
        transaction = current_transaction()
        trace = current_trace()

        if transaction is None:
            return wrapped(*args, **kwargs)

        wrapped_attr_name = "_nr_wrapped_%s" % method

        # If the method has already been wrapped do not wrap it again. This happens
        # when one class inherits from another and they both implement the method.
        if getattr(trace, wrapped_attr_name, False):
            return wrapped(*args, **kwargs)

        trace = FunctionTrace(name=name, group=group, source=wrapped)

        try:
            # Set the _nr_wrapped attribute to denote that this method is being wrapped.
            setattr(trace, wrapped_attr_name, True)

            with trace:
                return_val = wrapped(*args, **kwargs)
        finally:
            # Set the _nr_wrapped attribute to denote that this method is no longer wrapped.
            setattr(trace, wrapped_attr_name, False)

        # If this is the predict method, wrap the return type in an nr type with
        # _nr_wrapped attrs that will attach model info to the data.
        if method == "predict":
            return PredictReturnTypeProxy(return_val, model_name=_class)
        return return_val

    wrap_function_wrapper(module, "%s.%s" % (_class, method), _nr_wrapper_method)


def _nr_instrument_model(module, model_class):
    for method_name in METHODS_TO_WRAP:
        if hasattr(getattr(module, model_class), method_name):
            # Function/MLModel/Sklearn/Named/<class name>.<method name>
            name = "MLModel/Sklearn/Named/%s.%s" % (model_class, method_name)
            _wrap_method_trace(module, model_class, method_name, name=name)


def _instrument_sklearn_models(module, model_classes):
    for model_cls in model_classes:
        if hasattr(module, model_cls):
            _nr_instrument_model(module, model_cls)


def _bind_scorer(y_true, y_pred, *args, **kwargs):
    return y_true, y_pred, args, kwargs


def wrap_metric_scorer(wrapped, instance, args, kwargs):
    transaction = current_transaction()
    # If there is no transaction, do not wrap anything.
    if not transaction:
        return wrapped(*args, **kwargs)

    score = wrapped(*args, **kwargs)

    y_true, y_pred, args, kwargs = _bind_scorer(*args, **kwargs)
    model_name = "Unknown"
    if hasattr(y_pred, "_nr_model_name"):
        model_name = y_pred._nr_model_name
    # Attribute values must be int, float, str, or boolean. If it's not one of these
    # types and an iterable add the values as separate attributes.
    if not isinstance(score, (str, int, float, bool)):
        if hasattr(score, "__iter__"):
            for i, s in enumerate(score):
                transaction._add_agent_attribute("%s.%s[%s]" % (model_name, wrapped.__name__, i), s)
    else:
        transaction._add_agent_attribute("%s.%s" % (model_name, wrapped.__name__), score)
    return score


def instrument_sklearn_tree_models(module):
    model_classes = (
        "DecisionTreeClassifier",
        "DecisionTreeRegressor",
        "ExtraTreeClassifier",
        "ExtraTreeRegressor",
    )
    _instrument_sklearn_models(module, model_classes)


<<<<<<< HEAD
def instrument_sklearn_ensemble_bagging_models(module):
    model_classes = (
        "BaggingClassifier",
        "BaggingRegressor",
    )
    _instrument_sklearn_models(module, model_classes)


def instrument_sklearn_ensemble_forest_models(module):
    model_classes = (
        "ExtraTreesClassifier",
        "ExtraTreesRegressor",
        "RandomForestClassifier",
        "RandomForestRegressor",
        "RandomTreesEmbedding",
    )
    _instrument_sklearn_models(module, model_classes)


def instrument_sklearn_ensemble_iforest_models(module):
    model_classes = ("IsolationForest",)
    _instrument_sklearn_models(module, model_classes)


def instrument_sklearn_ensemble_weight_boosting_models(module):
    model_classes = (
        "AdaBoostClassifier",
        "AdaBoostRegressor",
    )
    _instrument_sklearn_models(module, model_classes)


def instrument_sklearn_ensemble_gradient_boosting_models(module):
    model_classes = (
        "GradientBoostingClassifier",
        "GradientBoostingRegressor",
    )
    _instrument_sklearn_models(module, model_classes)


def instrument_sklearn_ensemble_voting_models(module):
    model_classes = (
        "VotingClassifier",
        "VotingRegressor",
    )
    _instrument_sklearn_models(module, model_classes)


def instrument_sklearn_ensemble_stacking_models(module):
    module_classes = (
        "StackingClassifier",
        "StackingRegressor",
    )
    _instrument_sklearn_models(module, module_classes)


def instrument_sklearn_ensemble_hist_models(module):
    model_classes = (
        "HistGradientBoostingClassifier",
        "HistGradientBoostingRegressor",
    )
    _instrument_sklearn_models(module, model_classes)


# def instrument_sklearn_ensemble_models(module):
#     model_classes = (
#         "AdaBoostClassifier",
#         "AdaBoostRegressor",
#         "BaggingClassifier",
#         "BaggingRegressor",
#         "ExtraTreesClassifier",
#         "ExtraTreesRegressor",
#         "GradientBoostingClassifier",
#         "GradientBoostingRegressor",
#         "HistGradientBoostingClassifier",
#         "HistGradientBoostingRegressor",
#         "IsolationForest",
#         "RandomForestClassifier",
#         "RandomForestRegressor",
#         "StackingClassifier",
#         "StackingRegressor",
#         "VotingClassifier",
#         "VotingRegressor",
#     )
#     _instrument_sklearn_models(module, model_classes)
=======
def instrument_sklearn_metrics(module):
    for scorer in METRIC_SCORERS:
        if hasattr(module, scorer):
            wrap_function_wrapper(module, scorer, wrap_metric_scorer)
>>>>>>> 9df29a95
<|MERGE_RESOLUTION|>--- conflicted
+++ resolved
@@ -125,7 +125,6 @@
     _instrument_sklearn_models(module, model_classes)
 
 
-<<<<<<< HEAD
 def instrument_sklearn_ensemble_bagging_models(module):
     model_classes = (
         "BaggingClassifier",
@@ -190,30 +189,7 @@
     _instrument_sklearn_models(module, model_classes)
 
 
-# def instrument_sklearn_ensemble_models(module):
-#     model_classes = (
-#         "AdaBoostClassifier",
-#         "AdaBoostRegressor",
-#         "BaggingClassifier",
-#         "BaggingRegressor",
-#         "ExtraTreesClassifier",
-#         "ExtraTreesRegressor",
-#         "GradientBoostingClassifier",
-#         "GradientBoostingRegressor",
-#         "HistGradientBoostingClassifier",
-#         "HistGradientBoostingRegressor",
-#         "IsolationForest",
-#         "RandomForestClassifier",
-#         "RandomForestRegressor",
-#         "StackingClassifier",
-#         "StackingRegressor",
-#         "VotingClassifier",
-#         "VotingRegressor",
-#     )
-#     _instrument_sklearn_models(module, model_classes)
-=======
 def instrument_sklearn_metrics(module):
     for scorer in METRIC_SCORERS:
         if hasattr(module, scorer):
-            wrap_function_wrapper(module, scorer, wrap_metric_scorer)
->>>>>>> 9df29a95
+            wrap_function_wrapper(module, scorer, wrap_metric_scorer)