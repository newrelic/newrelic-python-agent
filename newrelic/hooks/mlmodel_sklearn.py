--- conflicted
+++ resolved
@@ -201,12 +201,14 @@
     _instrument_sklearn_models(module, model_classes)
 
 
-<<<<<<< HEAD
 def instrument_sklearn_gaussian_process_models(module):
     model_classes = (
         "GaussianProcessClassifier",
         "GaussianProcessRegressor",
-=======
+    )
+    _instrument_sklearn_models(module, model_classes)
+
+
 def instrument_sklearn_calibration_models(module):
     model_classes = ("CalibratedClassifierCV",)
     _instrument_sklearn_models(module, model_classes)
@@ -245,7 +247,6 @@
         "BisectingKMeans",
         "KMeans",
         "MiniBatchKMeans",
->>>>>>> e3f43f2d
     )
     _instrument_sklearn_models(module, model_classes)
 
