# Copyright 2010 New Relic, Inc.
#
# Licensed under the Apache License, Version 2.0 (the "License");
# you may not use this file except in compliance with the License.
# You may obtain a copy of the License at
#
#      http://www.apache.org/licenses/LICENSE-2.0
#
# Unless required by applicable law or agreed to in writing, software
# distributed under the License is distributed on an "AS IS" BASIS,
# WITHOUT WARRANTIES OR CONDITIONS OF ANY KIND, either express or implied.
# See the License for the specific language governing permissions and
# limitations under the License.

import sys
import uuid

from newrelic.api.function_trace import FunctionTrace
from newrelic.api.time_trace import current_trace
from newrelic.api.transaction import current_transaction
from newrelic.common.object_wrapper import ObjectProxy, wrap_function_wrapper
from newrelic.core.config import global_settings

METHODS_TO_WRAP = ("predict", "fit", "fit_predict", "predict_log_proba", "predict_proba", "transform", "score")
METRIC_SCORERS = (
    "accuracy_score",
    "balanced_accuracy_score",
    "f1_score",
    "precision_score",
    "recall_score",
    "roc_auc_score",
    "r2_score",
)
PY2 = sys.version_info[0] == 2


class PredictReturnTypeProxy(ObjectProxy):
    def __init__(self, wrapped, model_name, training_step):
        super(ObjectProxy, self).__init__(wrapped)
        self._nr_model_name = model_name
        self._nr_training_step = training_step


def _wrap_method_trace(module, _class, method, name=None, group=None):
    def _nr_wrapper_method(wrapped, instance, args, kwargs):
        transaction = current_transaction()
        trace = current_trace()

        if transaction is None:
            return wrapped(*args, **kwargs)

        wrapped_attr_name = "_nr_wrapped_%s" % method

        # If the method has already been wrapped do not wrap it again. This happens
        # when one class inherits from another and they both implement the method.
        if getattr(trace, wrapped_attr_name, False):
            return wrapped(*args, **kwargs)

        trace = FunctionTrace(name=name, group=group, source=wrapped)

        try:
            # Set the _nr_wrapped attribute to denote that this method is being wrapped.
            setattr(trace, wrapped_attr_name, True)

            with trace:
                return_val = wrapped(*args, **kwargs)
        finally:
            # Set the _nr_wrapped attribute to denote that this method is no longer wrapped.
            setattr(trace, wrapped_attr_name, False)

        # If this is the fit method, increment the training_step counter.
        if method in ("fit", "fit_predict"):
            training_step = getattr(instance, "_nr_wrapped_training_step", -1)
            setattr(instance, "_nr_wrapped_training_step", training_step + 1)

        # If this is the predict method, wrap the return type in an nr type with
        # _nr_wrapped attrs that will attach model info to the data.
        if method in ("predict", "fit_predict"):
            training_step = getattr(instance, "_nr_wrapped_training_step", "Unknown")
            wrap_predict(transaction, _class, wrapped, instance, args, kwargs)
            return PredictReturnTypeProxy(return_val, model_name=_class, training_step=training_step)
        return return_val

    wrap_function_wrapper(module, "%s.%s" % (_class, method), _nr_wrapper_method)


def find_type_category(value):
    value_type = None
    python_type = str(type(value))
    if "int" in python_type or "float" in python_type or "complex" in python_type:
        value_type = "numerical"
    elif "bool" in python_type:
        value_type = "bool"
    elif "str" in python_type or "unicode" in python_type:
        value_type = "str"
    return value_type


def bind_predict(X, *args, **kwargs):
    return X


def wrap_predict(transaction, _class, wrapped, instance, args, kwargs):
    data_set = bind_predict(*args, **kwargs)
    inference_id = uuid.uuid4()
    model_name = getattr(instance, "_nr_wrapped_name", _class)
    model_version = getattr(instance, "_nr_wrapped_version", "0.0.0")

    settings = transaction.settings if transaction.settings is not None else global_settings()
    if settings and settings.machine_learning and settings.machine_learning.inference_event_value.enabled:
        # Pandas Dataframe
        pd = sys.modules.get("pandas", None)
        if pd and isinstance(data_set, pd.DataFrame):
            for (colname, colval) in data_set.iteritems():
                for value in colval.values:
                    value_type = data_set[colname].dtype.name
                    if value_type == "category":
                        value_type = "categorical"
                    else:
                        value_type = find_type_category(value)
                    transaction.record_custom_event(
                        "ML Model Feature Event",
                        {
                            "inference_id": inference_id,
                            "model_name": model_name,
                            "model_version": model_version,
                            "feature_name": colname,
                            "type": value_type,
                            "value": str(value),
                        },
                    )
        else:
            for feature in data_set:
                for col_index, value in enumerate(feature):
                    transaction.record_custom_event(
                        "ML Model Feature Event",
                        {
                            "inference_id": inference_id,
                            "model_name": model_name,
                            "model_version": model_version,
                            "feature_name": str(col_index),
                            "type": find_type_category(value),
                            "value": str(value),
                        },
                    )


def _nr_instrument_model(module, model_class):
    for method_name in METHODS_TO_WRAP:
        if hasattr(getattr(module, model_class), method_name):
            # Function/MLModel/Sklearn/Named/<class name>.<method name>
            name = "MLModel/Sklearn/Named/%s.%s" % (model_class, method_name)
            _wrap_method_trace(module, model_class, method_name, name=name)


def _instrument_sklearn_models(module, model_classes):
    for model_cls in model_classes:
        if hasattr(module, model_cls):
            _nr_instrument_model(module, model_cls)


def _bind_scorer(y_true, y_pred, *args, **kwargs):
    return y_true, y_pred, args, kwargs


def wrap_metric_scorer(wrapped, instance, args, kwargs):
    transaction = current_transaction()
    # If there is no transaction, do not wrap anything.
    if not transaction:
        return wrapped(*args, **kwargs)

    score = wrapped(*args, **kwargs)

    y_true, y_pred, args, kwargs = _bind_scorer(*args, **kwargs)
    model_name = "Unknown"
    training_step = "Unknown"
    if hasattr(y_pred, "_nr_model_name"):
        model_name = y_pred._nr_model_name
    if hasattr(y_pred, "_nr_training_step"):
        training_step = y_pred._nr_training_step
    # Attribute values must be int, float, str, or boolean. If it's not one of these
    # types and an iterable add the values as separate attributes.
    if not isinstance(score, (str, int, float, bool)):
        if hasattr(score, "__iter__"):
            for i, s in enumerate(score):
                transaction._add_agent_attribute(
                    "%s/TrainingStep/%s/%s[%s]" % (model_name, training_step, wrapped.__name__, i), s
                )
    else:
        transaction._add_agent_attribute("%s/TrainingStep/%s/%s" % (model_name, training_step, wrapped.__name__), score)
    return score


def instrument_sklearn_tree_models(module):
    model_classes = (
        "DecisionTreeClassifier",
        "DecisionTreeRegressor",
        "ExtraTreeClassifier",
        "ExtraTreeRegressor",
    )
    _instrument_sklearn_models(module, model_classes)


def instrument_sklearn_ensemble_bagging_models(module):
    model_classes = (
        "BaggingClassifier",
        "BaggingRegressor",
    )
    _instrument_sklearn_models(module, model_classes)


def instrument_sklearn_ensemble_forest_models(module):
    model_classes = (
        "ExtraTreesClassifier",
        "ExtraTreesRegressor",
        "RandomForestClassifier",
        "RandomForestRegressor",
        "RandomTreesEmbedding",
    )
    _instrument_sklearn_models(module, model_classes)


def instrument_sklearn_ensemble_iforest_models(module):
    model_classes = ("IsolationForest",)
    _instrument_sklearn_models(module, model_classes)


def instrument_sklearn_ensemble_weight_boosting_models(module):
    model_classes = (
        "AdaBoostClassifier",
        "AdaBoostRegressor",
    )
    _instrument_sklearn_models(module, model_classes)


def instrument_sklearn_ensemble_gradient_boosting_models(module):
    model_classes = (
        "GradientBoostingClassifier",
        "GradientBoostingRegressor",
    )
    _instrument_sklearn_models(module, model_classes)


def instrument_sklearn_ensemble_voting_models(module):
    model_classes = (
        "VotingClassifier",
        "VotingRegressor",
    )
    _instrument_sklearn_models(module, model_classes)


def instrument_sklearn_ensemble_stacking_models(module):
    module_classes = (
        "StackingClassifier",
        "StackingRegressor",
    )
    _instrument_sklearn_models(module, module_classes)


def instrument_sklearn_ensemble_hist_models(module):
    model_classes = (
        "HistGradientBoostingClassifier",
        "HistGradientBoostingRegressor",
    )
    _instrument_sklearn_models(module, model_classes)


<<<<<<< HEAD
def instrument_sklearn_compose_models(module):
    model_classes = (
        "ColumnTransformer",
        "TransformedTargetRegressor",
=======
def instrument_sklearn_covariance_shrunk_models(module):
    model_classes = (
        "ShrunkCovariance",
        "LedoitWolf",
        "OAS",
    )
    _instrument_sklearn_models(module, model_classes)


def instrument_sklearn_cross_decomposition_models(module):
    model_classes = (
        "PLSRegression",
        "PLSSVD",
    )
    _instrument_sklearn_models(module, model_classes)


def instrument_sklearn_covariance_graph_models(module):
    model_classes = (
        "GraphicalLasso",
        "GraphicalLassoCV",
    )
    _instrument_sklearn_models(module, model_classes)


def instrument_sklearn_discriminant_analysis_models(module):
    model_classes = (
        "LinearDiscriminantAnalysis",
        "QuadraticDiscriminantAnalysis",
    )
    _instrument_sklearn_models(module, model_classes)


def instrument_sklearn_covariance_models(module):
    model_classes = (
        "EmpiricalCovariance",
        "MinCovDet",
        "EllipticEnvelope",
    )
    _instrument_sklearn_models(module, model_classes)


def instrument_sklearn_gaussian_process_models(module):
    model_classes = (
        "GaussianProcessClassifier",
        "GaussianProcessRegressor",
    )
    _instrument_sklearn_models(module, model_classes)


def instrument_sklearn_dummy_models(module):
    model_classes = (
        "DummyClassifier",
        "DummyRegressor",
    )
    _instrument_sklearn_models(module, model_classes)


def instrument_sklearn_feature_selection_rfe_models(module):
    model_classes = (
        "RFE",
        "RFECV",
>>>>>>> 178a0001
    )
    _instrument_sklearn_models(module, model_classes)


def instrument_sklearn_kernel_ridge_models(module):
    model_classes = ("KernelRidge",)
    _instrument_sklearn_models(module, model_classes)


def instrument_sklearn_calibration_models(module):
    model_classes = ("CalibratedClassifierCV",)
    _instrument_sklearn_models(module, model_classes)


def instrument_sklearn_cluster_models(module):
    model_classes = (
        "AffinityPropagation",
        "Birch",
        "DBSCAN",
        "MeanShift",
        "OPTICS",
    )
    _instrument_sklearn_models(module, model_classes)


def instrument_sklearn_feature_selection_models(module):
    model_classes = (
        "VarianceThreshold",
        "SelectFromModel",
        "SequentialFeatureSelector",
    )
    _instrument_sklearn_models(module, model_classes)


def instrument_sklearn_cluster_agglomerative_models(module):
    model_classes = (
        "AgglomerativeClustering",
        "FeatureAgglomeration",
    )
    _instrument_sklearn_models(module, model_classes)


def instrument_sklearn_cluster_clustering_models(module):
    model_classes = (
        "SpectralBiclustering",
        "SpectralCoclustering",
        "SpectralClustering",
    )
    _instrument_sklearn_models(module, model_classes)


def instrument_sklearn_cluster_kmeans_models(module):
    model_classes = (
        "BisectingKMeans",
        "KMeans",
        "MiniBatchKMeans",
    )
    _instrument_sklearn_models(module, model_classes)


def instrument_sklearn_multiclass_models(module):
    model_classes = (
        "OneVsRestClassifier",
        "OneVsOneClassifier",
        "OutputCodeClassifier",
    )
    _instrument_sklearn_models(module, model_classes)


def instrument_sklearn_multioutput_models(module):
    model_classes = (
        "MultiOutputEstimator",
        "MultiOutputClassifier",
        "ClassifierChain",
        "RegressorChain",
    )
    _instrument_sklearn_models(module, model_classes)


def instrument_sklearn_naive_bayes_models(module):
    model_classes = (
        "GaussianNB",
        "MultinomialNB",
        "ComplementNB",
        "BernoulliNB",
        "CategoricalNB",
    )
    _instrument_sklearn_models(module, model_classes)


def instrument_sklearn_model_selection_models(module):
    model_classes = (
        "GridSearchCV",
        "RandomizedSearchCV",
    )
    _instrument_sklearn_models(module, model_classes)


def instrument_sklearn_mixture_models(module):
    model_classes = (
        "GaussianMixture",
        "BayesianGaussianMixture",
    )
    _instrument_sklearn_models(module, model_classes)


def instrument_sklearn_neural_network_models(module):
    model_classes = (
        "BernoulliRBM",
        "MLPClassifier",
        "MLPRegressor",
    )
    _instrument_sklearn_models(module, model_classes)


def instrument_sklearn_neighbors_KRadius_models(module):
    model_classes = (
        "KNeighborsClassifier",
        "RadiusNeighborsClassifier",
        "KNeighborsTransformer",
        "RadiusNeighborsTransformer",
        "KNeighborsRegressor",
        "RadiusNeighborsRegressor",
    )
    _instrument_sklearn_models(module, model_classes)


def instrument_sklearn_svm_models(module):
    model_classes = (
        "LinearSVC",
        "LinearSVR",
        "SVC",
        "NuSVC",
        "SVR",
        "NuSVR",
        "OneClassSVM",
    )
    _instrument_sklearn_models(module, model_classes)


def instrument_sklearn_semi_supervised_models(module):
    model_classes = (
        "LabelPropagation",
        "LabelSpreading",
        "SelfTrainingClassifier",
    )
    _instrument_sklearn_models(module, model_classes)


def instrument_sklearn_pipeline_models(module):
    model_classes = (
        "Pipeline",
        "FeatureUnion",
    )
    _instrument_sklearn_models(module, model_classes)


def instrument_sklearn_neighbors_models(module):
    model_classes = (
        "KernelDensity",
        "LocalOutlierFactor",
        "NeighborhoodComponentsAnalysis",
        "NearestCentroid",
        "NearestNeighbors",
    )
    _instrument_sklearn_models(module, model_classes)


def instrument_sklearn_metrics(module):
    for scorer in METRIC_SCORERS:
        if hasattr(module, scorer):
            wrap_function_wrapper(module, scorer, wrap_metric_scorer)<|MERGE_RESOLUTION|>--- conflicted
+++ resolved
@@ -265,12 +265,14 @@
     _instrument_sklearn_models(module, model_classes)
 
 
-<<<<<<< HEAD
 def instrument_sklearn_compose_models(module):
     model_classes = (
         "ColumnTransformer",
         "TransformedTargetRegressor",
-=======
+    )
+    _instrument_sklearn_models(module, model_classes)
+
+
 def instrument_sklearn_covariance_shrunk_models(module):
     model_classes = (
         "ShrunkCovariance",
@@ -333,7 +335,6 @@
     model_classes = (
         "RFE",
         "RFECV",
->>>>>>> 178a0001
     )
     _instrument_sklearn_models(module, model_classes)
 
