# Copyright 2010 New Relic, Inc.
#
# Licensed under the Apache License, Version 2.0 (the "License");
# you may not use this file except in compliance with the License.
# You may obtain a copy of the License at
#
#      http://www.apache.org/licenses/LICENSE-2.0
#
# Unless required by applicable law or agreed to in writing, software
# distributed under the License is distributed on an "AS IS" BASIS,
# WITHOUT WARRANTIES OR CONDITIONS OF ANY KIND, either express or implied.
# See the License for the specific language governing permissions and
# limitations under the License.

import sys

from newrelic.api.function_trace import FunctionTrace
from newrelic.api.time_trace import current_trace
from newrelic.api.transaction import current_transaction
from newrelic.common.object_wrapper import ObjectProxy, wrap_function_wrapper

METHODS_TO_WRAP = ("predict", "fit", "fit_predict", "predict_log_proba", "predict_proba", "transform", "score")
METRIC_SCORERS = (
    "accuracy_score",
    "balanced_accuracy_score",
    "f1_score",
    "precision_score",
    "recall_score",
    "roc_auc_score",
    "r2_score",
)
PY2 = sys.version_info[0] == 2


class PredictReturnTypeProxy(ObjectProxy):
    def __init__(self, wrapped, model_name, training_step):
        super(ObjectProxy, self).__init__(wrapped)
        self._nr_model_name = model_name
        self._nr_training_step = training_step


def _wrap_method_trace(module, _class, method, name=None, group=None):
    def _nr_wrapper_method(wrapped, instance, args, kwargs):
        transaction = current_transaction()
        trace = current_trace()

        if transaction is None:
            return wrapped(*args, **kwargs)

        wrapped_attr_name = "_nr_wrapped_%s" % method

        # If the method has already been wrapped do not wrap it again. This happens
        # when one class inherits from another and they both implement the method.
        if getattr(trace, wrapped_attr_name, False):
            return wrapped(*args, **kwargs)

        trace = FunctionTrace(name=name, group=group, source=wrapped)

        try:
            # Set the _nr_wrapped attribute to denote that this method is being wrapped.
            setattr(trace, wrapped_attr_name, True)

            with trace:
                return_val = wrapped(*args, **kwargs)
        finally:
            # Set the _nr_wrapped attribute to denote that this method is no longer wrapped.
            setattr(trace, wrapped_attr_name, False)

        # If this is the fit method, increment the training_step counter.
        if method in ("fit", "fit_predict"):
            training_step = getattr(instance, "_nr_wrapped_training_step", -1)
            setattr(instance, "_nr_wrapped_training_step", training_step + 1)

        # If this is the predict method, wrap the return type in an nr type with
        # _nr_wrapped attrs that will attach model info to the data.
        if method in ("predict", "fit_predict"):
            training_step = getattr(instance, "_nr_wrapped_training_step", "Unknown")
            return PredictReturnTypeProxy(return_val, model_name=_class, training_step=training_step)
        return return_val

    wrap_function_wrapper(module, "%s.%s" % (_class, method), _nr_wrapper_method)


def _nr_instrument_model(module, model_class):
    for method_name in METHODS_TO_WRAP:
        if hasattr(getattr(module, model_class), method_name):
            # Function/MLModel/Sklearn/Named/<class name>.<method name>
            name = "MLModel/Sklearn/Named/%s.%s" % (model_class, method_name)
            _wrap_method_trace(module, model_class, method_name, name=name)


def _instrument_sklearn_models(module, model_classes):
    for model_cls in model_classes:
        if hasattr(module, model_cls):
            _nr_instrument_model(module, model_cls)


def _bind_scorer(y_true, y_pred, *args, **kwargs):
    return y_true, y_pred, args, kwargs


def wrap_metric_scorer(wrapped, instance, args, kwargs):
    transaction = current_transaction()
    # If there is no transaction, do not wrap anything.
    if not transaction:
        return wrapped(*args, **kwargs)

    score = wrapped(*args, **kwargs)

    y_true, y_pred, args, kwargs = _bind_scorer(*args, **kwargs)
    model_name = "Unknown"
    training_step = "Unknown"
    if hasattr(y_pred, "_nr_model_name"):
        model_name = y_pred._nr_model_name
    if hasattr(y_pred, "_nr_training_step"):
        training_step = y_pred._nr_training_step
    # Attribute values must be int, float, str, or boolean. If it's not one of these
    # types and an iterable add the values as separate attributes.
    if not isinstance(score, (str, int, float, bool)):
        if hasattr(score, "__iter__"):
            for i, s in enumerate(score):
                transaction._add_agent_attribute(
                    "%s/TrainingStep/%s/%s[%s]" % (model_name, training_step, wrapped.__name__, i), s
                )
    else:
        transaction._add_agent_attribute("%s/TrainingStep/%s/%s" % (model_name, training_step, wrapped.__name__), score)
    return score


def instrument_sklearn_tree_models(module):
    model_classes = (
        "DecisionTreeClassifier",
        "DecisionTreeRegressor",
        "ExtraTreeClassifier",
        "ExtraTreeRegressor",
    )
    _instrument_sklearn_models(module, model_classes)


def instrument_sklearn_ensemble_bagging_models(module):
    model_classes = (
        "BaggingClassifier",
        "BaggingRegressor",
    )
    _instrument_sklearn_models(module, model_classes)


def instrument_sklearn_ensemble_forest_models(module):
    model_classes = (
        "ExtraTreesClassifier",
        "ExtraTreesRegressor",
        "RandomForestClassifier",
        "RandomForestRegressor",
        "RandomTreesEmbedding",
    )
    _instrument_sklearn_models(module, model_classes)


def instrument_sklearn_ensemble_iforest_models(module):
    model_classes = ("IsolationForest",)
    _instrument_sklearn_models(module, model_classes)


def instrument_sklearn_ensemble_weight_boosting_models(module):
    model_classes = (
        "AdaBoostClassifier",
        "AdaBoostRegressor",
    )
    _instrument_sklearn_models(module, model_classes)


def instrument_sklearn_ensemble_gradient_boosting_models(module):
    model_classes = (
        "GradientBoostingClassifier",
        "GradientBoostingRegressor",
    )
    _instrument_sklearn_models(module, model_classes)


def instrument_sklearn_ensemble_voting_models(module):
    model_classes = (
        "VotingClassifier",
        "VotingRegressor",
    )
    _instrument_sklearn_models(module, model_classes)


def instrument_sklearn_ensemble_stacking_models(module):
    module_classes = (
        "StackingClassifier",
        "StackingRegressor",
    )
    _instrument_sklearn_models(module, module_classes)


def instrument_sklearn_ensemble_hist_models(module):
    model_classes = (
        "HistGradientBoostingClassifier",
        "HistGradientBoostingRegressor",
    )
    _instrument_sklearn_models(module, model_classes)


def instrument_sklearn_calibration_models(module):
    model_classes = ("CalibratedClassifierCV",)
    _instrument_sklearn_models(module, model_classes)


def instrument_sklearn_cluster_models(module):
    model_classes = (
        "AffinityPropagation",
        "Birch",
        "DBSCAN",
        "MeanShift",
        "OPTICS",
    )
    _instrument_sklearn_models(module, model_classes)


def instrument_sklearn_cluster_agglomerative_models(module):
    model_classes = (
        "AgglomerativeClustering",
        "FeatureAgglomeration",
    )
    _instrument_sklearn_models(module, model_classes)


def instrument_sklearn_cluster_clustering_models(module):
    model_classes = (
        "SpectralBiclustering",
        "SpectralCoclustering",
        "SpectralClustering",
    )
    _instrument_sklearn_models(module, model_classes)


def instrument_sklearn_cluster_kmeans_models(module):
    model_classes = (
        "BisectingKMeans",
        "KMeans",
        "MiniBatchKMeans",
    )
    _instrument_sklearn_models(module, model_classes)


<<<<<<< HEAD
def instrument_sklearn_mixture_models(module):
    model_classes = (
        "GaussianMixture",
        "BayesianGaussianMixture",
=======
def instrument_sklearn_neural_network_models(module):
    model_classes = (
        "BernoulliRBM",
        "MLPClassifier",
        "MLPRegressor",
    )
    _instrument_sklearn_models(module, model_classes)


def instrument_sklearn_neighbors_KRadius_models(module):
    model_classes = (
        "KNeighborsClassifier",
        "RadiusNeighborsClassifier",
        "KNeighborsTransformer",
        "RadiusNeighborsTransformer",
        "KNeighborsRegressor",
        "RadiusNeighborsRegressor",
    )
    _instrument_sklearn_models(module, model_classes)


def instrument_sklearn_svm_models(module):
    model_classes = (
        "LinearSVC",
        "LinearSVR",
        "SVC",
        "NuSVC",
        "SVR",
        "NuSVR",
        "OneClassSVM",
    )
    _instrument_sklearn_models(module, model_classes)


def instrument_sklearn_semi_supervised_models(module):
    model_classes = (
        "LabelPropagation",
        "LabelSpreading",
        "SelfTrainingClassifier",
    )
    _instrument_sklearn_models(module, model_classes)


def instrument_sklearn_pipeline_models(module):
    model_classes = (
        "Pipeline",
        "FeatureUnion",
    )
    _instrument_sklearn_models(module, model_classes)


def instrument_sklearn_neighbors_models(module):
    model_classes = (
        "KernelDensity",
        "LocalOutlierFactor",
        "NeighborhoodComponentsAnalysis",
        "NearestCentroid",
        "NearestNeighbors",
>>>>>>> 49a22ecd
    )
    _instrument_sklearn_models(module, model_classes)


def instrument_sklearn_metrics(module):
    for scorer in METRIC_SCORERS:
        if hasattr(module, scorer):
            wrap_function_wrapper(module, scorer, wrap_metric_scorer)<|MERGE_RESOLUTION|>--- conflicted
+++ resolved
@@ -243,12 +243,14 @@
     _instrument_sklearn_models(module, model_classes)
 
 
-<<<<<<< HEAD
 def instrument_sklearn_mixture_models(module):
     model_classes = (
         "GaussianMixture",
         "BayesianGaussianMixture",
-=======
+    )
+    _instrument_sklearn_models(module, model_classes)
+
+
 def instrument_sklearn_neural_network_models(module):
     model_classes = (
         "BernoulliRBM",
@@ -307,7 +309,6 @@
         "NeighborhoodComponentsAnalysis",
         "NearestCentroid",
         "NearestNeighbors",
->>>>>>> 49a22ecd
     )
     _instrument_sklearn_models(module, model_classes)
 
