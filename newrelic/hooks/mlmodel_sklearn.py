# Copyright 2010 New Relic, Inc.
#
# Licensed under the Apache License, Version 2.0 (the "License");
# you may not use this file except in compliance with the License.
# You may obtain a copy of the License at
#
#      http://www.apache.org/licenses/LICENSE-2.0
#
# Unless required by applicable law or agreed to in writing, software
# distributed under the License is distributed on an "AS IS" BASIS,
# WITHOUT WARRANTIES OR CONDITIONS OF ANY KIND, either express or implied.
# See the License for the specific language governing permissions and
# limitations under the License.

import sys

from newrelic.api.function_trace import FunctionTrace
from newrelic.api.time_trace import current_trace
from newrelic.api.transaction import current_transaction
from newrelic.common.object_wrapper import ObjectProxy, wrap_function_wrapper

METHODS_TO_WRAP = ("predict", "fit", "fit_predict", "predict_log_proba", "predict_proba", "transform", "score")
METRIC_SCORERS = (
    "accuracy_score",
    "balanced_accuracy_score",
    "f1_score",
    "precision_score",
    "recall_score",
    "roc_auc_score",
    "r2_score",
)
PY2 = sys.version_info[0] == 2


class PredictReturnTypeProxy(ObjectProxy):
    def __init__(self, wrapped, model_name, training_step):
        super(ObjectProxy, self).__init__(wrapped)
        self._nr_model_name = model_name
        self._nr_training_step = training_step


def _wrap_method_trace(module, _class, method, name=None, group=None):
    def _nr_wrapper_method(wrapped, instance, args, kwargs):
        transaction = current_transaction()
        trace = current_trace()

        if transaction is None:
            return wrapped(*args, **kwargs)

        wrapped_attr_name = "_nr_wrapped_%s" % method

        # If the method has already been wrapped do not wrap it again. This happens
        # when one class inherits from another and they both implement the method.
        if getattr(trace, wrapped_attr_name, False):
            return wrapped(*args, **kwargs)

        trace = FunctionTrace(name=name, group=group, source=wrapped)

        try:
            # Set the _nr_wrapped attribute to denote that this method is being wrapped.
            setattr(trace, wrapped_attr_name, True)

            with trace:
                return_val = wrapped(*args, **kwargs)
        finally:
            # Set the _nr_wrapped attribute to denote that this method is no longer wrapped.
            setattr(trace, wrapped_attr_name, False)

        # If this is the fit method, increment the training_step counter.
        if method in ("fit", "fit_predict"):
            training_step = getattr(instance, "_nr_wrapped_training_step", -1)
            setattr(instance, "_nr_wrapped_training_step", training_step + 1)

        # If this is the predict method, wrap the return type in an nr type with
        # _nr_wrapped attrs that will attach model info to the data.
        if method in ("predict", "fit_predict"):
            training_step = getattr(instance, "_nr_wrapped_training_step", "Unknown")
            return PredictReturnTypeProxy(return_val, model_name=_class, training_step=training_step)
        return return_val

    wrap_function_wrapper(module, "%s.%s" % (_class, method), _nr_wrapper_method)


def _nr_instrument_model(module, model_class):
    for method_name in METHODS_TO_WRAP:
        if hasattr(getattr(module, model_class), method_name):
            # Function/MLModel/Sklearn/Named/<class name>.<method name>
            name = "MLModel/Sklearn/Named/%s.%s" % (model_class, method_name)
            _wrap_method_trace(module, model_class, method_name, name=name)


def _instrument_sklearn_models(module, model_classes):
    for model_cls in model_classes:
        if hasattr(module, model_cls):
            _nr_instrument_model(module, model_cls)


def _bind_scorer(y_true, y_pred, *args, **kwargs):
    return y_true, y_pred, args, kwargs


def wrap_metric_scorer(wrapped, instance, args, kwargs):
    transaction = current_transaction()
    # If there is no transaction, do not wrap anything.
    if not transaction:
        return wrapped(*args, **kwargs)

    score = wrapped(*args, **kwargs)

    y_true, y_pred, args, kwargs = _bind_scorer(*args, **kwargs)
    model_name = "Unknown"
    training_step = "Unknown"
    if hasattr(y_pred, "_nr_model_name"):
        model_name = y_pred._nr_model_name
    if hasattr(y_pred, "_nr_training_step"):
        training_step = y_pred._nr_training_step
    # Attribute values must be int, float, str, or boolean. If it's not one of these
    # types and an iterable add the values as separate attributes.
    if not isinstance(score, (str, int, float, bool)):
        if hasattr(score, "__iter__"):
            for i, s in enumerate(score):
                transaction._add_agent_attribute(
                    "%s/TrainingStep/%s/%s[%s]" % (model_name, training_step, wrapped.__name__, i), s
                )
    else:
        transaction._add_agent_attribute("%s/TrainingStep/%s/%s" % (model_name, training_step, wrapped.__name__), score)
    return score


def instrument_sklearn_tree_models(module):
    model_classes = (
        "DecisionTreeClassifier",
        "DecisionTreeRegressor",
        "ExtraTreeClassifier",
        "ExtraTreeRegressor",
    )
    _instrument_sklearn_models(module, model_classes)


def instrument_sklearn_ensemble_bagging_models(module):
    model_classes = (
        "BaggingClassifier",
        "BaggingRegressor",
    )
    _instrument_sklearn_models(module, model_classes)


def instrument_sklearn_ensemble_forest_models(module):
    model_classes = (
        "ExtraTreesClassifier",
        "ExtraTreesRegressor",
        "RandomForestClassifier",
        "RandomForestRegressor",
        "RandomTreesEmbedding",
    )
    _instrument_sklearn_models(module, model_classes)


def instrument_sklearn_ensemble_iforest_models(module):
    model_classes = ("IsolationForest",)
    _instrument_sklearn_models(module, model_classes)


def instrument_sklearn_ensemble_weight_boosting_models(module):
    model_classes = (
        "AdaBoostClassifier",
        "AdaBoostRegressor",
    )
    _instrument_sklearn_models(module, model_classes)


def instrument_sklearn_ensemble_gradient_boosting_models(module):
    model_classes = (
        "GradientBoostingClassifier",
        "GradientBoostingRegressor",
    )
    _instrument_sklearn_models(module, model_classes)


def instrument_sklearn_ensemble_voting_models(module):
    model_classes = (
        "VotingClassifier",
        "VotingRegressor",
    )
    _instrument_sklearn_models(module, model_classes)


def instrument_sklearn_ensemble_stacking_models(module):
    module_classes = (
        "StackingClassifier",
        "StackingRegressor",
    )
    _instrument_sklearn_models(module, module_classes)


def instrument_sklearn_ensemble_hist_models(module):
    model_classes = (
        "HistGradientBoostingClassifier",
        "HistGradientBoostingRegressor",
    )
    _instrument_sklearn_models(module, model_classes)


<<<<<<< HEAD
def instrument_sklearn_compose_models(module):
    model_classes = (
        "ColumnTransformer",
        "TransformedTargetRegressor",
    )
=======
def instrument_sklearn_calibration_models(module):
    model_classes = ("CalibratedClassifierCV",)
>>>>>>> e3f43f2d
    _instrument_sklearn_models(module, model_classes)


def instrument_sklearn_cluster_models(module):
    model_classes = (
        "AffinityPropagation",
        "Birch",
        "DBSCAN",
        "MeanShift",
        "OPTICS",
    )
    _instrument_sklearn_models(module, model_classes)


def instrument_sklearn_cluster_agglomerative_models(module):
    model_classes = (
        "AgglomerativeClustering",
        "FeatureAgglomeration",
    )
    _instrument_sklearn_models(module, model_classes)


def instrument_sklearn_cluster_clustering_models(module):
    model_classes = (
        "SpectralBiclustering",
        "SpectralCoclustering",
        "SpectralClustering",
    )
    _instrument_sklearn_models(module, model_classes)


def instrument_sklearn_cluster_kmeans_models(module):
    model_classes = (
        "BisectingKMeans",
        "KMeans",
        "MiniBatchKMeans",
    )
    _instrument_sklearn_models(module, model_classes)


def instrument_sklearn_metrics(module):
    for scorer in METRIC_SCORERS:
        if hasattr(module, scorer):
            wrap_function_wrapper(module, scorer, wrap_metric_scorer)<|MERGE_RESOLUTION|>--- conflicted
+++ resolved
@@ -201,16 +201,16 @@
     _instrument_sklearn_models(module, model_classes)
 
 
-<<<<<<< HEAD
 def instrument_sklearn_compose_models(module):
     model_classes = (
         "ColumnTransformer",
         "TransformedTargetRegressor",
     )
-=======
+    _instrument_sklearn_models(module, model_classes)
+
+
 def instrument_sklearn_calibration_models(module):
     model_classes = ("CalibratedClassifierCV",)
->>>>>>> e3f43f2d
     _instrument_sklearn_models(module, model_classes)
 
 
