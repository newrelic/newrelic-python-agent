--- conflicted
+++ resolved
@@ -265,44 +265,48 @@
     _instrument_sklearn_models(module, model_classes)
 
 
-<<<<<<< HEAD
 def instrument_sklearn_covariance_shrunk_models(module):
     model_classes = (
         "ShrunkCovariance",
         "LedoitWolf",
         "OAS",
-=======
+    )
+    _instrument_sklearn_models(module, model_classes)
+
+
 def instrument_sklearn_cross_decomposition_models(module):
     model_classes = (
         "PLSRegression",
         "PLSSVD",
->>>>>>> 600a0f14
-    )
-    _instrument_sklearn_models(module, model_classes)
-
-
-<<<<<<< HEAD
+    )
+    _instrument_sklearn_models(module, model_classes)
+
+
 def instrument_sklearn_covariance_graph_models(module):
     model_classes = (
         "GraphicalLasso",
         "GraphicalLassoCV",
-=======
+    )
+    _instrument_sklearn_models(module, model_classes)
+
+
 def instrument_sklearn_discriminant_analysis_models(module):
     model_classes = (
         "LinearDiscriminantAnalysis",
         "QuadraticDiscriminantAnalysis",
->>>>>>> 600a0f14
-    )
-    _instrument_sklearn_models(module, model_classes)
-
-
-<<<<<<< HEAD
+    )
+    _instrument_sklearn_models(module, model_classes)
+
+
 def instrument_sklearn_covariance_models(module):
     model_classes = (
         "EmpiricalCovariance",
         "MinCovDet",
         "EllipticEnvelope",
-=======
+    )
+    _instrument_sklearn_models(module, model_classes)
+
+
 def instrument_sklearn_gaussian_process_models(module):
     model_classes = (
         "GaussianProcessClassifier",
@@ -487,7 +491,6 @@
         "NeighborhoodComponentsAnalysis",
         "NearestCentroid",
         "NearestNeighbors",
->>>>>>> 600a0f14
     )
     _instrument_sklearn_models(module, model_classes)
 
