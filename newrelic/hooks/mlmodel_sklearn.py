# Copyright 2010 New Relic, Inc.
#
# Licensed under the Apache License, Version 2.0 (the "License");
# you may not use this file except in compliance with the License.
# You may obtain a copy of the License at
#
#      http://www.apache.org/licenses/LICENSE-2.0
#
# Unless required by applicable law or agreed to in writing, software
# distributed under the License is distributed on an "AS IS" BASIS,
# WITHOUT WARRANTIES OR CONDITIONS OF ANY KIND, either express or implied.
# See the License for the specific language governing permissions and
# limitations under the License.

import sys

from newrelic.api.function_trace import FunctionTrace
from newrelic.api.time_trace import current_trace
from newrelic.api.transaction import current_transaction
from newrelic.common.object_wrapper import ObjectProxy, wrap_function_wrapper

METHODS_TO_WRAP = ("predict", "fit", "fit_predict", "predict_log_proba", "predict_proba", "transform", "score")
METRIC_SCORERS = (
    "accuracy_score",
    "balanced_accuracy_score",
    "f1_score",
    "precision_score",
    "recall_score",
    "roc_auc_score",
    "r2_score",
)
PY2 = sys.version_info[0] == 2


class PredictReturnTypeProxy(ObjectProxy):
    def __init__(self, wrapped, model_name, training_step):
        super(ObjectProxy, self).__init__(wrapped)
        self._nr_model_name = model_name
        self._nr_training_step = training_step


def _wrap_method_trace(module, _class, method, name=None, group=None):
    def _nr_wrapper_method(wrapped, instance, args, kwargs):
        transaction = current_transaction()
        trace = current_trace()

        if transaction is None:
            return wrapped(*args, **kwargs)

        wrapped_attr_name = "_nr_wrapped_%s" % method

        # If the method has already been wrapped do not wrap it again. This happens
        # when one class inherits from another and they both implement the method.
        if getattr(trace, wrapped_attr_name, False):
            return wrapped(*args, **kwargs)

        trace = FunctionTrace(name=name, group=group, source=wrapped)

        try:
            # Set the _nr_wrapped attribute to denote that this method is being wrapped.
            setattr(trace, wrapped_attr_name, True)

            with trace:
                return_val = wrapped(*args, **kwargs)
        finally:
            # Set the _nr_wrapped attribute to denote that this method is no longer wrapped.
            setattr(trace, wrapped_attr_name, False)

        # If this is the fit method, increment the training_step counter.
        if method in ("fit", "fit_predict"):
            training_step = getattr(instance, "_nr_wrapped_training_step", -1)
            setattr(instance, "_nr_wrapped_training_step", training_step + 1)

        # If this is the predict method, wrap the return type in an nr type with
        # _nr_wrapped attrs that will attach model info to the data.
        if method in ("predict", "fit_predict"):
            training_step = getattr(instance, "_nr_wrapped_training_step", "Unknown")
            return PredictReturnTypeProxy(return_val, model_name=_class, training_step=training_step)
        return return_val

    wrap_function_wrapper(module, "%s.%s" % (_class, method), _nr_wrapper_method)


def _nr_instrument_model(module, model_class):
    for method_name in METHODS_TO_WRAP:
        if hasattr(getattr(module, model_class), method_name):
            # Function/MLModel/Sklearn/Named/<class name>.<method name>
            name = "MLModel/Sklearn/Named/%s.%s" % (model_class, method_name)
            _wrap_method_trace(module, model_class, method_name, name=name)


def _instrument_sklearn_models(module, model_classes):
    for model_cls in model_classes:
        if hasattr(module, model_cls):
            _nr_instrument_model(module, model_cls)


def _bind_scorer(y_true, y_pred, *args, **kwargs):
    return y_true, y_pred, args, kwargs


def wrap_metric_scorer(wrapped, instance, args, kwargs):
    transaction = current_transaction()
    # If there is no transaction, do not wrap anything.
    if not transaction:
        return wrapped(*args, **kwargs)

    score = wrapped(*args, **kwargs)

    y_true, y_pred, args, kwargs = _bind_scorer(*args, **kwargs)
    model_name = "Unknown"
    training_step = "Unknown"
    if hasattr(y_pred, "_nr_model_name"):
        model_name = y_pred._nr_model_name
    if hasattr(y_pred, "_nr_training_step"):
        training_step = y_pred._nr_training_step
    # Attribute values must be int, float, str, or boolean. If it's not one of these
    # types and an iterable add the values as separate attributes.
    if not isinstance(score, (str, int, float, bool)):
        if hasattr(score, "__iter__"):
            for i, s in enumerate(score):
                transaction._add_agent_attribute(
                    "%s/TrainingStep/%s/%s[%s]" % (model_name, training_step, wrapped.__name__, i), s
                )
    else:
        transaction._add_agent_attribute("%s/TrainingStep/%s/%s" % (model_name, training_step, wrapped.__name__), score)
    return score


def instrument_sklearn_tree_models(module):
    model_classes = (
        "DecisionTreeClassifier",
        "DecisionTreeRegressor",
        "ExtraTreeClassifier",
        "ExtraTreeRegressor",
    )
    _instrument_sklearn_models(module, model_classes)


def instrument_sklearn_ensemble_bagging_models(module):
    model_classes = (
        "BaggingClassifier",
        "BaggingRegressor",
    )
    _instrument_sklearn_models(module, model_classes)


def instrument_sklearn_ensemble_forest_models(module):
    model_classes = (
        "ExtraTreesClassifier",
        "ExtraTreesRegressor",
        "RandomForestClassifier",
        "RandomForestRegressor",
        "RandomTreesEmbedding",
    )
    _instrument_sklearn_models(module, model_classes)


def instrument_sklearn_ensemble_iforest_models(module):
    model_classes = ("IsolationForest",)
    _instrument_sklearn_models(module, model_classes)


def instrument_sklearn_ensemble_weight_boosting_models(module):
    model_classes = (
        "AdaBoostClassifier",
        "AdaBoostRegressor",
    )
    _instrument_sklearn_models(module, model_classes)


def instrument_sklearn_ensemble_gradient_boosting_models(module):
    model_classes = (
        "GradientBoostingClassifier",
        "GradientBoostingRegressor",
    )
    _instrument_sklearn_models(module, model_classes)


def instrument_sklearn_ensemble_voting_models(module):
    model_classes = (
        "VotingClassifier",
        "VotingRegressor",
    )
    _instrument_sklearn_models(module, model_classes)


def instrument_sklearn_ensemble_stacking_models(module):
    module_classes = (
        "StackingClassifier",
        "StackingRegressor",
    )
    _instrument_sklearn_models(module, module_classes)


def instrument_sklearn_ensemble_hist_models(module):
    model_classes = (
        "HistGradientBoostingClassifier",
        "HistGradientBoostingRegressor",
    )
    _instrument_sklearn_models(module, model_classes)


<<<<<<< HEAD
def instrument_sklearn_compose_models(module):
    model_classes = (
        "ColumnTransformer",
        "TransformedTargetRegressor",
=======
def instrument_sklearn_cluster_models(module):
    model_classes = (
        "AffinityPropagation",
        "Birch",
        "DBSCAN",
        "MeanShift",
        "OPTICS",
    )
    _instrument_sklearn_models(module, model_classes)


def instrument_sklearn_cluster_agglomerative_models(module):
    model_classes = (
        "AgglomerativeClustering",
        "FeatureAgglomeration",
    )
    _instrument_sklearn_models(module, model_classes)


def instrument_sklearn_cluster_clustering_models(module):
    model_classes = (
        "SpectralBiclustering",
        "SpectralCoclustering",
        "SpectralClustering",
    )
    _instrument_sklearn_models(module, model_classes)


def instrument_sklearn_cluster_kmeans_models(module):
    model_classes = (
        "BisectingKMeans",
        "KMeans",
        "MiniBatchKMeans",
>>>>>>> f33d21e9
    )
    _instrument_sklearn_models(module, model_classes)


def instrument_sklearn_metrics(module):
    for scorer in METRIC_SCORERS:
        if hasattr(module, scorer):
            wrap_function_wrapper(module, scorer, wrap_metric_scorer)<|MERGE_RESOLUTION|>--- conflicted
+++ resolved
@@ -201,12 +201,14 @@
     _instrument_sklearn_models(module, model_classes)
 
 
-<<<<<<< HEAD
 def instrument_sklearn_compose_models(module):
     model_classes = (
         "ColumnTransformer",
         "TransformedTargetRegressor",
-=======
+    )
+    _instrument_sklearn_models(module, model_classes)
+
+
 def instrument_sklearn_cluster_models(module):
     model_classes = (
         "AffinityPropagation",
@@ -240,7 +242,6 @@
         "BisectingKMeans",
         "KMeans",
         "MiniBatchKMeans",
->>>>>>> f33d21e9
     )
     _instrument_sklearn_models(module, model_classes)
 
