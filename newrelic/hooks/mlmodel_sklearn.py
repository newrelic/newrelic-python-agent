# Copyright 2010 New Relic, Inc.
#
# Licensed under the Apache License, Version 2.0 (the "License");
# you may not use this file except in compliance with the License.
# You may obtain a copy of the License at
#
#      http://www.apache.org/licenses/LICENSE-2.0
#
# Unless required by applicable law or agreed to in writing, software
# distributed under the License is distributed on an "AS IS" BASIS,
# WITHOUT WARRANTIES OR CONDITIONS OF ANY KIND, either express or implied.
# See the License for the specific language governing permissions and
# limitations under the License.

import sys

from newrelic.api.function_trace import FunctionTrace
from newrelic.api.time_trace import current_trace
from newrelic.api.transaction import current_transaction
from newrelic.common.object_wrapper import ObjectProxy, wrap_function_wrapper

METHODS_TO_WRAP = ("predict", "fit", "fit_predict", "predict_log_proba", "predict_proba", "transform", "score")
METRIC_SCORERS = (
    "accuracy_score",
    "balanced_accuracy_score",
    "f1_score",
    "precision_score",
    "recall_score",
    "roc_auc_score",
    "r2_score",
)
PY2 = sys.version_info[0] == 2


class PredictReturnTypeProxy(ObjectProxy):
    def __init__(self, wrapped, model_name, training_step):
        super(ObjectProxy, self).__init__(wrapped)
        self._nr_model_name = model_name
        self._nr_training_step = training_step


def _wrap_method_trace(module, _class, method, name=None, group=None):
    def _nr_wrapper_method(wrapped, instance, args, kwargs):
        transaction = current_transaction()
        trace = current_trace()

        if transaction is None:
            return wrapped(*args, **kwargs)

        wrapped_attr_name = "_nr_wrapped_%s" % method

        # If the method has already been wrapped do not wrap it again. This happens
        # when one class inherits from another and they both implement the method.
        if getattr(trace, wrapped_attr_name, False):
            return wrapped(*args, **kwargs)

        trace = FunctionTrace(name=name, group=group, source=wrapped)

        try:
            # Set the _nr_wrapped attribute to denote that this method is being wrapped.
            setattr(trace, wrapped_attr_name, True)

            with trace:
                return_val = wrapped(*args, **kwargs)
        finally:
            # Set the _nr_wrapped attribute to denote that this method is no longer wrapped.
            setattr(trace, wrapped_attr_name, False)

        # If this is the fit method, increment the training_step counter.
        if method in ("fit", "fit_predict"):
            training_step = getattr(instance, "_nr_wrapped_training_step", -1)
            setattr(instance, "_nr_wrapped_training_step", training_step + 1)

        # If this is the predict method, wrap the return type in an nr type with
        # _nr_wrapped attrs that will attach model info to the data.
        if method in ("predict", "fit_predict"):
            training_step = getattr(instance, "_nr_wrapped_training_step", "Unknown")
            return PredictReturnTypeProxy(return_val, model_name=_class, training_step=training_step)
        return return_val

    wrap_function_wrapper(module, "%s.%s" % (_class, method), _nr_wrapper_method)


def _nr_instrument_model(module, model_class):
    for method_name in METHODS_TO_WRAP:
        if hasattr(getattr(module, model_class), method_name):
            # Function/MLModel/Sklearn/Named/<class name>.<method name>
            name = "MLModel/Sklearn/Named/%s.%s" % (model_class, method_name)
            _wrap_method_trace(module, model_class, method_name, name=name)


def _instrument_sklearn_models(module, model_classes):
    for model_cls in model_classes:
        if hasattr(module, model_cls):
            _nr_instrument_model(module, model_cls)


def _bind_scorer(y_true, y_pred, *args, **kwargs):
    return y_true, y_pred, args, kwargs


def wrap_metric_scorer(wrapped, instance, args, kwargs):
    transaction = current_transaction()
    # If there is no transaction, do not wrap anything.
    if not transaction:
        return wrapped(*args, **kwargs)

    score = wrapped(*args, **kwargs)

    y_true, y_pred, args, kwargs = _bind_scorer(*args, **kwargs)
    model_name = "Unknown"
    training_step = "Unknown"
    if hasattr(y_pred, "_nr_model_name"):
        model_name = y_pred._nr_model_name
    if hasattr(y_pred, "_nr_training_step"):
        training_step = y_pred._nr_training_step
    # Attribute values must be int, float, str, or boolean. If it's not one of these
    # types and an iterable add the values as separate attributes.
    if not isinstance(score, (str, int, float, bool)):
        if hasattr(score, "__iter__"):
            for i, s in enumerate(score):
                transaction._add_agent_attribute(
                    "%s/TrainingStep/%s/%s[%s]" % (model_name, training_step, wrapped.__name__, i), s
                )
    else:
        transaction._add_agent_attribute("%s/TrainingStep/%s/%s" % (model_name, training_step, wrapped.__name__), score)
    return score


def instrument_sklearn_tree_models(module):
    model_classes = (
        "DecisionTreeClassifier",
        "DecisionTreeRegressor",
        "ExtraTreeClassifier",
        "ExtraTreeRegressor",
    )
    _instrument_sklearn_models(module, model_classes)


def instrument_sklearn_ensemble_bagging_models(module):
    model_classes = (
        "BaggingClassifier",
        "BaggingRegressor",
    )
    _instrument_sklearn_models(module, model_classes)


def instrument_sklearn_ensemble_forest_models(module):
    model_classes = (
        "ExtraTreesClassifier",
        "ExtraTreesRegressor",
        "RandomForestClassifier",
        "RandomForestRegressor",
        "RandomTreesEmbedding",
    )
    _instrument_sklearn_models(module, model_classes)


def instrument_sklearn_ensemble_iforest_models(module):
    model_classes = ("IsolationForest",)
    _instrument_sklearn_models(module, model_classes)


def instrument_sklearn_ensemble_weight_boosting_models(module):
    model_classes = (
        "AdaBoostClassifier",
        "AdaBoostRegressor",
    )
    _instrument_sklearn_models(module, model_classes)


def instrument_sklearn_ensemble_gradient_boosting_models(module):
    model_classes = (
        "GradientBoostingClassifier",
        "GradientBoostingRegressor",
    )
    _instrument_sklearn_models(module, model_classes)


def instrument_sklearn_ensemble_voting_models(module):
    model_classes = (
        "VotingClassifier",
        "VotingRegressor",
    )
    _instrument_sklearn_models(module, model_classes)


def instrument_sklearn_ensemble_stacking_models(module):
    module_classes = (
        "StackingClassifier",
        "StackingRegressor",
    )
    _instrument_sklearn_models(module, module_classes)


def instrument_sklearn_ensemble_hist_models(module):
    model_classes = (
        "HistGradientBoostingClassifier",
        "HistGradientBoostingRegressor",
    )
    _instrument_sklearn_models(module, model_classes)


<<<<<<< HEAD
def instrument_sklearn_kernel_ridge_models(module):
    model_classes = ("KernelRidge",)
=======
def instrument_sklearn_calibration_models(module):
    model_classes = ("CalibratedClassifierCV",)
    _instrument_sklearn_models(module, model_classes)


def instrument_sklearn_cluster_models(module):
    model_classes = (
        "AffinityPropagation",
        "Birch",
        "DBSCAN",
        "MeanShift",
        "OPTICS",
    )
    _instrument_sklearn_models(module, model_classes)


def instrument_sklearn_cluster_agglomerative_models(module):
    model_classes = (
        "AgglomerativeClustering",
        "FeatureAgglomeration",
    )
    _instrument_sklearn_models(module, model_classes)


def instrument_sklearn_cluster_clustering_models(module):
    model_classes = (
        "SpectralBiclustering",
        "SpectralCoclustering",
        "SpectralClustering",
    )
    _instrument_sklearn_models(module, model_classes)


def instrument_sklearn_cluster_kmeans_models(module):
    model_classes = (
        "BisectingKMeans",
        "KMeans",
        "MiniBatchKMeans",
    )
>>>>>>> e3f43f2d
    _instrument_sklearn_models(module, model_classes)


def instrument_sklearn_metrics(module):
    for scorer in METRIC_SCORERS:
        if hasattr(module, scorer):
            wrap_function_wrapper(module, scorer, wrap_metric_scorer)<|MERGE_RESOLUTION|>--- conflicted
+++ resolved
@@ -201,10 +201,11 @@
     _instrument_sklearn_models(module, model_classes)
 
 
-<<<<<<< HEAD
 def instrument_sklearn_kernel_ridge_models(module):
     model_classes = ("KernelRidge",)
-=======
+    _instrument_sklearn_models(module, model_classes)
+
+
 def instrument_sklearn_calibration_models(module):
     model_classes = ("CalibratedClassifierCV",)
     _instrument_sklearn_models(module, model_classes)
@@ -244,7 +245,6 @@
         "KMeans",
         "MiniBatchKMeans",
     )
->>>>>>> e3f43f2d
     _instrument_sklearn_models(module, model_classes)
 
 
