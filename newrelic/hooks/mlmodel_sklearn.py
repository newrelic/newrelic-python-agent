--- conflicted
+++ resolved
@@ -201,12 +201,14 @@
     _instrument_sklearn_models(module, model_classes)
 
 
-<<<<<<< HEAD
 def instrument_sklearn_feature_selection_rfe_models(module):
     model_classes = (
         "RFE",
         "RFECV",
-=======
+    )
+    _instrument_sklearn_models(module, model_classes)
+
+
 def instrument_sklearn_calibration_models(module):
     model_classes = ("CalibratedClassifierCV",)
     _instrument_sklearn_models(module, model_classes)
@@ -223,6 +225,15 @@
     _instrument_sklearn_models(module, model_classes)
 
 
+def instrument_sklearn_feature_selection_models(module):
+    model_classes = (
+        "VarianceThreshold",
+        "SelectFromModel",
+        "SequentialFeatureSelector",
+    )
+    _instrument_sklearn_models(module, model_classes)
+
+
 def instrument_sklearn_cluster_agglomerative_models(module):
     model_classes = (
         "AgglomerativeClustering",
@@ -236,24 +247,15 @@
         "SpectralBiclustering",
         "SpectralCoclustering",
         "SpectralClustering",
->>>>>>> e3f43f2d
-    )
-    _instrument_sklearn_models(module, model_classes)
-
-
-<<<<<<< HEAD
-def instrument_sklearn_feature_selection_models(module):
-    model_classes = (
-        "VarianceThreshold",
-        "SelectFromModel",
-        "SequentialFeatureSelector",
-=======
+    )
+    _instrument_sklearn_models(module, model_classes)
+
+
 def instrument_sklearn_cluster_kmeans_models(module):
     model_classes = (
         "BisectingKMeans",
         "KMeans",
         "MiniBatchKMeans",
->>>>>>> e3f43f2d
     )
     _instrument_sklearn_models(module, model_classes)
 
