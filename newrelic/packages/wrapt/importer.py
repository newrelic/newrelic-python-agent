"""This module implements a post import hook mechanism styled after what is
described in PEP-369. Note that it doesn't cope with modules being reloaded.

"""

import sys
import threading

PY2 = sys.version_info[0] == 2

if PY2:
    string_types = (basestring,)
    find_spec = None
else:
    string_types = (str,)
    from importlib.util import find_spec

from .decorators import synchronized

# The dictionary registering any post import hooks to be triggered once
# the target module has been imported. Once a module has been imported
# and the hooks fired, the list of hooks recorded against the target
# module will be truncated but the list left in the dictionary. This
# acts as a flag to indicate that the module had already been imported.

_post_import_hooks = {}
_post_import_hooks_init = False
_post_import_hooks_lock = threading.RLock()

# Register a new post import hook for the target module name. This
# differs from the PEP-369 implementation in that it also allows the
# hook function to be specified as a string consisting of the name of
# the callback in the form 'module:function'. This will result in a
# proxy callback being registered which will defer loading of the
# specified module containing the callback function until required.


def _create_import_hook_from_string(name):
    def import_hook(module):
        module_name, function = name.split(":")
        attrs = function.split(".")
        __import__(module_name)
        callback = sys.modules[module_name]
        for attr in attrs:
            callback = getattr(callback, attr)
        return callback(module)

    return import_hook


@synchronized(_post_import_hooks_lock)
def register_post_import_hook(hook, name):
    # Create a deferred import hook if hook is a string name rather than
    # a callable function.

    if isinstance(hook, string_types):
        hook = _create_import_hook_from_string(hook)

    # Automatically install the import hook finder if it has not already
    # been installed.

    global _post_import_hooks_init

    if not _post_import_hooks_init:
        _post_import_hooks_init = True
        sys.meta_path.insert(0, ImportHookFinder())

    # Determine if any prior registration of a post import hook for
    # the target modules has occurred and act appropriately.

    hooks = _post_import_hooks.get(name, None)

    if hooks is None:
        # No prior registration of post import hooks for the target
        # module. We need to check whether the module has already been
        # imported. If it has we fire the hook immediately and add an
        # empty list to the registry to indicate that the module has
        # already been imported and hooks have fired. Otherwise add
        # the post import hook to the registry.

        module = sys.modules.get(name, None)

        if module is not None:
            _post_import_hooks[name] = []
            hook(module)

        else:
            _post_import_hooks[name] = [hook]

    elif hooks == []:
        # A prior registration of port import hooks for the target
        # module was done and the hooks already fired. Fire the hook
        # immediately.

        module = sys.modules[name]
        hook(module)

    else:
        # A prior registration of port import hooks for the target
        # module was done but the module has not yet been imported.

        _post_import_hooks[name].append(hook)


# Register post import hooks defined as package entry points.


def _create_import_hook_from_entrypoint(entrypoint):
    def import_hook(module):
        __import__(entrypoint.module_name)
        callback = sys.modules[entrypoint.module_name]
        for attr in entrypoint.attrs:
            callback = getattr(callback, attr)
        return callback(module)

    return import_hook


def discover_post_import_hooks(group):
    try:
<<<<<<< HEAD
        # since Python 3.8
        from importlib.metadata import entry_points
=======
        # Preferred after Python 3.10
        if sys.version_info >= (3, 10):
            from importlib.metadata import entry_points
        # Introduced in Python 3.8
        elif sys.version_info >= (3, 8) and sys.version_info <= (3, 9):
            from importlib_metadata import entry_points
        # Removed in Python 3.12
        else:
            from pkg_resources import iter_entry_points as entry_points
>>>>>>> eb25c873
    except ImportError:
        try:
            # Deprecated in Python 3.12
            from pkg_resources import iter_entry_points as entry_points
        except ImportError:
            return

    for entrypoint in entry_points(group=group):
        callback = _create_import_hook_from_entrypoint(entrypoint)
        register_post_import_hook(callback, entrypoint.name)


# Indicate that a module has been loaded. Any post import hooks which
# were registered against the target module will be invoked. If an
# exception is raised in any of the post import hooks, that will cause
# the import of the target module to fail.


@synchronized(_post_import_hooks_lock)
def notify_module_loaded(module):
    name = getattr(module, "__name__", None)
    hooks = _post_import_hooks.get(name, None)

    if hooks:
        _post_import_hooks[name] = []

        for hook in hooks:
            hook(module)


# A custom module import finder. This intercepts attempts to import
# modules and watches out for attempts to import target modules of
# interest. When a module of interest is imported, then any post import
# hooks which are registered will be invoked.


class _ImportHookLoader:
    def load_module(self, fullname):
        module = sys.modules[fullname]
        notify_module_loaded(module)

        return module


class _ImportHookChainedLoader:
    def __init__(self, loader):
        self.loader = loader

        if hasattr(loader, "load_module"):
            self.load_module = self._load_module
        if hasattr(loader, "create_module"):
            self.create_module = self._create_module
        if hasattr(loader, "exec_module"):
            self.exec_module = self._exec_module

    def _load_module(self, fullname):
        module = self.loader.load_module(fullname)
        notify_module_loaded(module)

        return module

    # Python 3.4 introduced create_module() and exec_module() instead of
    # load_module() alone. Splitting the two steps.

    def _create_module(self, spec):
        return self.loader.create_module(spec)

    def _exec_module(self, module):
        self.loader.exec_module(module)
        notify_module_loaded(module)


class ImportHookFinder:
    def __init__(self):
        self.in_progress = {}

    @synchronized(_post_import_hooks_lock)
    def find_module(self, fullname, path=None):
        # If the module being imported is not one we have registered
        # post import hooks for, we can return immediately. We will
        # take no further part in the importing of this module.

        if not fullname in _post_import_hooks:
            return None

        # When we are interested in a specific module, we will call back
        # into the import system a second time to defer to the import
        # finder that is supposed to handle the importing of the module.
        # We set an in progress flag for the target module so that on
        # the second time through we don't trigger another call back
        # into the import system and cause a infinite loop.

        if fullname in self.in_progress:
            return None

        self.in_progress[fullname] = True

        # Now call back into the import system again.

        try:
            if not find_spec:
                # For Python 2 we don't have much choice but to
                # call back in to __import__(). This will
                # actually cause the module to be imported. If no
                # module could be found then ImportError will be
                # raised. Otherwise we return a loader which
                # returns the already loaded module and invokes
                # the post import hooks.

                __import__(fullname)

                return _ImportHookLoader()

            else:
                # For Python 3 we need to use find_spec().loader
                # from the importlib.util module. It doesn't actually
                # import the target module and only finds the
                # loader. If a loader is found, we need to return
                # our own loader which will then in turn call the
                # real loader to import the module and invoke the
                # post import hooks.

                loader = getattr(find_spec(fullname), "loader", None)

                if loader and not isinstance(loader, _ImportHookChainedLoader):
                    return _ImportHookChainedLoader(loader)

        finally:
            del self.in_progress[fullname]

    def find_spec(self, fullname, path=None, target=None):
        # Since Python 3.4, you are meant to implement find_spec() method
        # instead of find_module() and since Python 3.10 you get deprecation
        # warnings if you don't define find_spec().

        # If the module being imported is not one we have registered
        # post import hooks for, we can return immediately. We will
        # take no further part in the importing of this module.

        if not fullname in _post_import_hooks:
            return None

        # When we are interested in a specific module, we will call back
        # into the import system a second time to defer to the import
        # finder that is supposed to handle the importing of the module.
        # We set an in progress flag for the target module so that on
        # the second time through we don't trigger another call back
        # into the import system and cause a infinite loop.

        if fullname in self.in_progress:
            return None

        self.in_progress[fullname] = True

        # Now call back into the import system again.

        try:
            # This should only be Python 3 so find_spec() should always
            # exist so don't need to check.

            spec = find_spec(fullname)
            loader = getattr(spec, "loader", None)

            if loader and not isinstance(loader, _ImportHookChainedLoader):
                spec.loader = _ImportHookChainedLoader(loader)

            return spec

        finally:
            del self.in_progress[fullname]


# Decorator for marking that a function should be called as a post
# import hook when the target module is imported.


def when_imported(name):
    def register(hook):
        register_post_import_hook(hook, name)
        return hook

    return register<|MERGE_RESOLUTION|>--- conflicted
+++ resolved
@@ -118,10 +118,6 @@
 
 def discover_post_import_hooks(group):
     try:
-<<<<<<< HEAD
-        # since Python 3.8
-        from importlib.metadata import entry_points
-=======
         # Preferred after Python 3.10
         if sys.version_info >= (3, 10):
             from importlib.metadata import entry_points
@@ -131,7 +127,6 @@
         # Removed in Python 3.12
         else:
             from pkg_resources import iter_entry_points as entry_points
->>>>>>> eb25c873
     except ImportError:
         try:
             # Deprecated in Python 3.12
