--- conflicted
+++ resolved
@@ -90,24 +90,18 @@
     "RUF100",  # unused-noqa (TODO: remove this once all linters are enabled)
     "PERF203",  # try-except-in-loop (most of these are unavoidable)
     "S110",  # try-except-pass (Bandit wants us to log the exception, which is usually pointless. Spot check these later)
-<<<<<<< HEAD
     "PLW0603",  # global-statement (this is currently used extensively)
     "PLW2901",  # redefined-loop-name (frequently used, not generally an issue)
     "PLR",  # Pylint Recommendations (too many to fix all at once)
-=======
     "E722",  # bare-except (too many to fix all at once)
->>>>>>> d6a1b5d6
     # Permanently disabled rules
     "D203",  # incorrect-blank-line-before-class
     "D213",  # multi-line-summary-second-line
     "ARG001",  # unused-argument
     "PYI024",  # collections-named-tuple (not currently using type annotations)
-<<<<<<< HEAD
     "PLR0913", # too-many-arguments
     "PLR0915",  # too-many-statements
-=======
     "E501",  # line-too-long (line length handled by formatter)
->>>>>>> d6a1b5d6
     # Ruff recommended linter rules to disable when using formatter
     "W191",  # tab-indentation
     "E111",  # indentation-with-invalid-multiple
