--- conflicted
+++ resolved
@@ -33,7 +33,7 @@
             (3, 4): "4.20.0.120",
             (3, 5): "5.24.0.153",
             (3, 6): "7.16.0.178",
-            (3, 7): "10.16.0",
+            (3, 7): "10.17.0",
         }
         last_supported_version = last_supported_version_lookup.get(python_version, None)
 
@@ -62,7 +62,6 @@
 from pathlib import Path
 
 
-<<<<<<< HEAD
 def newrelic_agent_guess_next_version(tag_version):
     if hasattr(tag_version, "tag"):  # For setuptools_scm 7.0+
         tag_version = tag_version.tag
@@ -90,12 +89,6 @@
     readme_file_contents = f.read()
 
 build_ext_errors = (CCompilerError, DistutilsExecError, DistutilsPlatformError, OSError)
-=======
-if sys.platform == "win32":
-    build_ext_errors = (CCompilerError, DistutilsExecError, DistutilsPlatformError, IOError)
-else:
-    build_ext_errors = (CCompilerError, DistutilsExecError, DistutilsPlatformError)
->>>>>>> bdcf2e82
 
 
 class BuildExtFailed(Exception):
@@ -116,7 +109,6 @@
             raise BuildExtFailed
 
 
-<<<<<<< HEAD
 packages = [
     "newrelic",
     "newrelic.admin",
@@ -165,7 +157,7 @@
         "git_describe_command": "git describe --dirty --tags --long --match *.*.*",
         "write_to": "newrelic/version.txt",
     },
-    "setup_requires": ["setuptools_scm>=3.2,<9"],
+    "setup_requires": ["setuptools>=61.2", "setuptools_scm>=6.4,<10"],
     "description": "New Relic Python Agent",
     "long_description": readme_file_contents,
     "long_description_content_type": "text/markdown",
@@ -195,21 +187,12 @@
 if with_setuptools:
     kwargs["entry_points"] = {"console_scripts": ["newrelic-admin = newrelic.admin:main"]}
 else:
-=======
-kwargs = dict(
-    name="newrelic",
-    setup_requires=["setuptools>=61.2", "setuptools_scm>=6.4,<10"],
-    license="Apache-2.0",
-)
-
-if not with_setuptools:
     script_directory = os.path.dirname(__file__)
     if not script_directory:
         script_directory = os.getcwd()
 
     readme_file = os.path.join(script_directory, "README.md")
 
->>>>>>> bdcf2e82
     kwargs["scripts"] = ["scripts/newrelic-admin"]
 
     # Old config that now lives in pyproject.toml
@@ -241,7 +224,7 @@
     ]
 
     kwargs.update(dict(
-        python_requires=">=3.7",
+        python_requires=">=3.8",
         zip_safe=False,
         packages=packages,
         package_data={
