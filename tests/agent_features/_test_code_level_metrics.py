# Copyright 2010 New Relic, Inc.
#
# Licensed under the Apache License, Version 2.0 (the "License");
# you may not use this file except in compliance with the License.
# You may obtain a copy of the License at
#
#      http://www.apache.org/licenses/LICENSE-2.0
#
# Unless required by applicable law or agreed to in writing, software
# distributed under the License is distributed on an "AS IS" BASIS,
# WITHOUT WARRANTIES OR CONDITIONS OF ANY KIND, either express or implied.
# See the License for the specific language governing permissions and
# limitations under the License.
import functools


def exercise_function():
    return


<<<<<<< HEAD
class ExerciseClass:
=======
class ExerciseClass(object):
>>>>>>> 045b8f8d
    def exercise_method(self):
        return

    @staticmethod
    def exercise_static_method():
        return

    @classmethod
    def exercise_class_method(cls):
        return


<<<<<<< HEAD
class ExerciseClassCallable:
=======
class ExerciseClassCallable(object):
>>>>>>> 045b8f8d
    def __call__(self):
        return


<<<<<<< HEAD
=======
def exercise_method(self):
    return


@staticmethod
def exercise_static_method():
    return


@classmethod
def exercise_class_method(cls):
    return


def __call__(self):
    return


type_dict = {
    "exercise_method": exercise_method,
    "exercise_static_method": exercise_static_method,
    "exercise_class_method": exercise_class_method,
    "exercise_lambda": lambda: None,
}
callable_type_dict = type_dict.copy()
callable_type_dict["__call__"] = __call__

ExerciseTypeConstructor = type("ExerciseTypeConstructor", (object,), type_dict)
ExerciseTypeConstructorCallable = type("ExerciseTypeConstructorCallable", (object,), callable_type_dict)


>>>>>>> 045b8f8d
CLASS_INSTANCE = ExerciseClass()
CLASS_INSTANCE_CALLABLE = ExerciseClassCallable()
TYPE_CONSTRUCTOR_CLASS_INSTANCE = ExerciseTypeConstructor()
TYPE_CONSTRUCTOR_CALLABLE_CLASS_INSTANCE = ExerciseTypeConstructorCallable()

<<<<<<< HEAD
exercise_lambda = lambda: None  # noqa: we explicitly want to test lambda functionality
exercise_partial = functools.partial(exercise_function)


# If anything above this line is modified (either by person or through
# automatic Linter changes), make sure that the "lineno"
# parameters in the "test_code_level_metrics.py" file match.
=======
exercise_lambda = lambda: None  # noqa: E731
exercise_partial = functools.partial(exercise_function)
>>>>>>> 045b8f8d
<|MERGE_RESOLUTION|>--- conflicted
+++ resolved
@@ -18,11 +18,7 @@
     return
 
 
-<<<<<<< HEAD
-class ExerciseClass:
-=======
 class ExerciseClass(object):
->>>>>>> 045b8f8d
     def exercise_method(self):
         return
 
@@ -35,17 +31,11 @@
         return
 
 
-<<<<<<< HEAD
-class ExerciseClassCallable:
-=======
 class ExerciseClassCallable(object):
->>>>>>> 045b8f8d
     def __call__(self):
         return
 
 
-<<<<<<< HEAD
-=======
 def exercise_method(self):
     return
 
@@ -77,21 +67,15 @@
 ExerciseTypeConstructorCallable = type("ExerciseTypeConstructorCallable", (object,), callable_type_dict)
 
 
->>>>>>> 045b8f8d
 CLASS_INSTANCE = ExerciseClass()
 CLASS_INSTANCE_CALLABLE = ExerciseClassCallable()
 TYPE_CONSTRUCTOR_CLASS_INSTANCE = ExerciseTypeConstructor()
 TYPE_CONSTRUCTOR_CALLABLE_CLASS_INSTANCE = ExerciseTypeConstructorCallable()
 
-<<<<<<< HEAD
 exercise_lambda = lambda: None  # noqa: we explicitly want to test lambda functionality
 exercise_partial = functools.partial(exercise_function)
 
 
 # If anything above this line is modified (either by person or through
 # automatic Linter changes), make sure that the "lineno"
-# parameters in the "test_code_level_metrics.py" file match.
-=======
-exercise_lambda = lambda: None  # noqa: E731
-exercise_partial = functools.partial(exercise_function)
->>>>>>> 045b8f8d
+# parameters in the "test_code_level_metrics.py" file match.