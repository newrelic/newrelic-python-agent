--- conflicted
+++ resolved
@@ -273,12 +273,7 @@
         await gen.asend(None)
 
         assert await gen.asend("foobar") == "foobar"
-<<<<<<< HEAD
-        assert _received
         assert _received[0] == "foobar"
-=======
-        assert _received and _received[0] == "foobar"
->>>>>>> 846ddbf0
 
         # finish consumption of the coroutine if necessary
         async for _ in gen:
@@ -532,11 +527,7 @@
 
         @background_task(name="test_incomplete_async_generator")
         async def _test():
-<<<<<<< HEAD
             async for _ in c:  # noqa: F821
-=======
-            async for _ in c:
->>>>>>> 846ddbf0
                 break
 
         event_loop.run_until_complete(_test())
