--- conflicted
+++ resolved
@@ -1053,40 +1053,8 @@
 def test_get_browser_timing_snippet_without_nonces():
     header = get_browser_timing_header()
 
-<<<<<<< HEAD
-    response.mustcontain(no=["NREUM HEADER", "NREUM.info"])
-
-
-_test_get_browser_timing_nonces_settings = {
-    "browser_monitoring.enabled": True,
-    "browser_monitoring.auto_instrument": False,
-    "js_agent_loader": "<!-- NREUM HEADER -->",
-}
-
-@override_application_settings(_test_get_browser_timing_nonces_settings)
-@web_transaction(scheme="http", host="127.0.0.1", port=80, request_method="GET",
-        request_path="/", query_string=None, headers={})
-def test_get_browser_timing_nonces():
-    header = get_browser_timing_header("NONCE")
-    footer = get_browser_timing_footer("NONCE")
-
-    assert header == '<script type="text/javascript" nonce="NONCE"><!-- NREUM HEADER --></script>'
-    assert '<script type="text/javascript" nonce="NONCE">' in footer
-
-
-@override_application_settings(_test_get_browser_timing_nonces_settings)
-@web_transaction(scheme="http", host="127.0.0.1", port=80, request_method="GET",
-        request_path="/", query_string=None, headers={})
-def test_get_browser_timing_no_nonces():
-    header = get_browser_timing_header()
-    footer = get_browser_timing_footer()
-
-    assert header == '<script type="text/javascript"><!-- NREUM HEADER --></script>'
-    assert '<script type="text/javascript">' in footer
-=======
     header = _test_get_browser_timing_snippet_with_nonces_rum_info_re.sub("NREUM.info={}", header)
     assert (
         header
         == '<script type="text/javascript">window.NREUM||(NREUM={});NREUM.info={};\n<!-- NREUM HEADER --></script>'
-    )
->>>>>>> 9990e71b
+    )