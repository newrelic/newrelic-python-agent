--- conflicted
+++ resolved
@@ -19,17 +19,12 @@
 from _test_code_level_metrics import (
     CLASS_INSTANCE,
     CLASS_INSTANCE_CALLABLE,
-<<<<<<< HEAD
-    ExerciseClass,
-    ExerciseClassCallable,
-=======
     TYPE_CONSTRUCTOR_CALLABLE_CLASS_INSTANCE,
     TYPE_CONSTRUCTOR_CLASS_INSTANCE,
     ExerciseClass,
     ExerciseClassCallable,
     ExerciseTypeConstructor,
     ExerciseTypeConstructorCallable,
->>>>>>> 045b8f8d
 )
 from _test_code_level_metrics import __file__ as FILE_PATH
 from _test_code_level_metrics import (
@@ -42,12 +37,7 @@
 
 import newrelic.packages.six as six
 from newrelic.api.background_task import background_task
-<<<<<<< HEAD
-from newrelic.api.function_trace import FunctionTrace, FunctionTraceWrapper
-from newrelic.packages import six
-=======
 from newrelic.api.function_trace import FunctionTrace
->>>>>>> 045b8f8d
 
 is_pypy = hasattr(sys, "pypy_version_info")
 
@@ -72,113 +62,6 @@
     return d
 
 
-<<<<<<< HEAD
-@pytest.mark.parametrize(
-    "func,args,agents",
-    (
-        (  # Function
-            exercise_function,
-            (),
-            {
-                "code.filepath": FILE_PATH,
-                "code.function": "exercise_function",
-                "code.lineno": 17,
-                "code.namespace": NAMESPACE,
-            },
-        ),
-        (  # Method
-            CLASS_INSTANCE.exercise_method,
-            (),
-            {
-                "code.filepath": FILE_PATH,
-                "code.function": "exercise_method",
-                "code.lineno": 22,
-                "code.namespace": CLASS_NAMESPACE,
-            },
-        ),
-        (  # Static Method
-            CLASS_INSTANCE.exercise_static_method,
-            (),
-            {
-                "code.filepath": FILE_PATH,
-                "code.function": "exercise_static_method",
-                "code.lineno": 25,
-                "code.namespace": FUZZY_NAMESPACE,
-            },
-        ),
-        (  # Class Method
-            ExerciseClass.exercise_class_method,
-            (),
-            {
-                "code.filepath": FILE_PATH,
-                "code.function": "exercise_class_method",
-                "code.lineno": 29,
-                "code.namespace": CLASS_NAMESPACE,
-            },
-        ),
-        (  # Callable object
-            CLASS_INSTANCE_CALLABLE,
-            (),
-            {
-                "code.filepath": FILE_PATH,
-                "code.function": "__call__",
-                "code.lineno": 35,
-                "code.namespace": CALLABLE_CLASS_NAMESPACE,
-            },
-        ),
-        (  # Lambda
-            exercise_lambda,
-            (),
-            {
-                "code.filepath": FILE_PATH,
-                "code.function": "<lambda>",
-                "code.lineno": 42,
-                "code.namespace": NAMESPACE,
-            },
-        ),
-        (  # Functools Partials
-            exercise_partial,
-            (),
-            {
-                "code.filepath": FILE_PATH,
-                "code.function": "exercise_function",
-                "code.lineno": 17,
-                "code.namespace": NAMESPACE,
-            },
-        ),
-        (  # Top Level Builtin
-            max,
-            (1, 2),
-            merge_dicts(
-                {
-                    "code.function": "max",
-                    "code.namespace": "builtins" if six.PY3 else "__builtin__",
-                },
-                BUILTIN_ATTRS,
-            ),
-        ),
-        (  # Module Level Builtin
-            sqlite3.connect,
-            (":memory:",),
-            merge_dicts(
-                {
-                    "code.function": "connect",
-                    "code.namespace": "_sqlite3",
-                },
-                BUILTIN_ATTRS,
-            ),
-        ),
-        (  # Builtin Method
-            SQLITE_CONNECTION.__enter__,
-            (),
-            merge_dicts(
-                {
-                    "code.function": "__enter__",
-                    "code.namespace": "sqlite3.Connection" if not is_pypy else "_sqlite3.Connection",
-                },
-                BUILTIN_ATTRS,
-            ),
-=======
 @pytest.fixture
 def extract():
     def _extract(obj):
@@ -316,7 +199,6 @@
                 "code.namespace": "sqlite3.Connection" if not is_pypy else "_sqlite3.Connection",
             },
             BUILTIN_ATTRS,
->>>>>>> 045b8f8d
         ),
     ),
 }
@@ -326,11 +208,7 @@
     "func,args,agents",
     [pytest.param(*args, id=id_) for id_, args in six.iteritems(_TEST_METHODS)],
 )
-<<<<<<< HEAD
-def test_code_level_metrics_callables(func, args, agents):
-=======
 def test_code_level_metrics_methods(func, args, agents, extract):
->>>>>>> 045b8f8d
     @override_application_settings(
         {
             "code_level_metrics.enabled": True,
@@ -404,37 +282,6 @@
 
 
 @pytest.mark.parametrize(
-<<<<<<< HEAD
-    "obj,agents",
-    (
-        (  # Class with __call__
-            ExerciseClassCallable,
-            {
-                "code.filepath": FILE_PATH,
-                "code.function": "ExerciseClassCallable",
-                "code.lineno": 34,
-                "code.namespace": NAMESPACE,
-            },
-        ),
-        (  # Class without __call__
-            ExerciseClass,
-            {
-                "code.filepath": FILE_PATH,
-                "code.function": "ExerciseClass",
-                "code.lineno": 21,
-                "code.namespace": NAMESPACE,
-            },
-        ),
-        (  # Non-callable Object instance
-            CLASS_INSTANCE,
-            {
-                "code.filepath": FILE_PATH,
-                "code.function": "ExerciseClass",
-                "code.lineno": 21,
-                "code.namespace": NAMESPACE,
-            },
-        ),
-=======
     "func,args,agents",
     [pytest.param(*args, id=id_) for id_, args in six.iteritems(_TEST_TYPE_CONSTRUCTOR_METHODS)],
 )
@@ -482,7 +329,6 @@
             "code.function": "ExerciseTypeConstructor",
             "code.namespace": NAMESPACE,
         },
->>>>>>> 045b8f8d
     ),
     "type_constructor_class_callable_class": (
         ExerciseTypeConstructorCallable,
@@ -508,11 +354,7 @@
     "obj,agents",
     [pytest.param(*args, id=id_) for id_, args in six.iteritems(_TEST_OBJECTS)],
 )
-<<<<<<< HEAD
-def test_code_level_metrics_objects(obj, agents):
-=======
 def test_code_level_metrics_objects(obj, agents, extract):
->>>>>>> 045b8f8d
     @override_application_settings(
         {
             "code_level_metrics.enabled": True,
@@ -525,11 +367,6 @@
     )
     @background_task()
     def _test():
-<<<<<<< HEAD
-        with FunctionTrace("_test", source=obj):
-            pass
-=======
         extract(obj)
->>>>>>> 045b8f8d
 
     _test()