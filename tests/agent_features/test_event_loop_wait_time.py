--- conflicted
+++ resolved
@@ -159,18 +159,6 @@
 
     try:
         waiter_events = [asyncio.Event(loop=loops[0]) for _ in range(2)]
-<<<<<<< HEAD
-        waiter = wait_for_loop(*waiter_events, times=1)
-
-        blocker_events = [asyncio.Event(loop=loops[1]) for _ in range(2)]
-        blocker = block_loop(*blocker_events, blocking_transaction_active=False, times=1)
-    except TypeError:
-        waiter_events = [asyncio.Event() for _ in range(2)]
-        waiter = wait_for_loop(*waiter_events, times=1)
-
-        blocker_events = [asyncio.Event() for _ in range(2)]
-        blocker = block_loop(*blocker_events, blocking_transaction_active=False, times=1)
-=======
         blocker_events = [asyncio.Event(loop=loops[1]) for _ in range(2)]
     except TypeError:
         waiter_events = [asyncio.Event() for _ in range(2)]
@@ -179,7 +167,6 @@
     waiter = wait_for_loop(*waiter_events, times=1)
     blocker = block_loop(*blocker_events,
             blocking_transaction_active=False, times=1)
->>>>>>> 08ad2d9a
 
     waiter_task = loops[0].create_task(waiter)
     blocker_task = loops[1].create_task(blocker)
