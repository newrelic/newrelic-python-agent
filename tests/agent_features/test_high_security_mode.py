--- conflicted
+++ resolved
@@ -25,10 +25,6 @@
     validate_custom_event_count,
     validate_custom_event_in_application_stats_engine,
     validate_request_params_omitted,
-<<<<<<< HEAD
-=======
-    validate_tt_segment_params,
->>>>>>> 0db5fee1
 )
 from testing_support.validators.validate_custom_parameters import (
     validate_custom_parameters,
@@ -38,12 +34,9 @@
 )
 from testing_support.validators.validate_transaction_errors import (
     validate_transaction_errors,
-<<<<<<< HEAD
 )
 from testing_support.validators.validate_tt_segment_params import (
     validate_tt_segment_params,
-=======
->>>>>>> 0db5fee1
 )
 
 from newrelic.api.application import application_instance as application
