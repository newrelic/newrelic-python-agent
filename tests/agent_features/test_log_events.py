--- conflicted
+++ resolved
@@ -75,35 +75,24 @@
     record_log_event(None, attributes={"attributes_only": "value"})
     record_log_event({"attributes_only": "value"})
     record_log_event({"message": "dict_message"})
-<<<<<<< HEAD
-=======
     record_log_event({"message": 123})
->>>>>>> 9cd6af2c
 
     # Unsent due to message content missing
     record_log_event("")
     record_log_event("         ")
-<<<<<<< HEAD
-    record_log_event({"message": ""})
-=======
     record_log_event(NonPrintableObject())
     record_log_event({"message": ""})
     record_log_event({"message": NonPrintableObject()})
->>>>>>> 9cd6af2c
     record_log_event({"filtered_attribute": "should_be_removed"})
     record_log_event(None)
 
 
 enable_log_forwarding = override_application_settings(
-<<<<<<< HEAD
-    {"application_logging.forwarding.enabled": True, "application_logging.forwarding.context_data.enabled": True, "application_logging.forwarding.context_data.exclude": ["filtered_attribute"]}
-=======
     {
         "application_logging.forwarding.enabled": True,
         "application_logging.forwarding.context_data.enabled": True,
         "application_logging.forwarding.context_data.exclude": ["filtered_attribute"],
     }
->>>>>>> 9cd6af2c
 )
 disable_log_forwarding = override_application_settings({"application_logging.forwarding.enabled": False})
 
@@ -148,10 +137,7 @@
     {"context.attributes_only": "value"},
     {"message.attributes_only": "value"},
     {"message": "dict_message"},
-<<<<<<< HEAD
-=======
     {"message": "123"},
->>>>>>> 9cd6af2c
 ]
 _exercise_record_log_event_inside_transaction_events = [
     combine_dicts(_common_attributes_trace_linking, log) for log in _exercise_record_log_event_events
@@ -305,10 +291,6 @@
     ("A*", "AB*", "ABC", False),
 ]
 
-<<<<<<< HEAD
-=======
-
->>>>>>> 9cd6af2c
 @pytest.mark.parametrize("prefix", ("context", "message"))
 @pytest.mark.parametrize("include,exclude,attr,expected", _test_record_log_event_context_attribute_filtering_params)
 def test_record_log_event_context_attribute_filtering_inside_transaction(include, exclude, attr, expected, prefix):
@@ -371,18 +353,11 @@
     ("", "*"),
 ]
 
-<<<<<<< HEAD
+
 @pytest.mark.parametrize("include,exclude", _test_record_log_event_linking_attribute_no_filtering_params)
 def test_record_log_event_linking_attribute_no_filtering_inside_transaction(include, exclude):
     attr = "entity.name"
-    
-=======
-
-@pytest.mark.parametrize("include,exclude", _test_record_log_event_linking_attribute_no_filtering_params)
-def test_record_log_event_linking_attribute_no_filtering_inside_transaction(include, exclude):
-    attr = "entity.name"
-
->>>>>>> 9cd6af2c
+
     @override_application_settings(
         {
             "application_logging.forwarding.enabled": True,
@@ -404,11 +379,6 @@
 @reset_core_stats_engine()
 def test_record_log_event_linking_attribute_filtering_outside_transaction(include, exclude):
     attr = "entity.name"
-<<<<<<< HEAD
-    
-=======
-
->>>>>>> 9cd6af2c
     @override_application_settings(
         {
             "application_logging.forwarding.enabled": True,
