# Copyright 2010 New Relic, Inc.
#
# Licensed under the Apache License, Version 2.0 (the "License");
# you may not use this file except in compliance with the License.
# You may obtain a copy of the License at
#
#      http://www.apache.org/licenses/LICENSE-2.0
#
# Unless required by applicable law or agreed to in writing, software
# distributed under the License is distributed on an "AS IS" BASIS,
# WITHOUT WARRANTIES OR CONDITIONS OF ANY KIND, either express or implied.
# See the License for the specific language governing permissions and
# limitations under the License.

import sys

import pytest
from testing_support.fixtures import (
    dt_enabled,
    function_not_called,
    override_application_settings,
    validate_transaction_event_attributes,
    validate_transaction_metrics,
    validate_tt_segment_params,
)
from testing_support.validators.validate_span_events import validate_span_events

from newrelic.api.background_task import background_task
from newrelic.api.database_trace import DatabaseTrace
from newrelic.api.datastore_trace import DatastoreTrace
from newrelic.api.external_trace import ExternalTrace
from newrelic.api.function_trace import FunctionTrace, function_trace
from newrelic.api.graphql_trace import GraphQLOperationTrace, GraphQLResolverTrace
from newrelic.api.memcache_trace import MemcacheTrace
from newrelic.api.message_trace import MessageTrace
from newrelic.api.solr_trace import SolrTrace
<<<<<<< HEAD

from testing_support.fixtures import (override_application_settings,
        function_not_called, validate_tt_segment_params,
        dt_enabled,
        validate_transaction_event_attributes)
from testing_support.validators.validate_span_events import (
        validate_span_events)
from testing_support.validators.validate_transaction_metrics import validate_transaction_metrics
=======
from newrelic.api.time_trace import (
    add_custom_span_attribute,
    current_trace,
    notice_error,
)
from newrelic.api.transaction import current_transaction
from newrelic.common.object_names import callable_name
>>>>>>> 65246e7f

ERROR = ValueError("whoops")
ERROR_NAME = callable_name(ERROR)


@pytest.mark.parametrize("dt_enabled", (True, False))
@pytest.mark.parametrize("span_events_enabled", (True, False))
@pytest.mark.parametrize("txn_sampled", (True, False))
def test_span_events(dt_enabled, span_events_enabled, txn_sampled):
    guid = "dbb536c53b749e0b"
    sentinel_guid = "0687e0c371ea2c4e"
    function_guid = "482439c52de807ee"
    transaction_name = "OtherTransaction/Function/transaction"
    priority = 0.5

    @function_trace(name="child")
    def child():
        pass

    @function_trace(name="function")
    def function():
        current_trace().guid = function_guid
        child()

    _settings = {"distributed_tracing.enabled": dt_enabled, "span_events.enabled": span_events_enabled}

    count = 0
    if dt_enabled and span_events_enabled and txn_sampled:
        count = 1

    exact_intrinsics_common = {
        "type": "Span",
        "transactionId": guid,
        "sampled": txn_sampled,
        "priority": priority,
        "category": "generic",
    }
    expected_intrinsics = ("timestamp", "duration")

    exact_intrinsics_root = exact_intrinsics_common.copy()
    exact_intrinsics_root["name"] = "Function/transaction"
    exact_intrinsics_root["transaction.name"] = transaction_name
    exact_intrinsics_root["nr.entryPoint"] = True

    exact_intrinsics_function = exact_intrinsics_common.copy()
    exact_intrinsics_function["name"] = "Function/function"
    exact_intrinsics_function["parentId"] = sentinel_guid

    exact_intrinsics_child = exact_intrinsics_common.copy()
    exact_intrinsics_child["name"] = "Function/child"
    exact_intrinsics_child["parentId"] = function_guid

    @validate_span_events(count=count, expected_intrinsics=["nr.entryPoint"])
    @validate_span_events(count=count, exact_intrinsics=exact_intrinsics_root, expected_intrinsics=expected_intrinsics)
    @validate_span_events(
        count=count, exact_intrinsics=exact_intrinsics_function, expected_intrinsics=expected_intrinsics
    )
    @validate_span_events(count=count, exact_intrinsics=exact_intrinsics_child, expected_intrinsics=expected_intrinsics)
    @override_application_settings(_settings)
    @background_task(name="transaction")
    def _test():
        # Force intrinsics
        txn = current_transaction()
        current_trace().guid = sentinel_guid
        txn.guid = guid
        txn._priority = priority
        txn._sampled = txn_sampled

        function()

    _test()


@pytest.mark.parametrize(
    "trace_type,args",
    (
        (DatabaseTrace, ("select * from foo",)),
        (DatastoreTrace, ("db_product", "db_target", "db_operation")),
        (ExternalTrace, ("lib", "url")),
        (FunctionTrace, ("name",)),
        (GraphQLOperationTrace, ()),
        (GraphQLResolverTrace, ()),
        (MemcacheTrace, ("command",)),
        (MessageTrace, ("lib", "operation", "dst_type", "dst_name")),
        (SolrTrace, ("lib", "command")),
    ),
)
def test_each_span_type(trace_type, args):
    @validate_span_events(count=2)
    @override_application_settings(
        {
            "distributed_tracing.enabled": True,
            "span_events.enabled": True,
        }
    )
    @background_task(name="test_each_span_type")
    def _test():

        transaction = current_transaction()
        transaction._sampled = True

        with trace_type(*args):
            pass

    _test()


@pytest.mark.parametrize(
    "sql,sql_format,expected",
    (
        pytest.param("a" * 2001, "raw", "".join(["a"] * 1997 + ["..."]), id="truncate"),
        pytest.param("a" * 2000, "raw", "".join(["a"] * 2000), id="no_truncate"),
        pytest.param(
            "select * from %s" % "".join(["?"] * 2000),
            "obfuscated",
            "select * from %s..." % ("".join(["?"] * (2000 - len("select * from ") - 3))),
            id="truncate_obfuscated",
        ),
        pytest.param("select 1", "off", ""),
        pytest.param("select 1", "raw", "select 1"),
        pytest.param("select 1", "obfuscated", "select ?"),
    ),
)
def test_database_db_statement_format(sql, sql_format, expected):
    @validate_span_events(
        count=1,
        exact_agents={
            "db.statement": expected,
        },
    )
    @override_application_settings(
        {
            "distributed_tracing.enabled": True,
            "span_events.enabled": True,
            "transaction_tracer.record_sql": sql_format,
        }
    )
    @background_task(name="test_database_db_statement_format")
    def _test():
        transaction = current_transaction()
        transaction._sampled = True

        with DatabaseTrace(sql):
            pass

    _test()


@validate_span_events(
    count=1,
    exact_intrinsics={"category": "datastore"},
    unexpected_agents=["db.statement"],
)
@override_application_settings(
    {
        "distributed_tracing.enabled": True,
        "span_events.enabled": True,
        "span_events.attributes.exclude": ["db.statement"],
    }
)
@background_task(name="test_database_db_statement_exclude")
def test_database_db_statement_exclude():
    transaction = current_transaction()
    transaction._sampled = True

    with DatabaseTrace("select 1"):
        pass


@pytest.mark.parametrize(
    "trace_type,args,attrs",
    (
        (
            DatastoreTrace,
            ("db_product", "db_target", "db_operation"),
            {"db.collection": "db_target", "db.operation": "db_operation"},
        ),
        (
            DatabaseTrace,
            ("select 1 from db_table",),
            {"db.collection": "db_table", "db.statement": "select ? from db_table"},
        ),
    ),
)
def test_datastore_database_trace_attrs(trace_type, args, attrs):
    @validate_span_events(
        count=1,
        exact_agents=attrs,
    )
    @override_application_settings(
        {
            "distributed_tracing.enabled": True,
            "span_events.enabled": True,
        }
    )
    @background_task(name="test_database_db_statement_exclude")
    def test():
        transaction = current_transaction()
        transaction._sampled = True

        with trace_type(*args):
            pass

    test()


@pytest.mark.parametrize("exclude_url", (True, False))
def test_external_spans(exclude_url):
    override_settings = {
        "distributed_tracing.enabled": True,
        "span_events.enabled": True,
    }

    if exclude_url:
        override_settings["span_events.attributes.exclude"] = ["http.url"]
        exact_agents = {}
        unexpected_agents = ["http.url"]
    else:
        exact_agents = {"http.url": "http://example.com/foo"}
        unexpected_agents = []

    @validate_span_events(
        count=1,
        exact_intrinsics={
            "name": "External/example.com/library/get",
            "type": "Span",
            "sampled": True,
            "category": "http",
            "span.kind": "client",
            "component": "library",
            "http.method": "get",
        },
        exact_agents=exact_agents,
        unexpected_agents=unexpected_agents,
        expected_intrinsics=("priority",),
    )
    @override_application_settings(override_settings)
    @background_task(name="test_external_spans")
    def _test():
        transaction = current_transaction()
        transaction._sampled = True

        with ExternalTrace(library="library", url="http://example.com/foo?secret=123", method="get"):
            pass

    _test()


@pytest.mark.parametrize(
    "kwarg_override,attr_override",
    (
        ({"url": "a" * 256}, {"http.url": "a" * 255}),
        ({"library": "a" * 256}, {"component": "a" * 255}),
        ({"method": "a" * 256}, {"http.method": "a" * 255}),
    ),
)
@override_application_settings(
    {
        "distributed_tracing.enabled": True,
        "span_events.enabled": True,
    }
)
def test_external_span_limits(kwarg_override, attr_override):

    exact_intrinsics = {
        "type": "Span",
        "sampled": True,
        "category": "http",
        "span.kind": "client",
        "component": "library",
        "http.method": "get",
    }
    exact_agents = {
        "http.url": "http://example.com/foo",
    }
    for attr_name, attr_value in attr_override.items():
        if attr_name in exact_agents:
            exact_agents[attr_name] = attr_value
        else:
            exact_intrinsics[attr_name] = attr_value

    kwargs = {
        "library": "library",
        "url": "http://example.com/foo?secret=123",
        "method": "get",
    }
    kwargs.update(kwarg_override)

    @validate_span_events(
        count=1,
        exact_intrinsics=exact_intrinsics,
        exact_agents=exact_agents,
        expected_intrinsics=("priority",),
    )
    @background_task(name="test_external_spans")
    def _test():
        transaction = current_transaction()
        transaction._sampled = True

        with ExternalTrace(**kwargs):
            pass

    _test()


@pytest.mark.parametrize(
    "kwarg_override,attribute_override",
    (
        ({"host": "a" * 256}, {"peer.hostname": "a" * 255, "peer.address": "a" * 255}),
        ({"port_path_or_id": "a" * 256, "host": "a"}, {"peer.hostname": "a", "peer.address": "a:" + "a" * 253}),
        ({"database_name": "a" * 256}, {"db.instance": "a" * 255}),
    ),
)
@override_application_settings(
    {
        "distributed_tracing.enabled": True,
        "span_events.enabled": True,
    }
)
def test_datastore_span_limits(kwarg_override, attribute_override):

    exact_intrinsics = {
        "type": "Span",
        "sampled": True,
        "category": "datastore",
        "span.kind": "client",
        "component": "library",
    }

    exact_agents = {
        "db.instance": "db",
        "peer.hostname": "foo",
        "peer.address": "foo:1234",
    }

    for k, v in attribute_override.items():
        if k in exact_agents:
            exact_agents[k] = v
        else:
            exact_intrinsics[k] = v

    kwargs = {
        "product": "library",
        "target": "table",
        "operation": "operation",
        "host": "foo",
        "port_path_or_id": 1234,
        "database_name": "db",
    }
    kwargs.update(kwarg_override)

    @validate_span_events(
        count=1,
        exact_intrinsics=exact_intrinsics,
        expected_intrinsics=("priority",),
        exact_agents=exact_agents,
    )
    @background_task(name="test_external_spans")
    def _test():
        transaction = current_transaction()
        transaction._sampled = True

        with DatastoreTrace(**kwargs):
            pass

    _test()


@pytest.mark.parametrize("collect_span_events", (False, True))
@pytest.mark.parametrize("span_events_enabled", (False, True))
def test_collect_span_events_override(collect_span_events, span_events_enabled):

    if collect_span_events and span_events_enabled:
        spans_expected = True
    else:
        spans_expected = False

    span_count = 2 if spans_expected else 0

    @validate_span_events(count=span_count)
    @override_application_settings(
        {
            "transaction_tracer.enabled": False,
            "distributed_tracing.enabled": True,
            "span_events.enabled": span_events_enabled,
            "collect_span_events": collect_span_events,
        }
    )
    @background_task(name="test_collect_span_events_override")
    def _test():
        transaction = current_transaction()
        transaction._sampled = True

        with FunctionTrace("span_generator"):
            pass

    if not spans_expected:
        _test = function_not_called("newrelic.core.attribute", "resolve_agent_attributes")(_test)

    _test()


@pytest.mark.parametrize("include_attribues", (True, False))
def test_span_event_agent_attributes(include_attribues):
    override_settings = {
        "distributed_tracing.enabled": True,
        "span_events.enabled": True,
    }
    if include_attribues:
        count = 1
        override_settings["attributes.include"] = ["*"]
    else:
        count = 0

    @override_application_settings(override_settings)
    @validate_span_events(count=count, expected_agents=["webfrontend.queue.seconds"])
    @validate_span_events(
        count=count,
        exact_agents={"trace1_a": "foobar", "trace1_b": "barbaz"},
        unexpected_agents=["trace2_a", "trace2_b"],
    )
    @validate_span_events(
        count=count,
        exact_agents={"trace2_a": "foobar", "trace2_b": "barbaz"},
        unexpected_agents=["trace1_a", "trace1_b"],
    )
    @background_task(name="test_span_event_agent_attributes")
    def _test():
        transaction = current_transaction()
        transaction.queue_start = 1.0
        transaction._sampled = True

        with FunctionTrace("trace1") as trace_1:
            trace_1._add_agent_attribute("trace1_a", "foobar")
            trace_1._add_agent_attribute("trace1_b", "barbaz")
            with FunctionTrace("trace2") as trace_2:
                trace_2._add_agent_attribute("trace2_a", "foobar")
                trace_2._add_agent_attribute("trace2_b", "barbaz")

    _test()


class FakeTrace(object):
    def __enter__(self):
        pass

    def __exit__(self, *args):
        pass


@pytest.mark.parametrize(
    "trace_type,args",
    (
        (DatabaseTrace, ("select * from foo",)),
        (DatastoreTrace, ("db_product", "db_target", "db_operation")),
        (ExternalTrace, ("lib", "url")),
        (FunctionTrace, ("name",)),
        (MemcacheTrace, ("command",)),
        (MessageTrace, ("lib", "operation", "dst_type", "dst_name")),
        (SolrTrace, ("lib", "command")),
        (FakeTrace, ()),
    ),
)
@pytest.mark.parametrize("exclude_attributes", (True, False))
def test_span_event_user_attributes(trace_type, args, exclude_attributes):

    _settings = {
        "distributed_tracing.enabled": True,
        "span_events.enabled": True,
    }

    forgone_params = [
        "invalid_value",
    ]
    expected_params = {"trace1_a": "foobar", "trace1_b": "barbaz"}
    # We expect user_attributes to be included by default
    if exclude_attributes:
        count = 0
        _settings["attributes.exclude"] = ["*"]
        forgone_params.extend(("trace1_a", "trace1_b"))
        expected_trace_params = {}
    else:
        expected_trace_params = expected_params
        count = 1

    @override_application_settings(_settings)
    @validate_span_events(
        count=count,
        exact_users=expected_params,
        unexpected_users=forgone_params,
    )
    @validate_tt_segment_params(exact_params=expected_trace_params, forgone_params=forgone_params)
    @background_task(name="test_span_event_user_attributes")
    def _test():
        transaction = current_transaction()
        transaction._sampled = True

        with trace_type(*args):
            add_custom_span_attribute("trace1_a", "foobar")
            add_custom_span_attribute("trace1_b", "barbaz")
            add_custom_span_attribute("invalid_value", sys.maxsize + 1)

    _test()


@validate_span_events(count=1, exact_users={"foo": "b"})
@dt_enabled
@background_task(name="test_span_user_attribute_overrides_transaction_attribute")
def test_span_user_attribute_overrides_transaction_attribute():
    transaction = current_transaction()

    transaction.add_custom_parameter("foo", "a")
    add_custom_span_attribute("foo", "b")
    transaction.add_custom_parameter("foo", "c")


@override_application_settings({"attributes.include": "*"})
@validate_span_events(count=1, exact_agents={"foo": "b"})
@dt_enabled
@background_task(name="test_span_agent_attribute_overrides_transaction_attribute")
def test_span_agent_attribute_overrides_transaction_attribute():
    transaction = current_transaction()
    trace = current_trace()

    transaction._add_agent_attribute("foo", "a")
    trace._add_agent_attribute("foo", "b")
    transaction._add_agent_attribute("foo", "c")


def test_span_custom_attribute_limit():
    """
    This test validates that span attributes take precedence when
    adding the span and transaction custom parameters that reach the
    maximum user attribute limit.
    """
    span_custom_attrs = []
    txn_custom_attrs = []
    unexpected_txn_attrs = []

    for i in range(128):
        if i < 64:
            span_custom_attrs.append("span_attr%i" % i)
        txn_custom_attrs.append("txn_attr%i" % i)

    unexpected_txn_attrs.extend(span_custom_attrs)
    span_custom_attrs.extend(txn_custom_attrs[:64])
    expected_txn_attrs = {"user": txn_custom_attrs, "agent": [], "intrinsic": []}
    expected_absent_txn_attrs = {"agent": [], "user": unexpected_txn_attrs, "intrinsic": []}

    @override_application_settings({"attributes.include": "*"})
    @validate_transaction_event_attributes(expected_txn_attrs, expected_absent_txn_attrs)
    @validate_span_events(count=1, expected_users=span_custom_attrs, unexpected_users=txn_custom_attrs[64:])
    @dt_enabled
    @background_task(name="test_span_attribute_limit")
    def _test():
        transaction = current_transaction()

        for i in range(128):
            transaction.add_custom_parameter("txn_attr%i" % i, "txnValue")
            if i < 64:
                add_custom_span_attribute("span_attr%i" % i, "spanValue")

    _test()


_span_event_metrics = [("Supportability/SpanEvent/Errors/Dropped", None)]


@pytest.mark.parametrize(
    "trace_type,args",
    (
        (DatabaseTrace, ("select * from foo",)),
        (DatastoreTrace, ("db_product", "db_target", "db_operation")),
        (ExternalTrace, ("lib", "url")),
        (FunctionTrace, ("name",)),
        (GraphQLOperationTrace, ()),
        (GraphQLResolverTrace, ()),
        (MemcacheTrace, ("command",)),
        (MessageTrace, ("lib", "operation", "dst_type", "dst_name")),
        (SolrTrace, ("lib", "command")),
        (FakeTrace, ()),
    ),
)
def test_span_event_error_attributes_notice_error(trace_type, args):

    _settings = {
        "distributed_tracing.enabled": True,
        "span_events.enabled": True,
    }

    error = ValueError("whoops")

    exact_agents = {
        "error.class": callable_name(error),
        "error.message": "whoops",
    }

    @override_application_settings(_settings)
    @validate_transaction_metrics(
        "test_span_event_error_attributes_notice_error", background_task=True, rollup_metrics=_span_event_metrics
    )
    @validate_span_events(
        count=1,
        exact_agents=exact_agents,
    )
    @background_task(name="test_span_event_error_attributes_notice_error")
    def _test():
        transaction = current_transaction()
        transaction._sampled = True

        with trace_type(*args):
            try:
                raise ValueError("whoops")
            except:
                notice_error()

    _test()


@pytest.mark.parametrize(
    "trace_type,args",
    (
        (DatabaseTrace, ("select * from foo",)),
        (DatastoreTrace, ("db_product", "db_target", "db_operation")),
        (ExternalTrace, ("lib", "url")),
        (FunctionTrace, ("name",)),
        (GraphQLOperationTrace, ()),
        (GraphQLResolverTrace, ()),
        (MemcacheTrace, ("command",)),
        (MessageTrace, ("lib", "operation", "dst_type", "dst_name")),
        (SolrTrace, ("lib", "command")),
    ),
)
def test_span_event_error_attributes_observed(trace_type, args):

    error = ValueError("whoops")

    exact_agents = {
        "error.class": callable_name(error),
        "error.message": "whoops",
    }

    # Verify errors are not recorded since notice_error is not called
    rollups = [("Errors/all", None)] + _span_event_metrics

    @dt_enabled
    @validate_transaction_metrics(
        "test_span_event_error_attributes_observed", background_task=True, rollup_metrics=rollups
    )
    @validate_span_events(
        count=1,
        exact_agents=exact_agents,
    )
    @background_task(name="test_span_event_error_attributes_observed")
    def _test():
        try:
            with trace_type(*args):
                raise error
        except:
            pass

    _test()


@pytest.mark.parametrize(
    "trace_type,args",
    (
        (DatabaseTrace, ("select * from foo",)),
        (DatastoreTrace, ("db_product", "db_target", "db_operation")),
        (ExternalTrace, ("lib", "url")),
        (FunctionTrace, ("name",)),
        (GraphQLOperationTrace, ()),
        (GraphQLResolverTrace, ()),
        (MemcacheTrace, ("command",)),
        (MessageTrace, ("lib", "operation", "dst_type", "dst_name")),
        (SolrTrace, ("lib", "command")),
        (FakeTrace, ()),
    ),
)
@dt_enabled
@validate_span_events(count=1, exact_agents={"error.class": ERROR_NAME, "error.message": "whoops"})
@background_task(name="test_span_event_notice_error_overrides_observed")
def test_span_event_notice_error_overrides_observed(trace_type, args):
    try:
        with trace_type(*args):
            try:
                raise ERROR
            except:
                notice_error()
                raise ValueError
    except ValueError:
        pass


@pytest.mark.parametrize(
    "trace_type,args",
    (
        (DatabaseTrace, ("select * from foo",)),
        (DatastoreTrace, ("db_product", "db_target", "db_operation")),
        (ExternalTrace, ("lib", "url")),
        (FunctionTrace, ("name",)),
        (MemcacheTrace, ("command",)),
        (MessageTrace, ("lib", "operation", "dst_type", "dst_name")),
        (SolrTrace, ("lib", "command")),
        (FakeTrace, ()),
    ),
)
@override_application_settings({"error_collector.enabled": False})
@validate_span_events(count=0, expected_agents=["error.class"])
@validate_span_events(count=0, expected_agents=["error.message"])
@dt_enabled
@background_task(name="test_span_event_errors_disabled")
def test_span_event_errors_disabled(trace_type, args):
    with trace_type(*args):
        try:
            raise ValueError("whoops")
        except:
            notice_error()


_metrics = [("Supportability/SpanEvent/Errors/Dropped", 2)]


@pytest.mark.parametrize(
    "trace_type,args",
    (
        (FunctionTrace, ("name",)),
        (FakeTrace, ()),
    ),
)
def test_span_event_multiple_errors(trace_type, args):
    _settings = {
        "distributed_tracing.enabled": True,
        "span_events.enabled": True,
    }

    error = ValueError("whoops")

    exact_agents = {
        "error.class": callable_name(error),
        "error.message": "whoops",
        "error.expected": False,
    }

    @override_application_settings(_settings)
    @validate_span_events(
        count=1,
        exact_agents=exact_agents,
    )
    @validate_transaction_metrics("test_span_event_multiple_errors", background_task=True, rollup_metrics=_metrics)
    @background_task(name="test_span_event_multiple_errors")
    def _test():
        transaction = current_transaction()
        transaction._sampled = True

        with trace_type(*args):
            try:
                raise RuntimeError("whoaa")
            except:
                notice_error()
            try:
                raise RuntimeError("whoo")
            except:
                notice_error()
            try:
                raise ValueError("whoops")
            except:
                notice_error()

    _test()<|MERGE_RESOLUTION|>--- conflicted
+++ resolved
@@ -19,11 +19,15 @@
     dt_enabled,
     function_not_called,
     override_application_settings,
+    validate_tt_segment_params,
+)
+from testing_support.validators.validate_span_events import validate_span_events
+from testing_support.validators.validate_transaction_event_attributes import (
     validate_transaction_event_attributes,
+)
+from testing_support.validators.validate_transaction_metrics import (
     validate_transaction_metrics,
-    validate_tt_segment_params,
-)
-from testing_support.validators.validate_span_events import validate_span_events
+)
 
 from newrelic.api.background_task import background_task
 from newrelic.api.database_trace import DatabaseTrace
@@ -34,16 +38,6 @@
 from newrelic.api.memcache_trace import MemcacheTrace
 from newrelic.api.message_trace import MessageTrace
 from newrelic.api.solr_trace import SolrTrace
-<<<<<<< HEAD
-
-from testing_support.fixtures import (override_application_settings,
-        function_not_called, validate_tt_segment_params,
-        dt_enabled,
-        validate_transaction_event_attributes)
-from testing_support.validators.validate_span_events import (
-        validate_span_events)
-from testing_support.validators.validate_transaction_metrics import validate_transaction_metrics
-=======
 from newrelic.api.time_trace import (
     add_custom_span_attribute,
     current_trace,
@@ -51,7 +45,6 @@
 )
 from newrelic.api.transaction import current_transaction
 from newrelic.common.object_names import callable_name
->>>>>>> 65246e7f
 
 ERROR = ValueError("whoops")
 ERROR_NAME = callable_name(ERROR)
