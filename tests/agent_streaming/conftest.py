# Copyright 2010 New Relic, Inc.
#
# Licensed under the Apache License, Version 2.0 (the "License");
# you may not use this file except in compliance with the License.
# You may obtain a copy of the License at
#
#      http://www.apache.org/licenses/LICENSE-2.0
#
# Unless required by applicable law or agreed to in writing, software
# distributed under the License is distributed on an "AS IS" BASIS,
# WITHOUT WARRANTIES OR CONDITIONS OF ANY KIND, either express or implied.
# See the License for the specific language governing permissions and
# limitations under the License.

import threading

<<<<<<< HEAD
from testing_support.fixtures import collector_agent_registration_fixture, collector_available_fixture  # noqa: F401; pylint: disable=W0611
=======
import pytest
from testing_support.fixtures import collector_available_fixture  # noqa
from testing_support.fixtures import (
    code_coverage_fixture,
    collector_agent_registration_fixture,
)
>>>>>>> 59abb6ac
from testing_support.mock_external_grpc_server import MockExternalgRPCServer

from newrelic.common.streaming_utils import StreamBuffer

CONDITION_CLS = type(threading.Condition())


_default_settings = {
    "transaction_tracer.explain_threshold": 0.0,
    "transaction_tracer.transaction_threshold": 0.0,
    "transaction_tracer.stack_trace_threshold": 0.0,
    "debug.log_data_collector_payloads": True,
    "debug.record_transaction_failure": True,
    "debug.log_autorum_middleware": True,
    "agent_limits.errors_per_harvest": 100,
    "distributed_tracing.enabled": True,
    "infinite_tracing.trace_observer_host": "nr-internal.aws-us-east-2.tracing.staging-edge.nr-data.net",
    "infinite_tracing.compression": True,
    "debug.connect_span_stream_in_developer_mode": True,
}

collector_agent_registration = collector_agent_registration_fixture(
    app_name="Python Agent Test (agent_streaming)", default_settings=_default_settings
)


@pytest.fixture(scope="module")
def grpc_app_server():
    with MockExternalgRPCServer() as server:
        yield server, server.port


@pytest.fixture(scope="module")
def mock_grpc_server(grpc_app_server):
    from _test_handler import HANDLERS

    server, port = grpc_app_server
    server.add_generic_rpc_handlers(HANDLERS)
    return port


class SetEventOnWait(CONDITION_CLS):
    def __init__(self, event, *args, **kwargs):
        super(SetEventOnWait, self).__init__(*args, **kwargs)
        self._event = event

    def wait(self, *args, **kwargs):
        self._event.set()
        return super(SetEventOnWait, self).wait(*args, **kwargs)


@pytest.fixture(scope="function")
def buffer_empty_event(monkeypatch):
    event = threading.Event()

    @staticmethod
    def condition(*args, **kwargs):
        return SetEventOnWait(event, *args, **kwargs)

    monkeypatch.setattr(StreamBuffer, "condition", condition)
    return event


@pytest.fixture(scope="session", params=[pytest.param(True, id="batching"), pytest.param(False, id="nonbatching")])
def batching(request):
    return request.param


@pytest.fixture(scope="function")
def spans_received():
    from _test_handler import SPANS_RECEIVED

    SPANS_RECEIVED.clear()
    return SPANS_RECEIVED


@pytest.fixture(scope="function")
def span_batches_received():
    from _test_handler import SPAN_BATCHES_RECEIVED

    SPAN_BATCHES_RECEIVED.clear()
    return SPAN_BATCHES_RECEIVED


@pytest.fixture(scope="function")
def spans_processed_event():
    from _test_handler import SPANS_PROCESSED_EVENT

    SPANS_PROCESSED_EVENT.clear()
    return SPANS_PROCESSED_EVENT<|MERGE_RESOLUTION|>--- conflicted
+++ resolved
@@ -14,16 +14,9 @@
 
 import threading
 
-<<<<<<< HEAD
+import pytest
+
 from testing_support.fixtures import collector_agent_registration_fixture, collector_available_fixture  # noqa: F401; pylint: disable=W0611
-=======
-import pytest
-from testing_support.fixtures import collector_available_fixture  # noqa
-from testing_support.fixtures import (
-    code_coverage_fixture,
-    collector_agent_registration_fixture,
-)
->>>>>>> 59abb6ac
 from testing_support.mock_external_grpc_server import MockExternalgRPCServer
 
 from newrelic.common.streaming_utils import StreamBuffer
