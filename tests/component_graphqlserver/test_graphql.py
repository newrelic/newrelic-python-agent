--- conflicted
+++ resolved
@@ -13,10 +13,6 @@
 # limitations under the License.
 
 import importlib
-<<<<<<< HEAD
-=======
-
->>>>>>> ad654940
 import pytest
 from testing_support.fixtures import (
     dt_enabled,
@@ -38,10 +34,6 @@
     major_version = int(version.split(".")[0])
     return major_version == 2
 
-<<<<<<< HEAD
-=======
-
->>>>>>> ad654940
 @pytest.fixture(scope="session", params=("Sanic", "Flask"))
 def target_application(request):
     import _test_graphql
@@ -76,8 +68,6 @@
     from graphql import __version__ as graphql_version
     from graphql_server import __version__ as graphql_server_version
 
-<<<<<<< HEAD
-=======
     framework = request.param
     version = importlib.import_module(framework.lower()).__version__
 
@@ -112,7 +102,6 @@
     from graphql import __version__ as graphql_version
     from graphql_server import __version__ as graphql_server_version
 
->>>>>>> ad654940
     FRAMEWORK_METRICS = [
         ("Python/Framework/GraphQL/%s" % graphql_version, 1),
         ("Python/Framework/GraphQLServer/%s" % graphql_server_version, 1),
@@ -168,11 +157,7 @@
     _expected_mutation_operation_attributes = {
         "graphql.operation.type": "mutation",
         "graphql.operation.name": "<anonymous>",
-<<<<<<< HEAD
-        "graphql.operation.query": 'mutation { storage_add(string: ?) }',
-=======
         "graphql.operation.query": "mutation { storage_add(string: ?) }",
->>>>>>> ad654940
     }
     _expected_mutation_resolver_attributes = {
         "graphql.field.name": "storage_add",
@@ -225,8 +210,6 @@
     _test()
 
 
-<<<<<<< HEAD
-=======
 @dt_enabled
 def test_middleware(target_application):
     framework, version, target_application = target_application
@@ -298,7 +281,6 @@
     _test()
 
 
->>>>>>> ad654940
 @pytest.mark.parametrize("field", ("error", "error_non_null"))
 @dt_enabled
 def test_exception_in_resolver(target_application, field):
@@ -371,11 +353,7 @@
         exc_class = callable_name(GraphQLError)
 
     _test_exception_scoped_metrics = [
-<<<<<<< HEAD
-            ('GraphQL/operation/GraphQLServer/<unknown>/<anonymous>/<unknown>', 1),
-=======
         ("GraphQL/operation/GraphQLServer/<unknown>/<anonymous>/<unknown>", 1),
->>>>>>> ad654940
     ]
     _test_exception_rollup_metrics = [
         ("Errors/all", 1),
@@ -413,19 +391,11 @@
         "graphql.operation.name": "MyQuery",
     }
 
-<<<<<<< HEAD
-    # Base span count 10: Transaction, View, Operation, and 7 Resolvers
-    # library, library.name, library.book
-    # library.book.name and library.book.id for each book resolved (in this case 2)
-    # For Flask, add 9 more for WSGI and framework related spans
-    span_count = {"Flask": 19, "Sanic": 10}
-=======
     # Base span count 17: Transaction, View, Operation, and 7 Resolvers and Resolver functions
     # library, library.name, library.book
     # library.book.name and library.book.id for each book resolved (in this case 2)
     # For Flask, add 9 more for WSGI and framework related spans
     span_count = {"Flask": 26, "Sanic": 17}
->>>>>>> ad654940
 
     @validate_transaction_metrics(
         "query/MyQuery/library",
@@ -452,15 +422,9 @@
         "graphql.field.returnType": "String",
     }
 
-<<<<<<< HEAD
-    # Base span count 4: Transaction, View, Operation, and 1 Resolver
-    # For Flask, add 9 more for WSGI and framework related spans
-    span_count = {"Flask": 13, "Sanic": 4}
-=======
     # Base span count 5: Transaction, View, Operation, and 1 Resolver and Resolver function
     # For Flask, add 9 more for WSGI and framework related spans
     span_count = {"Flask": 14, "Sanic": 5}
->>>>>>> ad654940
 
     @validate_transaction_metrics(
         "query/<anonymous>/hello",
