--- conflicted
+++ resolved
@@ -18,24 +18,15 @@
 """
 
 from testing_support.db_settings import redis_settings
+from testing_support.fixture.event_loop import event_loop as loop  # noqa
 from testing_support.fixtures import override_application_settings
 from testing_support.util import instance_hostname
-
-# from testing_support.fixture.event_loop import event_loop as loop
 from testing_support.validators.validate_transaction_metrics import (
     validate_transaction_metrics,
 )
 
 from newrelic.api.background_task import background_task
 
-<<<<<<< HEAD
-# from testing_support.fixture.event_loop import event_loop as loop
-from testing_support.validators.validate_transaction_metrics import validate_transaction_metrics, override_application_settings
-from testing_support.db_settings import redis_settings
-from testing_support.util import instance_hostname
-
-=======
->>>>>>> 52e10112
 DB_SETTINGS = redis_settings()[0]
 
 
@@ -119,7 +110,7 @@
     background_task=True,
 )
 @background_task()
-def test_fake_conn_pool_enable_instance(client, loop, monkeypatch):
+def test_fake_conn_pool_enable_instance(client, loop, monkeypatch):  # noqa
     # Get a real connection
     conn = getattr(client, "_pool_or_conn", None)
     if conn is None:
@@ -144,7 +135,7 @@
     background_task=True,
 )
 @background_task()
-def test_fake_conn_pool_disable_instance(client, loop, monkeypatch):
+def test_fake_conn_pool_disable_instance(client, loop, monkeypatch):  # noqa
     # Get a real connection
     conn = getattr(client, "_pool_or_conn", None)
     if conn is None:
