# Copyright 2010 New Relic, Inc.
#
# Licensed under the Apache License, Version 2.0 (the "License");
# you may not use this file except in compliance with the License.
# You may obtain a copy of the License at
#
#      http://www.apache.org/licenses/LICENSE-2.0
#
# Unless required by applicable law or agreed to in writing, software
# distributed under the License is distributed on an "AS IS" BASIS,
# WITHOUT WARRANTIES OR CONDITIONS OF ANY KIND, either express or implied.
# See the License for the specific language governing permissions and
# limitations under the License.

import pytest
import aioredis

<<<<<<< HEAD
# Tests


def test_no_harm():
    pass
=======
from newrelic.api.background_task import background_task

from testing_support.fixture.event_loop import event_loop as loop
from testing_support.fixtures import (validate_transaction_metrics,
    override_application_settings)
from testing_support.db_settings import redis_settings
from testing_support.util import instance_hostname

DB_SETTINGS = redis_settings()[0]


_enable_instance_settings = {
    'datastore_tracer.instance_reporting.enabled': True,
}

_disable_instance_settings = {
    'datastore_tracer.instance_reporting.enabled': False,
}


_base_scoped_metrics = (
        ('Datastore/operation/Redis/get', 1),
        ('Datastore/operation/Redis/set', 1),
)

_base_rollup_metrics = (
        ('Datastore/all', 2),
        ('Datastore/allOther', 2),
        ('Datastore/Redis/all', 2),
        ('Datastore/Redis/allOther', 2),
        ('Datastore/operation/Redis/get', 1),
        ('Datastore/operation/Redis/set', 1),
)

_disable_scoped_metrics = list(_base_scoped_metrics)
_disable_rollup_metrics = list(_base_rollup_metrics)

_enable_scoped_metrics = list(_base_scoped_metrics)
_enable_rollup_metrics = list(_base_rollup_metrics)

_host = instance_hostname(DB_SETTINGS['host'])
_port = DB_SETTINGS['port']

_instance_metric_name = 'Datastore/instance/Redis/%s/%s' % (_host, _port)

_enable_rollup_metrics.append(
        (_instance_metric_name, 2)
)

_disable_rollup_metrics.append(
        (_instance_metric_name, None)
)

redis_client = aioredis.Redis(host=DB_SETTINGS['host'], port=_port, db=0)
strict_redis_client = aioredis.StrictRedis(host=DB_SETTINGS['host'], port=_port, db=0)


async def exercise_redis(client):
    await client.set('key', 'value')
    await client.get('key')


@pytest.mark.parametrize("client", ([
    (redis_client, redis_client),
    (strict_redis_client, strict_redis_client)]))
@override_application_settings(_enable_instance_settings)
@validate_transaction_metrics(
    "test_get_and_set:test_redis_client_operation_enable_instance",
    scoped_metrics=_enable_scoped_metrics,
    rollup_metrics=_enable_rollup_metrics,
    background_task=True)
@background_task()
def test_redis_client_operation_enable_instance(client, loop):
    loop.run_until_complete(exercise_redis(client[1]))


@pytest.mark.parametrize("client", (redis_client, strict_redis_client))
@override_application_settings(_disable_instance_settings)
@validate_transaction_metrics(
    "test_get_and_set:test_redis_client_operation_disable_instance", 
    scoped_metrics=_disable_scoped_metrics,
    rollup_metrics=_disable_rollup_metrics,
    background_task=True)
@background_task()
def test_redis_client_operation_disable_instance(client, loop):
    loop.run_until_complete(exercise_redis(client))
>>>>>>> 7d9bde2d
<|MERGE_RESOLUTION|>--- conflicted
+++ resolved
@@ -15,13 +15,6 @@
 import pytest
 import aioredis
 
-<<<<<<< HEAD
-# Tests
-
-
-def test_no_harm():
-    pass
-=======
 from newrelic.api.background_task import background_task
 
 from testing_support.fixture.event_loop import event_loop as loop
@@ -107,5 +100,4 @@
     background_task=True)
 @background_task()
 def test_redis_client_operation_disable_instance(client, loop):
-    loop.run_until_complete(exercise_redis(client))
->>>>>>> 7d9bde2d
+    loop.run_until_complete(exercise_redis(client))