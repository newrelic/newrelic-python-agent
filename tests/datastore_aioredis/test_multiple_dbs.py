# Copyright 2010 New Relic, Inc.
#
# Licensed under the Apache License, Version 2.0 (the "License");
# you may not use this file except in compliance with the License.
# You may obtain a copy of the License at
#
#      http://www.apache.org/licenses/LICENSE-2.0
#
# Unless required by applicable law or agreed to in writing, software
# distributed under the License is distributed on an "AS IS" BASIS,
# WITHOUT WARRANTIES OR CONDITIONS OF ANY KIND, either express or implied.
# See the License for the specific language governing permissions and
# limitations under the License.

import pytest
import aioredis
from newrelic.api.background_task import background_task

from testing_support.fixtures import (validate_transaction_metrics,
    override_application_settings)
from testing_support.fixture.event_loop import event_loop as loop
from testing_support.db_settings import redis_settings
from testing_support.util import instance_hostname

DB_SETTINGS = redis_settings()


_enable_instance_settings = {
    'datastore_tracer.instance_reporting.enabled': True,
}
_disable_instance_settings = {
    'datastore_tracer.instance_reporting.enabled': False,
}

_base_scoped_metrics = (
        ('Datastore/operation/Redis/get', 1),
        ('Datastore/operation/Redis/set', 1),
        ('Datastore/operation/Redis/client_list', 1),
)

_base_rollup_metrics = (
        ('Datastore/all', 3),
        ('Datastore/allOther', 3),
        ('Datastore/Redis/all', 3),
        ('Datastore/Redis/allOther', 3),
        ('Datastore/operation/Redis/get', 1),
        ('Datastore/operation/Redis/set', 1),
        ('Datastore/operation/Redis/client_list', 1),
)

_disable_scoped_metrics = list(_base_scoped_metrics)
_disable_rollup_metrics = list(_base_rollup_metrics)

_enable_scoped_metrics = list(_base_scoped_metrics)
_enable_rollup_metrics = list(_base_rollup_metrics)


if len(DB_SETTINGS) > 1:
    redis_instance_1 = DB_SETTINGS[0]
    redis_instance_2 = DB_SETTINGS[1]

    _host_1 = instance_hostname(redis_instance_1['host'])
    _port_1 = redis_instance_1['port']

    _host_2 = instance_hostname(redis_instance_2['host'])
    _port_2 = redis_instance_2['port']

    instance_metric_name_1 = 'Datastore/instance/Redis/%s/%s' % (_host_1, _port_1)
    instance_metric_name_2 = 'Datastore/instance/Redis/%s/%s' % (_host_2, _port_2)

    _enable_rollup_metrics.extend([
            (instance_metric_name_1, 2),
            (instance_metric_name_2, 1),
    ])

    _disable_rollup_metrics.extend([
            (instance_metric_name_1, None),
            (instance_metric_name_2, None),
    ])

redis_client_1 = aioredis.Redis(host=DB_SETTINGS[0]['host'], port=DB_SETTINGS[0]['port'], db=0)
redis_client_2 = aioredis.Redis(host=DB_SETTINGS[1]['host'], port=DB_SETTINGS[1]['port'], db=0)

strict_redis_client_1 = aioredis.StrictRedis(host=DB_SETTINGS[0]['host'], port=DB_SETTINGS[0]['port'], db=0)
strict_redis_client_2 = aioredis.StrictRedis(host=DB_SETTINGS[1]['host'], port=DB_SETTINGS[1]['port'], db=0)

async def exercise_redis(client_1, client_2):
    await client_1.set('key', 'value')
    await client_1.get('key')

    await client_2.execute_command('CLIENT', 'LIST', parse='LIST')


@pytest.mark.skipif(len(DB_SETTINGS) < 2, reason="Env not configured with multiple databases")
@pytest.mark.parametrize("client_set", (
        (redis_client_1, redis_client_2)
        (strict_redis_client_1, strict_redis_client_2))
)
@override_application_settings(_enable_instance_settings)
@validate_transaction_metrics('test_multiple_dbs:test_multiple_datastores_enabled',
        scoped_metrics=_enable_scoped_metrics,
        rollup_metrics=_enable_rollup_metrics,
        background_task=True)
def test_multiple_datastores_enabled(loop):
    loop.run_until_complete(exercise_redis(client_set[0], client_set[1]))


@pytest.mark.skipif(len(DB_SETTINGS) < 2, reason="Env not configured with multiple databases")
@pytest.mark.parametrize("client_set", (
        (redis_client_1, redis_client_2)
        (strict_redis_client_1, strict_redis_client_2))
)
@override_application_settings(_disable_instance_settings)
@validate_transaction_metrics('test_multiple_dbs:test_multiple_datastores_disabled',
        scoped_metrics=_disable_scoped_metrics,
        rollup_metrics=_disable_rollup_metrics,
        background_task=True)
<<<<<<< HEAD
def test_multiple_datastores_disabled(client_set, loop):
    loop.run_until_complete(exercise_redis(client_set[0], client_set[1]))
=======
def test_multiple_datastores_disabled(loop):
    db_settings_1 = DB_SETTINGS[0]
    db_settings_2 = DB_SETTINGS[1]

    client_1 =  aioredis.Redis(host=db_settings_1['host'], port=db_settings_1['port'], db=0)
    client_2 =  aioredis.Redis(host=db_settings_2['host'], port=db_settings_2['port'], db=0)

    loop.run_until_complete(exercise_redis(client_1, client_2))
>>>>>>> f086fd41
<|MERGE_RESOLUTION|>--- conflicted
+++ resolved
@@ -23,7 +23,6 @@
 from testing_support.util import instance_hostname
 
 DB_SETTINGS = redis_settings()
-
 
 _enable_instance_settings = {
     'datastore_tracer.instance_reporting.enabled': True,
@@ -115,16 +114,5 @@
         scoped_metrics=_disable_scoped_metrics,
         rollup_metrics=_disable_rollup_metrics,
         background_task=True)
-<<<<<<< HEAD
 def test_multiple_datastores_disabled(client_set, loop):
-    loop.run_until_complete(exercise_redis(client_set[0], client_set[1]))
-=======
-def test_multiple_datastores_disabled(loop):
-    db_settings_1 = DB_SETTINGS[0]
-    db_settings_2 = DB_SETTINGS[1]
-
-    client_1 =  aioredis.Redis(host=db_settings_1['host'], port=db_settings_1['port'], db=0)
-    client_2 =  aioredis.Redis(host=db_settings_2['host'], port=db_settings_2['port'], db=0)
-
-    loop.run_until_complete(exercise_redis(client_1, client_2))
->>>>>>> f086fd41
+    loop.run_until_complete(exercise_redis(client_set[0], client_set[1]))