# Copyright 2010 New Relic, Inc.
#
# Licensed under the Apache License, Version 2.0 (the "License");
# you may not use this file except in compliance with the License.
# You may obtain a copy of the License at
#
#      http://www.apache.org/licenses/LICENSE-2.0
#
# Unless required by applicable law or agreed to in writing, software
# distributed under the License is distributed on an "AS IS" BASIS,
# WITHOUT WARRANTIES OR CONDITIONS OF ANY KIND, either express or implied.
# See the License for the specific language governing permissions and
# limitations under the License.

import pytest
import aioredis
from newrelic.api.background_task import background_task

<<<<<<< HEAD
from testing_support.validators.validate_transaction_metrics import validate_transaction_metrics, override_application_settings
from conftest import event_loop, loop, AIOREDIS_VERSION
=======
from testing_support.fixtures import validate_transaction_metrics, override_application_settings
from conftest import AIOREDIS_VERSION
>>>>>>> 65246e7f
from testing_support.db_settings import redis_settings
from testing_support.util import instance_hostname

DB_SETTINGS = redis_settings()

_enable_instance_settings = {
    "datastore_tracer.instance_reporting.enabled": True,
}
_disable_instance_settings = {
    "datastore_tracer.instance_reporting.enabled": False,
}

_base_scoped_metrics = (
    ("Datastore/operation/Redis/get", 1),
    ("Datastore/operation/Redis/set", 1),
    ("Datastore/operation/Redis/client_list", 1),
)

_base_rollup_metrics = (
    ("Datastore/all", 3),
    ("Datastore/allOther", 3),
    ("Datastore/Redis/all", 3),
    ("Datastore/Redis/allOther", 3),
    ("Datastore/operation/Redis/get", 1),
    ("Datastore/operation/Redis/set", 1),
    ("Datastore/operation/Redis/client_list", 1),
)

_concurrent_scoped_metrics = [
    ("Datastore/operation/Redis/get", 2),
    ("Datastore/operation/Redis/set", 2),
]

_concurrent_rollup_metrics = [
    ("Datastore/all", 4),
    ("Datastore/allOther", 4),
    ("Datastore/Redis/all", 4),
    ("Datastore/Redis/allOther", 4),
    ("Datastore/operation/Redis/set", 2),
    ("Datastore/operation/Redis/get", 2),
]

_disable_scoped_metrics = list(_base_scoped_metrics)
_disable_rollup_metrics = list(_base_rollup_metrics)

_enable_scoped_metrics = list(_base_scoped_metrics)
_enable_rollup_metrics = list(_base_rollup_metrics)


if len(DB_SETTINGS) > 1:
    redis_instance_1 = DB_SETTINGS[0]
    redis_instance_2 = DB_SETTINGS[1]

    _host_1 = instance_hostname(redis_instance_1["host"])
    _port_1 = redis_instance_1["port"]

    _host_2 = instance_hostname(redis_instance_2["host"])
    _port_2 = redis_instance_2["port"]

    instance_metric_name_1 = "Datastore/instance/Redis/%s/%s" % (_host_1, _port_1)
    instance_metric_name_2 = "Datastore/instance/Redis/%s/%s" % (_host_2, _port_2)

    _enable_rollup_metrics.extend(
        [
            (instance_metric_name_1, 2),
            (instance_metric_name_2, 1),
        ]
    )

    _disable_rollup_metrics.extend(
        [
            (instance_metric_name_1, None),
            (instance_metric_name_2, None),
        ]
    )
    _concurrent_rollup_metrics.extend(
        [
            (instance_metric_name_1, 2),
            (instance_metric_name_2, 2),
        ]
    )


@pytest.fixture(params=("Redis", "StrictRedis"))
def client_set(request, loop):
    if len(DB_SETTINGS) > 1:
        if AIOREDIS_VERSION >= (2, 0):
            if request.param == "Redis":
                return (
                    aioredis.Redis(host=DB_SETTINGS[0]["host"], port=DB_SETTINGS[0]["port"], db=0),
                    aioredis.Redis(host=DB_SETTINGS[1]["host"], port=DB_SETTINGS[1]["port"], db=0),
                )
            elif request.param == "StrictRedis":
                return (
                    aioredis.StrictRedis(host=DB_SETTINGS[0]["host"], port=DB_SETTINGS[0]["port"], db=0),
                    aioredis.StrictRedis(host=DB_SETTINGS[1]["host"], port=DB_SETTINGS[1]["port"], db=0),
                )
            else:
                raise NotImplementedError()
        else:
            if request.param == "Redis":
                return (
                    loop.run_until_complete(
                        aioredis.create_redis("redis://%s:%d" % (DB_SETTINGS[0]["host"], DB_SETTINGS[0]["port"]), db=0)
                    ),
                    loop.run_until_complete(
                        aioredis.create_redis("redis://%s:%d" % (DB_SETTINGS[1]["host"], DB_SETTINGS[1]["port"]), db=0)
                    ),
                )
            elif request.param == "StrictRedis":
                pytest.skip("StrictRedis not implemented.")
            else:
                raise NotImplementedError()



async def exercise_redis(client_1, client_2):
    await client_1.set("key", "value")
    await client_1.get("key")

    if hasattr(client_2, "execute_command"):
        await client_2.execute_command("CLIENT", "LIST", parse="LIST")
    else:
        await client_2.execute("CLIENT", "LIST")


@pytest.mark.skipif(len(DB_SETTINGS) < 2, reason="Env not configured with multiple databases")
@override_application_settings(_enable_instance_settings)
@validate_transaction_metrics(
    "test_multiple_dbs:test_multiple_datastores_enabled",
    scoped_metrics=_enable_scoped_metrics,
    rollup_metrics=_enable_rollup_metrics,
    background_task=True,
)
@background_task()
def test_multiple_datastores_enabled(client_set, loop):
    loop.run_until_complete(exercise_redis(client_set[0], client_set[1]))


@pytest.mark.skipif(len(DB_SETTINGS) < 2, reason="Env not configured with multiple databases")
@override_application_settings(_disable_instance_settings)
@validate_transaction_metrics(
    "test_multiple_dbs:test_multiple_datastores_disabled",
    scoped_metrics=_disable_scoped_metrics,
    rollup_metrics=_disable_rollup_metrics,
    background_task=True,
)
@background_task()
def test_multiple_datastores_disabled(client_set, loop):
    loop.run_until_complete(exercise_redis(client_set[0], client_set[1]))


@pytest.mark.skipif(len(DB_SETTINGS) < 2, reason="Env not configured with multiple databases")
@validate_transaction_metrics(
    "test_multiple_dbs:test_concurrent_calls",
    scoped_metrics=_concurrent_scoped_metrics,
    rollup_metrics=_concurrent_rollup_metrics,
    background_task=True,
)
@override_application_settings(_enable_instance_settings)
@background_task()
def test_concurrent_calls(client_set, loop):
    # Concurrent calls made with original instrumenation taken from synchonous Redis
    # instrumentation had a bug where datastore info on concurrent calls to multiple instances
    # would result in all instances reporting as the host/port of the final call made.

    import asyncio

    async def exercise_concurrent():
        await asyncio.gather(*(client.set("key-%d" % i, i) for i, client in enumerate(client_set)))
        await asyncio.gather(*(client.get("key-%d" % i) for i, client in enumerate(client_set)))

    loop.run_until_complete(exercise_concurrent())<|MERGE_RESOLUTION|>--- conflicted
+++ resolved
@@ -12,19 +12,19 @@
 # See the License for the specific language governing permissions and
 # limitations under the License.
 
+import aioredis
 import pytest
-import aioredis
+from conftest import AIOREDIS_VERSION  # , event_loop, loop
+
+# from conftest import AIOREDIS_VERSION
+from testing_support.db_settings import redis_settings
+from testing_support.fixtures import override_application_settings
+from testing_support.util import instance_hostname
+from testing_support.validators.validate_transaction_metrics import (
+    validate_transaction_metrics,
+)
+
 from newrelic.api.background_task import background_task
-
-<<<<<<< HEAD
-from testing_support.validators.validate_transaction_metrics import validate_transaction_metrics, override_application_settings
-from conftest import event_loop, loop, AIOREDIS_VERSION
-=======
-from testing_support.fixtures import validate_transaction_metrics, override_application_settings
-from conftest import AIOREDIS_VERSION
->>>>>>> 65246e7f
-from testing_support.db_settings import redis_settings
-from testing_support.util import instance_hostname
 
 DB_SETTINGS = redis_settings()
 
@@ -138,7 +138,6 @@
                 raise NotImplementedError()
 
 
-
 async def exercise_redis(client_1, client_2):
     await client_1.set("key", "value")
     await client_1.get("key")
