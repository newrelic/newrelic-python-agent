# Copyright 2010 New Relic, Inc.
#
# Licensed under the Apache License, Version 2.0 (the "License");
# you may not use this file except in compliance with the License.
# You may obtain a copy of the License at
#
#      http://www.apache.org/licenses/LICENSE-2.0
#
# Unless required by applicable law or agreed to in writing, software
# distributed under the License is distributed on an "AS IS" BASIS,
# WITHOUT WARRANTIES OR CONDITIONS OF ANY KIND, either express or implied.
# See the License for the specific language governing permissions and
# limitations under the License.

<<<<<<< HEAD
from testing_support.db_settings import redis_settings
from testing_support.fixtures import (
    override_application_settings,
    validate_tt_collector_json,
)
from testing_support.util import instance_hostname
=======
# import aioredis
# import pytest
# from conftest import AIOREDIS_VERSION, event_loop
from testing_support.db_settings import redis_settings
from testing_support.fixtures import override_application_settings
from testing_support.util import instance_hostname
from testing_support.validators.validate_tt_collector_json import (
    validate_tt_collector_json,
)
>>>>>>> 045b8f8d

from newrelic.api.background_task import background_task

DB_SETTINGS = redis_settings()[0]

_enable_instance_settings = {
    "datastore_tracer.instance_reporting.enabled": True,
    "datastore_tracer.database_name_reporting.enabled": True,
}
_disable_instance_settings = {
    "datastore_tracer.instance_reporting.enabled": False,
    "datastore_tracer.database_name_reporting.enabled": False,
}
_instance_only_settings = {
    "datastore_tracer.instance_reporting.enabled": True,
    "datastore_tracer.database_name_reporting.enabled": False,
}
_database_only_settings = {
    "datastore_tracer.instance_reporting.enabled": False,
    "datastore_tracer.database_name_reporting.enabled": True,
}


_enabled_required = {
    "host": instance_hostname(DB_SETTINGS["host"]),
    "port_path_or_id": str(DB_SETTINGS["port"]),
    "db.instance": "0",
}
_enabled_forgone = {}

_disabled_required = {}
_disabled_forgone = {
    "host": "VALUE NOT USED",
    "port_path_or_id": "VALUE NOT USED",
    "db.instance": "VALUE NOT USED",
}


_instance_only_required = {
    "host": instance_hostname(DB_SETTINGS["host"]),
    "port_path_or_id": str(DB_SETTINGS["port"]),
}
_instance_only_forgone = {
    "db.instance": "0",
}

_database_only_required = {
    "db.instance": "0",
}
_database_only_forgone = {
    "host": "VALUE NOT USED",
    "port_path_or_id": "VALUE NOT USED",
}


async def exercise_redis(client):
    await client.set("key", "value")
    await client.get("key")

    if hasattr(client, "execute_command"):
        await client.execute_command("CLIENT", "LIST", parse="LIST")
    else:
        await client.execute("CLIENT", "LIST")


@override_application_settings(_enable_instance_settings)
@validate_tt_collector_json(datastore_params=_enabled_required, datastore_forgone_params=_enabled_forgone)
@background_task()
def test_trace_node_datastore_params_enable_instance(client, loop):
    loop.run_until_complete(exercise_redis(client))


@override_application_settings(_disable_instance_settings)
@validate_tt_collector_json(datastore_params=_disabled_required, datastore_forgone_params=_disabled_forgone)
@background_task()
def test_trace_node_datastore_params_disable_instance(client, loop):
    loop.run_until_complete(exercise_redis(client))


@override_application_settings(_instance_only_settings)
@validate_tt_collector_json(datastore_params=_instance_only_required, datastore_forgone_params=_instance_only_forgone)
@background_task()
def test_trace_node_datastore_params_instance_only(client, loop):
    loop.run_until_complete(exercise_redis(client))


@override_application_settings(_database_only_settings)
@validate_tt_collector_json(datastore_params=_database_only_required, datastore_forgone_params=_database_only_forgone)
@background_task()
def test_trace_node_datastore_params_database_only(client, loop):
    loop.run_until_complete(exercise_redis(client))<|MERGE_RESOLUTION|>--- conflicted
+++ resolved
@@ -12,14 +12,6 @@
 # See the License for the specific language governing permissions and
 # limitations under the License.
 
-<<<<<<< HEAD
-from testing_support.db_settings import redis_settings
-from testing_support.fixtures import (
-    override_application_settings,
-    validate_tt_collector_json,
-)
-from testing_support.util import instance_hostname
-=======
 # import aioredis
 # import pytest
 # from conftest import AIOREDIS_VERSION, event_loop
@@ -29,7 +21,6 @@
 from testing_support.validators.validate_tt_collector_json import (
     validate_tt_collector_json,
 )
->>>>>>> 045b8f8d
 
 from newrelic.api.background_task import background_task
 
