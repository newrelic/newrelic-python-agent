--- conflicted
+++ resolved
@@ -12,15 +12,9 @@
 # See the License for the specific language governing permissions and
 # limitations under the License.
 
-<<<<<<< HEAD
-import aioredis
-import pytest
-from conftest import AIOREDIS_VERSION, event_loop
-=======
 # import aioredis
 # import pytest
 # from conftest import AIOREDIS_VERSION, event_loop
->>>>>>> 0db5fee1
 from testing_support.db_settings import redis_settings
 from testing_support.fixtures import override_application_settings
 from testing_support.util import instance_hostname
