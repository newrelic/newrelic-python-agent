--- conflicted
+++ resolved
@@ -29,13 +29,8 @@
 @pytest.fixture()
 def exercise_client(client, sample_data):
     def _exercise_client():
-<<<<<<< HEAD
-        assert len(list(client.collections()))
+        assert list(client.collections())
         doc = list(client.get_all([sample_data]))[0]
-=======
-        assert [_ for _ in client.collections()]
-        doc = [_ for _ in client.get_all([sample_data])][0]
->>>>>>> a7fb3afa
         assert doc.to_dict()["x"] == 1
 
     return _exercise_client
