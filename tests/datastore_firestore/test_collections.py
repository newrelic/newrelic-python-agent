--- conflicted
+++ resolved
@@ -12,25 +12,17 @@
 # See the License for the specific language governing permissions and
 # limitations under the License.
 
-<<<<<<< HEAD
-=======
 import pytest
 
->>>>>>> dcc92a91
 from testing_support.validators.validate_database_duration import (
     validate_database_duration,
 )
 from testing_support.validators.validate_transaction_metrics import (
     validate_transaction_metrics,
 )
-<<<<<<< HEAD
-
-from newrelic.api.background_task import background_task
-=======
 
 from newrelic.api.background_task import background_task
 
->>>>>>> dcc92a91
 
 @pytest.fixture()
 def exercise_collections(collection):
@@ -39,19 +31,6 @@
         collection.add({"capital": "Rome", "currency": "Euro", "language": "Italian"}, "Italy")
         collection.add({"capital": "Mexico City", "currency": "Peso", "language": "Spanish"}, "Mexico")
 
-<<<<<<< HEAD
-def _exercise_collections(collection):
-    collection.document("DoesNotExist")
-    collection.add({"capital": "Rome", "currency": "Euro", "language": "Italian"}, "Italy")
-    collection.add({"capital": "Mexico City", "currency": "Peso", "language": "Spanish"}, "Mexico")
-
-    documents_get = collection.get()
-    assert len(documents_get) == 2
-    documents_stream = [_ for _ in collection.stream()]
-    assert len(documents_stream) == 2
-    documents_list = [_ for _ in collection.list_documents()]
-    assert len(documents_list) == 2
-=======
         documents_get = collection.get()
         assert len(documents_get) == 2
         documents_stream = [_ for _ in collection.stream()]
@@ -59,7 +38,6 @@
         documents_list = [_ for _ in collection.list_documents()]
         assert len(documents_list) == 2
     return _exercise_collections
->>>>>>> dcc92a91
 
 
 def test_firestore_collections(exercise_collections, collection):
@@ -78,10 +56,6 @@
         ("Datastore/all", 5),
         ("Datastore/allOther", 5),
     ]
-<<<<<<< HEAD
-=======
-
->>>>>>> dcc92a91
     @validate_database_duration()
     @validate_transaction_metrics(
         "test_firestore_collections",
@@ -91,11 +65,7 @@
     )
     @background_task(name="test_firestore_collections")
     def _test():
-<<<<<<< HEAD
-        _exercise_collections(collection)
-=======
         exercise_collections()
->>>>>>> dcc92a91
 
     _test()
 
