# Copyright 2010 New Relic, Inc.
#
# Licensed under the Apache License, Version 2.0 (the "License");
# you may not use this file except in compliance with the License.
# You may obtain a copy of the License at
#
#      http://www.apache.org/licenses/LICENSE-2.0
#
# Unless required by applicable law or agreed to in writing, software
# distributed under the License is distributed on an "AS IS" BASIS,
# WITHOUT WARRANTIES OR CONDITIONS OF ANY KIND, either express or implied.
# See the License for the specific language governing permissions and
# limitations under the License.

import pytest
from testing_support.validators.validate_database_duration import validate_database_duration
from testing_support.validators.validate_transaction_metrics import validate_transaction_metrics
from testing_support.validators.validate_tt_collector_json import validate_tt_collector_json

from newrelic.api.background_task import background_task


@pytest.fixture(autouse=True)
def sample_data(collection):
    for x in range(1, 6):
        collection.add({"x": x})

    subcollection_doc = collection.document("subcollection")
    subcollection_doc.set({})
    subcollection_doc.collection("subcollection1").add({})


# ===== Query =====


@pytest.fixture()
def exercise_query(collection):
    def _exercise_query():
        query = collection.select("x").limit(10).order_by("x").where(field_path="x", op_string="<=", value=3)
        assert len(query.get()) == 3
        assert len(list(query.stream())) == 3

    return _exercise_query


def test_firestore_query(exercise_query, collection, instance_info):
    _test_scoped_metrics = [
        (f"Datastore/statement/Firestore/{collection.id}/stream", 1),
        (f"Datastore/statement/Firestore/{collection.id}/get", 1),
    ]

    _test_rollup_metrics = [
        ("Datastore/operation/Firestore/get", 1),
        ("Datastore/operation/Firestore/stream", 1),
        ("Datastore/all", 2),
        ("Datastore/allOther", 2),
        (f"Datastore/instance/Firestore/{instance_info['host']}/{instance_info['port_path_or_id']}", 2),
    ]

    @validate_database_duration()
    @validate_transaction_metrics(
        "test_firestore_query",
        scoped_metrics=_test_scoped_metrics,
        rollup_metrics=_test_rollup_metrics,
        background_task=True,
    )
    @background_task(name="test_firestore_query")
    def _test():
        exercise_query()

    _test()


@background_task()
def test_firestore_query_generators(collection, assert_trace_for_generator):
    query = collection.select("x").where(field_path="x", op_string="<=", value=3)
    assert_trace_for_generator(query.stream)


def test_firestore_query_trace_node_datastore_params(exercise_query, instance_info):
    @validate_tt_collector_json(datastore_params=instance_info)
    @background_task()
    def _test():
        exercise_query()

    _test()


# ===== AggregationQuery =====


@pytest.fixture()
def exercise_aggregation_query(collection):
    def _exercise_aggregation_query():
        aggregation_query = collection.select("x").where(field_path="x", op_string="<=", value=3).count()
        assert aggregation_query.get()[0][0].value == 3
        assert list(aggregation_query.stream())[0][0].value == 3

    return _exercise_aggregation_query


def test_firestore_aggregation_query(exercise_aggregation_query, collection, instance_info):
    _test_scoped_metrics = [
        (f"Datastore/statement/Firestore/{collection.id}/stream", 1),
        (f"Datastore/statement/Firestore/{collection.id}/get", 1),
    ]

    _test_rollup_metrics = [
        ("Datastore/operation/Firestore/get", 1),
        ("Datastore/operation/Firestore/stream", 1),
        ("Datastore/all", 2),
        ("Datastore/allOther", 2),
        (f"Datastore/instance/Firestore/{instance_info['host']}/{instance_info['port_path_or_id']}", 2),
    ]

    @validate_database_duration()
    @validate_transaction_metrics(
        "test_firestore_aggregation_query",
        scoped_metrics=_test_scoped_metrics,
        rollup_metrics=_test_rollup_metrics,
        background_task=True,
    )
    @background_task(name="test_firestore_aggregation_query")
    def _test():
        exercise_aggregation_query()

    _test()


@background_task()
def test_firestore_aggregation_query_generators(collection, assert_trace_for_generator):
    aggregation_query = collection.select("x").where(field_path="x", op_string="<=", value=3).count()
    assert_trace_for_generator(aggregation_query.stream)


def test_firestore_aggregation_query_trace_node_datastore_params(exercise_aggregation_query, instance_info):
    @validate_tt_collector_json(datastore_params=instance_info)
    @background_task()
    def _test():
        exercise_aggregation_query()

    _test()


# ===== CollectionGroup =====


@pytest.fixture()
def patch_partition_queries(monkeypatch, client, collection, sample_data):
    """
    Partitioning is not implemented in the Firestore emulator.

    Ordinarily this method would return a generator of Cursor objects. Each Cursor must point at a valid document path.
    To test this, we can patch the RPC to return 1 Cursor which is pointed at any document available.
    The get_partitions will take that and make 2 QueryPartition objects out of it, which should be enough to ensure
    we can exercise the generator's tracing.
    """
    from google.cloud.firestore_v1.types.document import Value
    from google.cloud.firestore_v1.types.query import Cursor

    subcollection = collection.document("subcollection").collection("subcollection1")
    documents = list(subcollection.list_documents())

    def mock_partition_query(*args, **kwargs):
        yield Cursor(before=False, values=[Value(reference_value=documents[0].path)])

    monkeypatch.setattr(client._firestore_api, "partition_query", mock_partition_query)
    yield


@pytest.fixture()
def exercise_collection_group(client, collection, patch_partition_queries):
    def _exercise_collection_group():
        collection_group = client.collection_group(collection.id)
<<<<<<< HEAD
        assert len(collection_group.get())
        assert len(list(collection_group.stream()))
=======
        assert collection_group.get()
        assert [d for d in collection_group.stream()]
>>>>>>> a7fb3afa

        partitions = list(collection_group.get_partitions(1))
        assert len(partitions) == 2
        documents = []
        while partitions:
            documents.extend(partitions.pop().query().get())
        assert len(documents) == 6

    return _exercise_collection_group


def test_firestore_collection_group(exercise_collection_group, client, collection, instance_info):
    _test_scoped_metrics = [
        (f"Datastore/statement/Firestore/{collection.id}/get", 3),
        (f"Datastore/statement/Firestore/{collection.id}/stream", 1),
        (f"Datastore/statement/Firestore/{collection.id}/get_partitions", 1),
    ]

    _test_rollup_metrics = [
        ("Datastore/operation/Firestore/get", 3),
        ("Datastore/operation/Firestore/stream", 1),
        ("Datastore/operation/Firestore/get_partitions", 1),
        ("Datastore/all", 5),
        ("Datastore/allOther", 5),
        (f"Datastore/instance/Firestore/{instance_info['host']}/{instance_info['port_path_or_id']}", 5),
    ]

    @validate_database_duration()
    @validate_transaction_metrics(
        "test_firestore_collection_group",
        scoped_metrics=_test_scoped_metrics,
        rollup_metrics=_test_rollup_metrics,
        background_task=True,
    )
    @background_task(name="test_firestore_collection_group")
    def _test():
        exercise_collection_group()

    _test()


@background_task()
def test_firestore_collection_group_generators(client, collection, assert_trace_for_generator, patch_partition_queries):
    collection_group = client.collection_group(collection.id)
    assert_trace_for_generator(collection_group.get_partitions, 1)


def test_firestore_collection_group_trace_node_datastore_params(exercise_collection_group, instance_info):
    @validate_tt_collector_json(datastore_params=instance_info)
    @background_task()
    def _test():
        exercise_collection_group()

    _test()<|MERGE_RESOLUTION|>--- conflicted
+++ resolved
@@ -172,13 +172,8 @@
 def exercise_collection_group(client, collection, patch_partition_queries):
     def _exercise_collection_group():
         collection_group = client.collection_group(collection.id)
-<<<<<<< HEAD
-        assert len(collection_group.get())
-        assert len(list(collection_group.stream()))
-=======
         assert collection_group.get()
-        assert [d for d in collection_group.stream()]
->>>>>>> a7fb3afa
+        assert list(collection_group.stream())
 
         partitions = list(collection_group.get_partitions(1))
         assert len(partitions) == 2
