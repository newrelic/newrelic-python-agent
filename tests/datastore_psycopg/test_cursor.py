--- conflicted
+++ resolved
@@ -99,11 +99,7 @@
     sql = f"create table {DB_SETTINGS['table_name']} (a integer, b real, c text)"
     await maybe_await(cursor.execute(wrapper(sql)))
 
-<<<<<<< HEAD
-    sql = f"insert into {DB_SETTINGS['table_name']} values (%s, %s, %s)"
-=======
-    sql = "insert into %s " % DB_SETTINGS["table_name"] + "values (%s, %s, %s) returning a, b, c"
->>>>>>> 844558d6
+    sql = f"insert into {DB_SETTINGS['table_name']} values (%s, %s, %s) returning a, b, c"
     params = [(1, 1.0, "1.0"), (2, 2.2, "2.2"), (3, 3.3, "3.3")]
     await maybe_await(cursor.executemany(wrapper(sql), params, returning=True))
 
