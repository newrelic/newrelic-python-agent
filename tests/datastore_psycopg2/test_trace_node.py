--- conflicted
+++ resolved
@@ -15,10 +15,6 @@
 import psycopg2
 from testing_support.fixtures import (
     override_application_settings,
-<<<<<<< HEAD
-    validate_tt_collector_json,
-=======
->>>>>>> 045b8f8d
     validate_tt_parenting,
 )
 from testing_support.util import instance_hostname
