--- conflicted
+++ resolved
@@ -74,18 +74,11 @@
 
 @override_application_settings(_enable_instance_settings)
 @validate_transaction_metrics(
-<<<<<<< HEAD
-        'test_get_and_set:test_strict_redis_operation_enable_instance',
-        scoped_metrics=_base_scoped_metrics,
-        rollup_metrics=_enable_rollup_metrics,
-        background_task=True)
-=======
     "test_get_and_set:test_strict_redis_operation_enable_instance",
     scoped_metrics=_base_scoped_metrics,
     rollup_metrics=_enable_rollup_metrics,
     background_task=True,
 )
->>>>>>> 284e3c4b
 @background_task()
 def test_strict_redis_operation_enable_instance():
     client = redis.StrictRedis(host=DB_SETTINGS["host"], port=DB_SETTINGS["port"], db=0)
@@ -94,18 +87,11 @@
 
 @override_application_settings(_disable_instance_settings)
 @validate_transaction_metrics(
-<<<<<<< HEAD
-        'test_get_and_set:test_strict_redis_operation_disable_instance',
-        scoped_metrics=_base_scoped_metrics,
-        rollup_metrics=_disable_rollup_metrics,
-        background_task=True)
-=======
     "test_get_and_set:test_strict_redis_operation_disable_instance",
     scoped_metrics=_base_scoped_metrics,
     rollup_metrics=_disable_rollup_metrics,
     background_task=True,
 )
->>>>>>> 284e3c4b
 @background_task()
 def test_strict_redis_operation_disable_instance():
     client = redis.StrictRedis(host=DB_SETTINGS["host"], port=DB_SETTINGS["port"], db=0)
@@ -114,18 +100,11 @@
 
 @override_application_settings(_enable_instance_settings)
 @validate_transaction_metrics(
-<<<<<<< HEAD
-        'test_get_and_set:test_redis_operation_enable_instance',
-        scoped_metrics=_base_scoped_metrics,
-        rollup_metrics=_enable_rollup_metrics,
-        background_task=True)
-=======
     "test_get_and_set:test_redis_operation_enable_instance",
     scoped_metrics=_base_scoped_metrics,
     rollup_metrics=_enable_rollup_metrics,
     background_task=True,
 )
->>>>>>> 284e3c4b
 @background_task()
 def test_redis_operation_enable_instance():
     client = redis.Redis(host=DB_SETTINGS["host"], port=DB_SETTINGS["port"], db=0)
@@ -134,18 +113,11 @@
 
 @override_application_settings(_disable_instance_settings)
 @validate_transaction_metrics(
-<<<<<<< HEAD
-        'test_get_and_set:test_redis_operation_disable_instance',
-        scoped_metrics=_base_scoped_metrics,
-        rollup_metrics=_disable_rollup_metrics,
-        background_task=True)
-=======
     "test_get_and_set:test_redis_operation_disable_instance",
     scoped_metrics=_base_scoped_metrics,
     rollup_metrics=_disable_rollup_metrics,
     background_task=True,
 )
->>>>>>> 284e3c4b
 @background_task()
 def test_redis_operation_disable_instance():
     client = redis.Redis(host=DB_SETTINGS["host"], port=DB_SETTINGS["port"], db=0)
