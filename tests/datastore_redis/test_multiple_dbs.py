# Copyright 2010 New Relic, Inc.
#
# Licensed under the Apache License, Version 2.0 (the "License");
# you may not use this file except in compliance with the License.
# You may obtain a copy of the License at
#
#      http://www.apache.org/licenses/LICENSE-2.0
#
# Unless required by applicable law or agreed to in writing, software
# distributed under the License is distributed on an "AS IS" BASIS,
# WITHOUT WARRANTIES OR CONDITIONS OF ANY KIND, either express or implied.
# See the License for the specific language governing permissions and
# limitations under the License.

import pytest
import redis
<<<<<<< HEAD

from newrelic.api.background_task import background_task
from newrelic.common.package_version_utils import get_package_version_tuple

from testing_support.fixtures import override_application_settings
from testing_support.validators.validate_transaction_metrics import validate_transaction_metrics
=======
>>>>>>> 284e3c4b
from testing_support.db_settings import redis_settings
from testing_support.fixtures import override_application_settings
from testing_support.util import instance_hostname
from testing_support.validators.validate_transaction_metrics import (
    validate_transaction_metrics,
)

from newrelic.api.background_task import background_task
from newrelic.common.package_version_utils import get_package_version_tuple

DB_MULTIPLE_SETTINGS = redis_settings()
REDIS_PY_VERSION = get_package_version_tuple("redis")


# Settings

_enable_instance_settings = {
    "datastore_tracer.instance_reporting.enabled": True,
}
_disable_instance_settings = {
    "datastore_tracer.instance_reporting.enabled": False,
}

# Metrics

_base_scoped_metrics = [
<<<<<<< HEAD
        ('Datastore/operation/Redis/get', 1),
        ('Datastore/operation/Redis/set', 1),
        ('Datastore/operation/Redis/client_list', 1),
]
# client_setinfo was introduced in v5.0.0 and assigns info displayed in client_list output
if REDIS_PY_VERSION >= (5, 0):
    _base_scoped_metrics.append(('Datastore/operation/Redis/client_setinfo', 2),)
=======
    ("Datastore/operation/Redis/get", 1),
    ("Datastore/operation/Redis/set", 1),
    ("Datastore/operation/Redis/client_list", 1),
]
# client_setinfo was introduced in v5.0.0 and assigns info displayed in client_list output
if REDIS_PY_VERSION >= (5, 0):
    _base_scoped_metrics.append(
        ("Datastore/operation/Redis/client_setinfo", 2),
    )
>>>>>>> 284e3c4b

datastore_all_metric_count = 5 if REDIS_PY_VERSION >= (5, 0) else 3

_base_rollup_metrics = [
<<<<<<< HEAD
        ('Datastore/all', datastore_all_metric_count),
        ('Datastore/allOther', datastore_all_metric_count),
        ('Datastore/Redis/all', datastore_all_metric_count),
        ('Datastore/Redis/allOther', datastore_all_metric_count),
        ('Datastore/operation/Redis/get', 1),
        ('Datastore/operation/Redis/set', 1),
        ('Datastore/operation/Redis/client_list', 1),
=======
    ("Datastore/all", datastore_all_metric_count),
    ("Datastore/allOther", datastore_all_metric_count),
    ("Datastore/Redis/all", datastore_all_metric_count),
    ("Datastore/Redis/allOther", datastore_all_metric_count),
    ("Datastore/operation/Redis/get", 1),
    ("Datastore/operation/Redis/set", 1),
    ("Datastore/operation/Redis/client_list", 1),
>>>>>>> 284e3c4b
]

# client_setinfo was introduced in v5.0.0 and assigns info displayed in client_list output
if REDIS_PY_VERSION >= (5, 0):
<<<<<<< HEAD
    _base_rollup_metrics.append(('Datastore/operation/Redis/client_setinfo', 2),)
=======
    _base_rollup_metrics.append(
        ("Datastore/operation/Redis/client_setinfo", 2),
    )
>>>>>>> 284e3c4b


if len(DB_MULTIPLE_SETTINGS) > 1:
    redis_1 = DB_MULTIPLE_SETTINGS[0]
    redis_2 = DB_MULTIPLE_SETTINGS[1]

    host_1 = instance_hostname(redis_1["host"])
    port_1 = redis_1["port"]

    host_2 = instance_hostname(redis_2["host"])
    port_2 = redis_2["port"]

    instance_metric_name_1 = "Datastore/instance/Redis/%s/%s" % (host_1, port_1)
    instance_metric_name_2 = "Datastore/instance/Redis/%s/%s" % (host_2, port_2)

    instance_metric_name_1_count = 2 if REDIS_PY_VERSION >= (5, 0) else 2
    instance_metric_name_2_count = 3 if REDIS_PY_VERSION >= (5, 0) else 1
<<<<<<< HEAD

    _enable_rollup_metrics = _base_rollup_metrics.extend([
            (instance_metric_name_1, instance_metric_name_1_count),
            (instance_metric_name_2, instance_metric_name_2_count),
    ])

    _disable_rollup_metrics = _base_rollup_metrics.extend([
=======

    _enable_rollup_metrics = _base_rollup_metrics.extend(
        [
            (instance_metric_name_1, instance_metric_name_1_count),
            (instance_metric_name_2, instance_metric_name_2_count),
        ]
    )

    _disable_rollup_metrics = _base_rollup_metrics.extend(
        [
>>>>>>> 284e3c4b
            (instance_metric_name_1, None),
            (instance_metric_name_2, None),
        ]
    )



def exercise_redis(client_1, client_2):
    client_1.set("key", "value")
    client_1.get("key")

    client_2.execute_command("CLIENT", "LIST", parse="LIST")


@pytest.mark.skipif(len(DB_MULTIPLE_SETTINGS) < 2, reason="Test environment not configured with multiple databases.")
@override_application_settings(_enable_instance_settings)
<<<<<<< HEAD
@validate_transaction_metrics('test_multiple_dbs:test_multiple_datastores_enabled',
        scoped_metrics=_base_scoped_metrics,
        rollup_metrics=_enable_rollup_metrics,
        background_task=True)
=======
@validate_transaction_metrics(
    "test_multiple_dbs:test_multiple_datastores_enabled",
    scoped_metrics=_base_scoped_metrics,
    rollup_metrics=_enable_rollup_metrics,
    background_task=True,
)
>>>>>>> 284e3c4b
@background_task()
def test_multiple_datastores_enabled():
    redis1 = DB_MULTIPLE_SETTINGS[0]
    redis2 = DB_MULTIPLE_SETTINGS[1]

    client_1 = redis.StrictRedis(host=redis1["host"], port=redis1["port"], db=0)
    client_2 = redis.StrictRedis(host=redis2["host"], port=redis2["port"], db=1)
    exercise_redis(client_1, client_2)


@pytest.mark.skipif(len(DB_MULTIPLE_SETTINGS) < 2, reason="Test environment not configured with multiple databases.")
@override_application_settings(_disable_instance_settings)
<<<<<<< HEAD
@validate_transaction_metrics('test_multiple_dbs:test_multiple_datastores_disabled',
        scoped_metrics=_base_scoped_metrics,
        rollup_metrics=_disable_rollup_metrics,
        background_task=True)
=======
@validate_transaction_metrics(
    "test_multiple_dbs:test_multiple_datastores_disabled",
    scoped_metrics=_base_scoped_metrics,
    rollup_metrics=_disable_rollup_metrics,
    background_task=True,
)
>>>>>>> 284e3c4b
@background_task()
def test_multiple_datastores_disabled():
    redis1 = DB_MULTIPLE_SETTINGS[0]
    redis2 = DB_MULTIPLE_SETTINGS[1]

    client_1 = redis.StrictRedis(host=redis1["host"], port=redis1["port"], db=0)
    client_2 = redis.StrictRedis(host=redis2["host"], port=redis2["port"], db=1)
    exercise_redis(client_1, client_2)<|MERGE_RESOLUTION|>--- conflicted
+++ resolved
@@ -14,15 +14,6 @@
 
 import pytest
 import redis
-<<<<<<< HEAD
-
-from newrelic.api.background_task import background_task
-from newrelic.common.package_version_utils import get_package_version_tuple
-
-from testing_support.fixtures import override_application_settings
-from testing_support.validators.validate_transaction_metrics import validate_transaction_metrics
-=======
->>>>>>> 284e3c4b
 from testing_support.db_settings import redis_settings
 from testing_support.fixtures import override_application_settings
 from testing_support.util import instance_hostname
@@ -49,15 +40,6 @@
 # Metrics
 
 _base_scoped_metrics = [
-<<<<<<< HEAD
-        ('Datastore/operation/Redis/get', 1),
-        ('Datastore/operation/Redis/set', 1),
-        ('Datastore/operation/Redis/client_list', 1),
-]
-# client_setinfo was introduced in v5.0.0 and assigns info displayed in client_list output
-if REDIS_PY_VERSION >= (5, 0):
-    _base_scoped_metrics.append(('Datastore/operation/Redis/client_setinfo', 2),)
-=======
     ("Datastore/operation/Redis/get", 1),
     ("Datastore/operation/Redis/set", 1),
     ("Datastore/operation/Redis/client_list", 1),
@@ -67,20 +49,10 @@
     _base_scoped_metrics.append(
         ("Datastore/operation/Redis/client_setinfo", 2),
     )
->>>>>>> 284e3c4b
 
 datastore_all_metric_count = 5 if REDIS_PY_VERSION >= (5, 0) else 3
 
 _base_rollup_metrics = [
-<<<<<<< HEAD
-        ('Datastore/all', datastore_all_metric_count),
-        ('Datastore/allOther', datastore_all_metric_count),
-        ('Datastore/Redis/all', datastore_all_metric_count),
-        ('Datastore/Redis/allOther', datastore_all_metric_count),
-        ('Datastore/operation/Redis/get', 1),
-        ('Datastore/operation/Redis/set', 1),
-        ('Datastore/operation/Redis/client_list', 1),
-=======
     ("Datastore/all", datastore_all_metric_count),
     ("Datastore/allOther", datastore_all_metric_count),
     ("Datastore/Redis/all", datastore_all_metric_count),
@@ -88,18 +60,13 @@
     ("Datastore/operation/Redis/get", 1),
     ("Datastore/operation/Redis/set", 1),
     ("Datastore/operation/Redis/client_list", 1),
->>>>>>> 284e3c4b
 ]
 
 # client_setinfo was introduced in v5.0.0 and assigns info displayed in client_list output
 if REDIS_PY_VERSION >= (5, 0):
-<<<<<<< HEAD
-    _base_rollup_metrics.append(('Datastore/operation/Redis/client_setinfo', 2),)
-=======
     _base_rollup_metrics.append(
         ("Datastore/operation/Redis/client_setinfo", 2),
     )
->>>>>>> 284e3c4b
 
 
 if len(DB_MULTIPLE_SETTINGS) > 1:
@@ -117,15 +84,6 @@
 
     instance_metric_name_1_count = 2 if REDIS_PY_VERSION >= (5, 0) else 2
     instance_metric_name_2_count = 3 if REDIS_PY_VERSION >= (5, 0) else 1
-<<<<<<< HEAD
-
-    _enable_rollup_metrics = _base_rollup_metrics.extend([
-            (instance_metric_name_1, instance_metric_name_1_count),
-            (instance_metric_name_2, instance_metric_name_2_count),
-    ])
-
-    _disable_rollup_metrics = _base_rollup_metrics.extend([
-=======
 
     _enable_rollup_metrics = _base_rollup_metrics.extend(
         [
@@ -136,12 +94,10 @@
 
     _disable_rollup_metrics = _base_rollup_metrics.extend(
         [
->>>>>>> 284e3c4b
             (instance_metric_name_1, None),
             (instance_metric_name_2, None),
         ]
     )
-
 
 
 def exercise_redis(client_1, client_2):
@@ -153,19 +109,12 @@
 
 @pytest.mark.skipif(len(DB_MULTIPLE_SETTINGS) < 2, reason="Test environment not configured with multiple databases.")
 @override_application_settings(_enable_instance_settings)
-<<<<<<< HEAD
-@validate_transaction_metrics('test_multiple_dbs:test_multiple_datastores_enabled',
-        scoped_metrics=_base_scoped_metrics,
-        rollup_metrics=_enable_rollup_metrics,
-        background_task=True)
-=======
 @validate_transaction_metrics(
     "test_multiple_dbs:test_multiple_datastores_enabled",
     scoped_metrics=_base_scoped_metrics,
     rollup_metrics=_enable_rollup_metrics,
     background_task=True,
 )
->>>>>>> 284e3c4b
 @background_task()
 def test_multiple_datastores_enabled():
     redis1 = DB_MULTIPLE_SETTINGS[0]
@@ -178,19 +127,12 @@
 
 @pytest.mark.skipif(len(DB_MULTIPLE_SETTINGS) < 2, reason="Test environment not configured with multiple databases.")
 @override_application_settings(_disable_instance_settings)
-<<<<<<< HEAD
-@validate_transaction_metrics('test_multiple_dbs:test_multiple_datastores_disabled',
-        scoped_metrics=_base_scoped_metrics,
-        rollup_metrics=_disable_rollup_metrics,
-        background_task=True)
-=======
 @validate_transaction_metrics(
     "test_multiple_dbs:test_multiple_datastores_disabled",
     scoped_metrics=_base_scoped_metrics,
     rollup_metrics=_disable_rollup_metrics,
     background_task=True,
 )
->>>>>>> 284e3c4b
 @background_task()
 def test_multiple_datastores_disabled():
     redis1 = DB_MULTIPLE_SETTINGS[0]
