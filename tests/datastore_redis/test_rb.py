--- conflicted
+++ resolved
@@ -20,15 +20,6 @@
 
 import pytest
 import six
-<<<<<<< HEAD
-
-from newrelic.api.background_task import background_task
-from newrelic.common.package_version_utils import get_package_version_tuple
-
-from testing_support.fixtures import override_application_settings
-from testing_support.validators.validate_transaction_metrics import validate_transaction_metrics
-=======
->>>>>>> 284e3c4b
 from testing_support.db_settings import redis_settings
 from testing_support.fixtures import override_application_settings
 from testing_support.util import instance_hostname
@@ -90,24 +81,12 @@
     routing_client.get("key")
 
 
-
 def exercise_fanout(cluster):
     with cluster.fanout(hosts="all") as client:
         client.execute_command("CLIENT", "LIST")
 
 
 # Tests
-<<<<<<< HEAD
-@pytest.mark.skipif(six.PY3, reason='Redis Blaster is Python 2 only.')
-@pytest.mark.skipif(REDIS_PY_VERSION < (2, 10, 2),
-        reason='Redis Blaster requires redis>=2.10.2')
-@override_application_settings(_enable_instance_settings)
-@validate_transaction_metrics(
-        'test_rb:test_redis_blaster_operation_enable_instance',
-        scoped_metrics=_base_scoped_metrics,
-        rollup_metrics=_enable_rollup_metrics,
-        background_task=True)
-=======
 @pytest.mark.skipif(six.PY3, reason="Redis Blaster is Python 2 only.")
 @pytest.mark.skipif(REDIS_PY_VERSION < (2, 10, 2), reason="Redis Blaster requires redis>=2.10.2")
 @override_application_settings(_enable_instance_settings)
@@ -117,7 +96,6 @@
     rollup_metrics=_enable_rollup_metrics,
     background_task=True,
 )
->>>>>>> 284e3c4b
 @background_task()
 def test_redis_blaster_operation_enable_instance():
     from rb import Cluster
@@ -133,18 +111,11 @@
 @pytest.mark.skipif(REDIS_PY_VERSION < (2, 10, 2), reason="Redis Blaster requires redis>=2.10.2")
 @override_application_settings(_disable_instance_settings)
 @validate_transaction_metrics(
-<<<<<<< HEAD
-        'test_rb:test_redis_blaster_operation_disable_instance',
-        scoped_metrics=_base_scoped_metrics,
-        rollup_metrics=_disable_rollup_metrics,
-        background_task=True)
-=======
     "test_rb:test_redis_blaster_operation_disable_instance",
     scoped_metrics=_base_scoped_metrics,
     rollup_metrics=_disable_rollup_metrics,
     background_task=True,
 )
->>>>>>> 284e3c4b
 @background_task()
 def test_redis_blaster_operation_disable_instance():
     from rb import Cluster
