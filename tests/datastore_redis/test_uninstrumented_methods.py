# Copyright 2010 New Relic, Inc.
#
# Licensed under the Apache License, Version 2.0 (the "License");
# you may not use this file except in compliance with the License.
# You may obtain a copy of the License at
#
#      http://www.apache.org/licenses/LICENSE-2.0
#
# Unless required by applicable law or agreed to in writing, software
# distributed under the License is distributed on an "AS IS" BASIS,
# WITHOUT WARRANTIES OR CONDITIONS OF ANY KIND, either express or implied.
# See the License for the specific language governing permissions and
# limitations under the License.

import pytest
import redis
from testing_support.db_settings import redis_settings

DB_SETTINGS = redis_settings()[0]

redis_client = redis.Redis(host=DB_SETTINGS["host"], port=DB_SETTINGS["port"], db=0)
strict_redis_client = redis.StrictRedis(host=DB_SETTINGS["host"], port=DB_SETTINGS["port"], db=0)


IGNORED_METHODS = {
<<<<<<< HEAD
    "MODULE_CALLBACKS",
    "MODULE_VERSION",
    "NAME",
=======
    'MODULE_CALLBACKS',
    'MODULE_VERSION',
    'NAME',
    "add_edge",
    "add_node",
>>>>>>> 045b8f8d
    "append_bucket_size",
    "append_capacity",
    "append_error",
    "append_expansion",
    "append_items_and_increments",
    "append_items",
    "append_max_iterations",
    "append_no_create",
    "append_no_scale",
    "append_values_and_weights",
    "append_weights",
    "batch_indexer",
    "BatchIndexer",
    "bulk",
    "call_procedure",
    "client_tracking_off",
    "client_tracking_on",
    "client",
    "close",
    "commandmixin",
    "connection_pool",
    "connection",
    "debug_segfault",
    "edges",
    "execute_command",
    "flush",
    "from_url",
    "get_connection_kwargs",
    "get_encoder",
    "get_label",
    "get_params_args",
    "get_property",
    "get_relation",
    "get_retry",
    "hscan_iter",
    "index_name",
    "labels",
    "list_keys",
    "load_document",
    "load_external_module",
    "lock",
    "name",
    "nodes",
    "parse_response",
    "pipeline",
    "property_keys",
    "register_script",
    "relationship_types",
    "response_callbacks",
    "RESPONSE_CALLBACKS",
    "sentinel",
    "set_file",
    "set_path",
    "set_response_callback",
    "set_retry",
    "transaction",
    "version",
}

REDIS_MODULES = {
    "bf",
    "cf",
    "cms",
    "ft",
    "graph",
    "json",
    "tdigest",
    "topk",
    "ts",
}

IGNORED_METHODS |= REDIS_MODULES


@pytest.mark.parametrize("client", (redis_client, strict_redis_client))
def test_uninstrumented_methods(client):
    methods = {m for m in dir(client) if not m[0] == "_"}
    is_wrapped = lambda m: hasattr(getattr(client, m), "__wrapped__")  # noqa # pylint: disable=C3001
    uninstrumented = {m for m in methods - IGNORED_METHODS if not is_wrapped(m)}

    for module in REDIS_MODULES:
        if hasattr(client, module):
            module_client = getattr(client, module)()
            module_methods = {m for m in dir(module_client) if not m[0] == "_"}
            is_wrapped = lambda m: hasattr(  # noqa # pylint: disable=C3001, W0640
                getattr(module_client, m), "__wrapped__"
            )
            uninstrumented |= {m for m in module_methods - IGNORED_METHODS if not is_wrapped(m)}

    assert not uninstrumented, "Uninstrumented methods: %s" % sorted(uninstrumented)<|MERGE_RESOLUTION|>--- conflicted
+++ resolved
@@ -23,17 +23,11 @@
 
 
 IGNORED_METHODS = {
-<<<<<<< HEAD
     "MODULE_CALLBACKS",
     "MODULE_VERSION",
     "NAME",
-=======
-    'MODULE_CALLBACKS',
-    'MODULE_VERSION',
-    'NAME',
     "add_edge",
     "add_node",
->>>>>>> 045b8f8d
     "append_bucket_size",
     "append_capacity",
     "append_error",
