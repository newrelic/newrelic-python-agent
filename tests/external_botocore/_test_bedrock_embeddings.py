embedding_payload_templates = {
    "amazon.titan-embed-text-v1": '{ "inputText": "%s" }',
    "amazon.titan-embed-g1-text-02": '{ "inputText": "%s" }',
}

embedding_expected_events = {
    "amazon.titan-embed-text-v1": [
        (
            {"type": "LlmEmbedding"},
            {
                "id": None,  # UUID that varies with each run
                "appName": "Python Agent Test (external_botocore)",
                "transaction_id": "transaction-id",
                "span_id": None,
                "trace_id": "trace-id",
                "input": "This is an embedding test.",
                "api_key_last_four_digits": "CRET",
                "duration": None,  # Response time varies each test run
                "response.model": "amazon.titan-embed-text-v1",
                "request.model": "amazon.titan-embed-text-v1",
                "request_id": "11233989-07e8-4ecb-9ba6-79601ba6d8cc",
                "response.usage.total_tokens": 6,
                "response.usage.prompt_tokens": 6,
                "vendor": "Bedrock",
                "ingest_source": "Python",
            },
        ),
    ],
    "amazon.titan-embed-g1-text-02": [
        (
            {"type": "LlmEmbedding"},
            {
                "id": None,  # UUID that varies with each run
                "appName": "Python Agent Test (external_botocore)",
                "transaction_id": "transaction-id",
                "span_id": None,
                "trace_id": "trace-id",
                "input": "This is an embedding test.",
                "api_key_last_four_digits": "CRET",
                "duration": None,  # Response time varies each test run
                "response.model": "amazon.titan-embed-g1-text-02",
                "request.model": "amazon.titan-embed-g1-text-02",
                "request_id": "b10ac895-eae3-4f07-b926-10b2866c55ed",
                "response.usage.total_tokens": 6,
                "response.usage.prompt_tokens": 6,
                "vendor": "Bedrock",
                "ingest_source": "Python",
            },
        ),
    ],
}

embedding_expected_error_events = {
    "amazon.titan-embed-text-v1": [
        (
            {"type": "LlmEmbedding"},
            {
                "id": None,  # UUID that varies with each run
                "appName": "Python Agent Test (external_botocore)",
                "transaction_id": "transaction-id",
<<<<<<< HEAD
                "span_id": "span-id",
=======
                "span_id": None,
>>>>>>> ec19ced4
                "trace_id": "trace-id",
                "input": "Invalid Token",
                "api_key_last_four_digits": "-KEY",
                "duration": None,  # Response time varies each test run
                "request.model": "amazon.titan-embed-text-v1",
                "response.model": "amazon.titan-embed-text-v1",
                "request_id": "",
<<<<<<< HEAD
                "vendor": "bedrock",
                "ingest_source": "Python",
                "error": True
=======
                "vendor": "Bedrock",
                "ingest_source": "Python",
                "error": True,
>>>>>>> ec19ced4
            },
        ),
    ],
    "amazon.titan-embed-g1-text-02": [
        (
            {"type": "LlmEmbedding"},
            {
                "id": None,  # UUID that varies with each run
                "appName": "Python Agent Test (external_botocore)",
                "transaction_id": "transaction-id",
<<<<<<< HEAD
                "span_id": "span-id",
=======
                "span_id": None,
>>>>>>> ec19ced4
                "trace_id": "trace-id",
                "input": "Invalid Token",
                "api_key_last_four_digits": "-KEY",
                "duration": None,  # Response time varies each test run
                "request.model": "amazon.titan-embed-g1-text-02",
                "response.model": "amazon.titan-embed-g1-text-02",
                "request_id": "",
<<<<<<< HEAD
                "vendor": "bedrock",
                "ingest_source": "Python",
                "error": True
=======
                "vendor": "Bedrock",
                "ingest_source": "Python",
                "error": True,
>>>>>>> ec19ced4
            },
        ),
    ],
}

embedding_expected_client_errors = {
    "amazon.titan-embed-text-v1": {
        "http.statusCode": 403,
        "error.message": "The security token included in the request is invalid.",
        "error.code": "UnrecognizedClientException",
    },
    "amazon.titan-embed-g1-text-02": {
        "http.statusCode": 403,
        "error.message": "The security token included in the request is invalid.",
        "error.code": "UnrecognizedClientException",
    },
}<|MERGE_RESOLUTION|>--- conflicted
+++ resolved
@@ -58,11 +58,7 @@
                 "id": None,  # UUID that varies with each run
                 "appName": "Python Agent Test (external_botocore)",
                 "transaction_id": "transaction-id",
-<<<<<<< HEAD
-                "span_id": "span-id",
-=======
                 "span_id": None,
->>>>>>> ec19ced4
                 "trace_id": "trace-id",
                 "input": "Invalid Token",
                 "api_key_last_four_digits": "-KEY",
@@ -70,15 +66,9 @@
                 "request.model": "amazon.titan-embed-text-v1",
                 "response.model": "amazon.titan-embed-text-v1",
                 "request_id": "",
-<<<<<<< HEAD
                 "vendor": "bedrock",
                 "ingest_source": "Python",
                 "error": True
-=======
-                "vendor": "Bedrock",
-                "ingest_source": "Python",
-                "error": True,
->>>>>>> ec19ced4
             },
         ),
     ],
@@ -89,11 +79,7 @@
                 "id": None,  # UUID that varies with each run
                 "appName": "Python Agent Test (external_botocore)",
                 "transaction_id": "transaction-id",
-<<<<<<< HEAD
-                "span_id": "span-id",
-=======
                 "span_id": None,
->>>>>>> ec19ced4
                 "trace_id": "trace-id",
                 "input": "Invalid Token",
                 "api_key_last_four_digits": "-KEY",
@@ -101,15 +87,9 @@
                 "request.model": "amazon.titan-embed-g1-text-02",
                 "response.model": "amazon.titan-embed-g1-text-02",
                 "request_id": "",
-<<<<<<< HEAD
                 "vendor": "bedrock",
                 "ingest_source": "Python",
                 "error": True
-=======
-                "vendor": "Bedrock",
-                "ingest_source": "Python",
-                "error": True,
->>>>>>> ec19ced4
             },
         ),
     ],
