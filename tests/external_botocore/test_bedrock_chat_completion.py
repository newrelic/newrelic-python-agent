--- conflicted
+++ resolved
@@ -1,4 +1,3 @@
-
 # Copyright 2010 New Relic, Inc.
 #
 # Licensed under the Apache License, Version 2.0 (the "License");
@@ -22,7 +21,6 @@
 import botocore.exceptions
 import pytest
 from _test_bedrock_chat_completion import (
-    add_token_count_to_events,
     chat_completion_expected_events,
     chat_completion_expected_malformed_request_body_events,
     chat_completion_expected_malformed_response_body_events,
@@ -40,12 +38,10 @@
     disabled_ai_monitoring_record_content_settings,
     disabled_ai_monitoring_settings,
     disabled_ai_monitoring_streaming_settings,
-<<<<<<< HEAD
     llm_token_count_callback,
-=======
->>>>>>> d2ac0183
 )
 from testing_support.fixtures import (
+    override_llm_token_callback_settings,
     reset_core_stats_engine,
     validate_attributes,
     validate_custom_event_count,
@@ -179,14 +175,6 @@
     return events
 
 
-<<<<<<< HEAD
-@pytest.fixture(scope="module")
-def expected_client_error(model_id):
-    return chat_completion_expected_client_errors[model_id]
-
-
-=======
->>>>>>> d2ac0183
 _test_bedrock_chat_completion_prompt = "What is 212 degrees Fahrenheit converted to Celsius?"
 
 
@@ -245,8 +233,8 @@
         exercise_model(prompt=_test_bedrock_chat_completion_prompt, temperature=0.7, max_tokens=100)
 
     _test()
-  
- 
+
+
 @reset_core_stats_engine()
 @override_llm_token_callback_settings(llm_token_count_callback)
 def test_bedrock_chat_completion_in_txn_with_llm_metadata_with_token_count(
@@ -515,8 +503,53 @@
 
 
 @reset_core_stats_engine()
-<<<<<<< HEAD
-=======
+@override_llm_token_callback_settings(llm_token_count_callback)
+def test_bedrock_chat_completion_error_incorrect_access_key_with_token(
+    monkeypatch,
+    bedrock_server,
+    exercise_model,
+    set_trace_info,
+    expected_invalid_access_key_error_events,
+    expected_metrics,
+):
+    @validate_custom_events(add_token_count_to_events(expected_invalid_access_key_error_events))
+    @validate_error_trace_attributes(
+        _client_error_name,
+        exact_attrs={
+            "agent": {},
+            "intrinsic": {},
+            "user": {
+                "http.statusCode": 403,
+                "error.message": "The security token included in the request is invalid.",
+                "error.code": "UnrecognizedClientException",
+            },
+        },
+    )
+    @validate_transaction_metrics(
+        name="test_bedrock_chat_completion",
+        scoped_metrics=expected_metrics,
+        rollup_metrics=expected_metrics,
+        custom_metrics=[
+            ("Supportability/Python/ML/Bedrock/%s" % BOTOCORE_VERSION, 1),
+        ],
+        background_task=True,
+    )
+    @background_task(name="test_bedrock_chat_completion")
+    def _test():
+        monkeypatch.setattr(bedrock_server._request_signer._credentials, "access_key", "INVALID-ACCESS-KEY")
+
+        with pytest.raises(_client_error):  # not sure where this exception actually comes from
+            set_trace_info()
+            add_custom_attribute("llm.conversation_id", "my-awesome-id")
+            add_custom_attribute("llm.foo", "bar")
+            add_custom_attribute("non_llm_attr", "python-agent")
+
+            exercise_model(prompt="Invalid Token", temperature=0.7, max_tokens=100)
+
+    _test()
+
+
+@reset_core_stats_engine()
 def test_bedrock_chat_completion_error_malformed_request_body(
     bedrock_server,
     set_trace_info,
@@ -866,49 +899,65 @@
             list(response["body"])  # Iterate
 
     _test()
-    
-
-@reset_core_stats_engine()
->>>>>>> d2ac0183
+
+
+@reset_core_stats_engine()
 @override_llm_token_callback_settings(llm_token_count_callback)
-def test_bedrock_chat_completion_error_incorrect_access_key_with_token(
-    monkeypatch,
-    bedrock_server,
-    exercise_model,
+def test_bedrock_chat_completion_error_streaming_exception_with_token_count(
+    bedrock_server,
     set_trace_info,
-    expected_client_error,
-    expected_invalid_access_key_error_events,
-    expected_metrics,
-):
-    @validate_custom_events(add_token_count_to_events(expected_invalid_access_key_error_events))
+):
+    """
+    Duplicate of test_bedrock_chat_completion_error_streaming_exception, but with token callback being set.
+
+    See the original test for a description of the error case.
+    """
+
+    @validate_custom_events(add_token_count_to_events(chat_completion_expected_streaming_error_events))
+    @validate_custom_event_count(count=2)
     @validate_error_trace_attributes(
-        _client_error_name,
+        _event_stream_error_name,
         exact_attrs={
             "agent": {},
             "intrinsic": {},
-            "user": expected_client_error,
-        },
-    )
-    @validate_transaction_metrics(
-        name="test_bedrock_chat_completion",
-        scoped_metrics=expected_metrics,
-        rollup_metrics=expected_metrics,
-        custom_metrics=[
-            ("Supportability/Python/ML/Bedrock/%s" % BOTOCORE_VERSION, 1),
-        ],
-        background_task=True,
-    )
-    @background_task(name="test_bedrock_chat_completion")
-    def _test():
-        monkeypatch.setattr(bedrock_server._request_signer._credentials, "access_key", "INVALID-ACCESS-KEY")
-
-        with pytest.raises(_client_error):  # not sure where this exception actually comes from
+            "user": {
+                "error.message": "Malformed input request, please reformat your input and try again.",
+                "error.code": "ValidationException",
+            },
+        },
+        forgone_params={
+            "agent": (),
+            "intrinsic": (),
+            "user": ("http.statusCode"),
+        },
+    )
+    @validate_transaction_metrics(
+        name="test_bedrock_chat_completion",
+        scoped_metrics=[("Llm/completion/Bedrock/invoke_model_with_response_stream", 1)],
+        rollup_metrics=[("Llm/completion/Bedrock/invoke_model_with_response_stream", 1)],
+        custom_metrics=[
+            ("Supportability/Python/ML/Bedrock/%s" % BOTOCORE_VERSION, 1),
+        ],
+        background_task=True,
+    )
+    @background_task(name="test_bedrock_chat_completion")
+    def _test():
+        with pytest.raises(_event_stream_error):
+            model = "amazon.titan-text-express-v1"
+            body = (chat_completion_payload_templates[model] % ("Streaming Exception", 0.7, 100)).encode("utf-8")
+
             set_trace_info()
             add_custom_attribute("llm.conversation_id", "my-awesome-id")
             add_custom_attribute("llm.foo", "bar")
             add_custom_attribute("non_llm_attr", "python-agent")
 
-            exercise_model(prompt="Invalid Token", temperature=0.7, max_tokens=100)
+            response = bedrock_server.invoke_model_with_response_stream(
+                body=body,
+                modelId=model,
+                accept="application/json",
+                contentType="application/json",
+            )
+            list(response["body"])  # Iterate
 
     _test()
 
