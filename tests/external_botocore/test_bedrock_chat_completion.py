--- conflicted
+++ resolved
@@ -96,13 +96,13 @@
 
 
 @pytest.fixture(scope="module")
-<<<<<<< HEAD
 def expected_ai_message_ids(model_id):
     return chat_completion_get_llm_message_ids[model_id]
-=======
+
+  
+@pytest.fixture(scope="module")
 def expected_client_error(model_id):
     return chat_completion_expected_client_errors[model_id]
->>>>>>> 0882ba4f
 
 
 _test_bedrock_chat_completion_prompt = "What is 212 degrees Fahrenheit converted to Celsius?"
@@ -176,9 +176,7 @@
     exercise_model(prompt=_test_bedrock_chat_completion_prompt, temperature=0.7, max_tokens=100)
 
 
-<<<<<<< HEAD
 # Testing get_llm_message_ids:
-
 
 @reset_core_stats_engine()
 @background_task()
@@ -244,7 +242,6 @@
             assert message_id_info["conversation_id"] == ""
 
         assert current_transaction()._nr_message_ids == {}
-=======
 
 _client_error = botocore.exceptions.ClientError
 _client_error_name = callable_name(_client_error)
@@ -300,6 +297,5 @@
             set_trace_info()
             add_custom_attribute("conversation_id", "my-awesome-id")
             exercise_model(prompt="Invalid Token", temperature=0.7, max_tokens=100)
->>>>>>> 0882ba4f
 
     _test()