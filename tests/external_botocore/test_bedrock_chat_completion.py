--- conflicted
+++ resolved
@@ -140,13 +140,8 @@
 
 
 @pytest.fixture(scope="module")
-<<<<<<< HEAD
-def expected_events_no_convo_id(expected_events):
+def expected_events_no_llm_metadata(expected_events):
     events = copy.deepcopy(expected_events)
-=======
-def expected_events_no_llm_metadata(model_id):
-    events = copy.deepcopy(chat_completion_expected_events[model_id])
->>>>>>> 32b8cfd7
     for event in events:
         del event[1]["llm.conversation_id"], event[1]["llm.foo"]
     return events
@@ -162,24 +157,14 @@
 
 # not working with claude
 @reset_core_stats_engine()
-<<<<<<< HEAD
-def test_bedrock_chat_completion_in_txn_with_convo_id(set_trace_info, exercise_model, expected_events, expected_metrics):
-=======
-def test_bedrock_chat_completion_in_txn_with_llm_metadata(set_trace_info, exercise_model, expected_events):
->>>>>>> 32b8cfd7
+def test_bedrock_chat_completion_in_txn_with_llm_metadata(set_trace_info, exercise_model, expected_events, expected_metrics):
     @validate_custom_events(expected_events)
     # One summary event, one user message, and one response message from the assistant
     @validate_custom_event_count(count=3)
     @validate_transaction_metrics(
-<<<<<<< HEAD
-        name="test_bedrock_chat_completion_in_txn_with_convo_id",
+        name="test_bedrock_chat_completion_in_txn_with_llm_metadata",
         scoped_metrics=expected_metrics,
         rollup_metrics=expected_metrics,
-=======
-        name="test_bedrock_chat_completion_in_txn_with_llm_metadata",
-        scoped_metrics=[("Llm/completion/Bedrock/invoke_model", 1)],
-        rollup_metrics=[("Llm/completion/Bedrock/invoke_model", 1)],
->>>>>>> 32b8cfd7
         custom_metrics=[
             ("Supportability/Python/ML/Bedrock/%s" % BOTOCORE_VERSION, 1),
         ],
@@ -199,27 +184,14 @@
 
 # not working with claude
 @reset_core_stats_engine()
-<<<<<<< HEAD
-def test_bedrock_chat_completion_in_txn_no_convo_id(set_trace_info, exercise_model, expected_events_no_convo_id, expected_metrics):
-    @validate_custom_events(expected_events_no_convo_id)
-    # One summary event, one user message, and one response message from the assistant
-    @validate_custom_event_count(count=3)
-    @validate_transaction_metrics(
-        name="test_bedrock_chat_completion_in_txn_no_convo_id",
-        scoped_metrics=expected_metrics,
-        rollup_metrics=expected_metrics,
-=======
-def test_bedrock_chat_completion_in_txn_no_llm_metadata(
-    set_trace_info, exercise_model, expected_events_no_llm_metadata
-):
+def test_bedrock_chat_completion_in_txn_no_llm_metadata(set_trace_info, exercise_model, expected_events_no_llm_metadata, expected_metrics):
     @validate_custom_events(expected_events_no_llm_metadata)
     # One summary event, one user message, and one response message from the assistant
     @validate_custom_event_count(count=3)
     @validate_transaction_metrics(
         name="test_bedrock_chat_completion_in_txn_no_llm_metadata",
-        scoped_metrics=[("Llm/completion/Bedrock/invoke_model", 1)],
-        rollup_metrics=[("Llm/completion/Bedrock/invoke_model", 1)],
->>>>>>> 32b8cfd7
+        scoped_metrics=expected_metrics,
+        rollup_metrics=expected_metrics,
         custom_metrics=[
             ("Supportability/Python/ML/Bedrock/%s" % BOTOCORE_VERSION, 1),
         ],
@@ -272,32 +244,6 @@
 _client_error_name = callable_name(_client_error)
 
 
-<<<<<<< HEAD
-chat_completion_invalid_model_error_events = [
-    (
-        {"type": "LlmChatCompletionSummary"},
-        {
-            "id": None,  # UUID that varies with each run
-            "appName": "Python Agent Test (external_botocore)",
-            "transaction_id": "transaction-id",
-            "conversation_id": "my-awesome-id",
-            "span_id": None,
-            "trace_id": "trace-id",
-            "api_key_last_four_digits": "CRET",
-            "duration": None,  # Response time varies each test run
-            "request.model": "does-not-exist",
-            "response.model": "does-not-exist",
-            "request_id": "f4908827-3db9-4742-9103-2bbc34578b03",
-            "vendor": "bedrock",
-            "ingest_source": "Python",
-            "error": True,
-        },
-    ),
-]
-
-
-=======
->>>>>>> 32b8cfd7
 @reset_core_stats_engine()
 def test_bedrock_chat_completion_error_invalid_model(bedrock_server, set_trace_info, response_streaming, expected_metrics):
     @validate_custom_events(chat_completion_invalid_model_error_events)
