# Copyright 2010 New Relic, Inc.
#
# Licensed under the Apache License, Version 2.0 (the "License");
# you may not use this file except in compliance with the License.
# You may obtain a copy of the License at
#
#      http://www.apache.org/licenses/LICENSE-2.0
#
# Unless required by applicable law or agreed to in writing, software
# distributed under the License is distributed on an "AS IS" BASIS,
# WITHOUT WARRANTIES OR CONDITIONS OF ANY KIND, either express or implied.
# See the License for the specific language governing permissions and
# limitations under the License.

import copy
import json
from io import BytesIO

import botocore.errorfactory
import botocore.eventstream
import botocore.exceptions
import pytest
from _test_bedrock_embeddings import (
    embedding_expected_events,
    embedding_expected_malformed_request_body_events,
    embedding_expected_malformed_response_body_events,
    embedding_invalid_access_key_error_events,
    embedding_payload_templates,
)
from conftest import (  # pylint: disable=E0611
    add_token_count_to_events,
    BOTOCORE_VERSION,
    disabled_ai_monitoring_record_content_settings,
    disabled_ai_monitoring_settings,
    llm_token_count_callback,
)
from testing_support.fixtures import (
    reset_core_stats_engine,
    validate_attributes,
    validate_custom_event_count,
    override_llm_token_callback_settings,
)
from testing_support.validators.validate_custom_events import validate_custom_events
from testing_support.validators.validate_error_trace_attributes import (
    validate_error_trace_attributes,
)
from testing_support.validators.validate_transaction_metrics import (
    validate_transaction_metrics,
)

from newrelic.api.background_task import background_task
from newrelic.api.transaction import add_custom_attribute
from newrelic.common.object_names import callable_name


@pytest.fixture(scope="session", params=[False, True], ids=["RequestStandard", "RequestStreaming"])
def request_streaming(request):
    return request.param


@pytest.fixture(
    scope="module",
    params=[
        "amazon.titan-embed-text-v1",
        "amazon.titan-embed-g1-text-02",
    ],
)
def model_id(request):
    return request.param


@pytest.fixture(scope="module")
def exercise_model(bedrock_server, model_id, request_streaming):
    payload_template = embedding_payload_templates[model_id]

    def _exercise_model(prompt):
        body = (payload_template % prompt).encode("utf-8")
        if request_streaming:
            body = BytesIO(body)

        response = bedrock_server.invoke_model(
            body=body,
            modelId=model_id,
            accept="application/json",
            contentType="application/json",
        )
        response_body = json.loads(response.get("body").read())
        assert response_body

        return response_body

    return _exercise_model


@pytest.fixture(scope="module")
def expected_events(model_id):
    return embedding_expected_events[model_id]


@pytest.fixture(scope="module")
def expected_events_no_content(expected_events):
    events = copy.deepcopy(expected_events)
    for event in events:
        if "input" in event[1]:
            del event[1]["input"]
    return events


@pytest.fixture(scope="module")
def expected_invalid_access_key_error_events(model_id):
    return embedding_invalid_access_key_error_events[model_id]


@pytest.fixture(scope="module")
def expected_events_no_llm_metadata(expected_events):
    events = copy.deepcopy(expected_events)
    for event in events:
        del event[1]["llm.conversation_id"], event[1]["llm.foo"]
    return events


@pytest.fixture(scope="module")
def expected_invalid_access_key_error_events_no_content(expected_invalid_access_key_error_events):
    events = copy.deepcopy(expected_invalid_access_key_error_events)
    for event in events:
        if "input" in event[1]:
            del event[1]["input"]
    return events


_test_bedrock_embedding_prompt = "This is an embedding test."


@reset_core_stats_engine()
def test_bedrock_embedding_in_txn_with_llm_metadata(
    set_trace_info, exercise_model, expected_events
):
    @validate_custom_events(expected_events)
    @validate_custom_event_count(count=1)
    @validate_transaction_metrics(
        name="test_bedrock_embedding",
        scoped_metrics=[("Llm/embedding/Bedrock/invoke_model", 1)],
        rollup_metrics=[("Llm/embedding/Bedrock/invoke_model", 1)],
        custom_metrics=[
            ("Supportability/Python/ML/Bedrock/%s" % BOTOCORE_VERSION, 1),
        ],
        background_task=True,
    )
    @validate_attributes("agent", ["llm"])
    @background_task(name="test_bedrock_embedding")
    def _test():
        set_trace_info()
        add_custom_attribute("llm.conversation_id", "my-awesome-id")
        add_custom_attribute("llm.foo", "bar")
        add_custom_attribute("non_llm_attr", "python-agent")
        exercise_model(prompt=_test_bedrock_embedding_prompt)

    _test()


@disabled_ai_monitoring_record_content_settings
@reset_core_stats_engine()
def test_bedrock_embedding_in_txn_with_llm_metadata_no_content(
    set_trace_info, exercise_model, expected_events_no_content
):
    @validate_custom_events(expected_events_no_content)
    @validate_custom_event_count(count=1)
    @validate_transaction_metrics(
        name="test_bedrock_embedding",
        scoped_metrics=[("Llm/embedding/Bedrock/invoke_model", 1)],
        rollup_metrics=[("Llm/embedding/Bedrock/invoke_model", 1)],
        custom_metrics=[
            ("Supportability/Python/ML/Bedrock/%s" % BOTOCORE_VERSION, 1),
        ],
        background_task=True,
    )
    @validate_attributes("agent", ["llm"])
    @background_task(name="test_bedrock_embedding")
    def _test():
        set_trace_info()
        add_custom_attribute("llm.conversation_id", "my-awesome-id")
        add_custom_attribute("llm.foo", "bar")
        add_custom_attribute("non_llm_attr", "python-agent")
        exercise_model(prompt=_test_bedrock_embedding_prompt)

    _test()


@reset_core_stats_engine()
def test_bedrock_embedding_in_txn_no_llm_metadata(
    set_trace_info, exercise_model, expected_events_no_llm_metadata
):
    @validate_custom_events(expected_events_no_llm_metadata)
    @validate_custom_event_count(count=1)
    @validate_transaction_metrics(
        name="test_bedrock_embedding_in_txn_no_llm_metadata",
        scoped_metrics=[("Llm/embedding/Bedrock/invoke_model", 1)],
        rollup_metrics=[("Llm/embedding/Bedrock/invoke_model", 1)],
        custom_metrics=[
            ("Supportability/Python/ML/Bedrock/%s" % BOTOCORE_VERSION, 1),
        ],
        background_task=True,
    )
    @background_task(name="test_bedrock_embedding_in_txn_no_llm_metadata")
    def _test():
        set_trace_info()
        exercise_model(prompt=_test_bedrock_embedding_prompt)

    _test()


@reset_core_stats_engine()
@override_llm_token_callback_settings(llm_token_count_callback)
def test_bedrock_embedding_with_token_count(set_trace_info, exercise_model, expected_events):
    @validate_custom_events(add_token_count_to_events(expected_events))
    @validate_custom_event_count(count=1)
    @validate_transaction_metrics(
        name="test_bedrock_embedding",
        scoped_metrics=[("Llm/embedding/Bedrock/invoke_model", 1)],
        rollup_metrics=[("Llm/embedding/Bedrock/invoke_model", 1)],
        custom_metrics=[
            ("Supportability/Python/ML/Bedrock/%s" % BOTOCORE_VERSION, 1),
        ],
        background_task=True,
    )
    @validate_attributes("agent", ["llm"])
    @background_task(name="test_bedrock_embedding")
    def _test():
        set_trace_info()
        add_custom_attribute("llm.conversation_id", "my-awesome-id")
        add_custom_attribute("llm.foo", "bar")
        add_custom_attribute("non_llm_attr", "python-agent")

        exercise_model(prompt="This is an embedding test.")

    _test()


@reset_core_stats_engine()
@validate_custom_event_count(count=0)
def test_bedrock_embedding_outside_txn(exercise_model):
    add_custom_attribute("llm.conversation_id", "my-awesome-id")
    exercise_model(prompt=_test_bedrock_embedding_prompt)


@disabled_ai_monitoring_settings
@reset_core_stats_engine()
@validate_custom_event_count(count=0)
@background_task(name="test_bedrock_embedding_disabled_ai_monitoring_setting")
def test_bedrock_embedding_disabled_ai_monitoring_settings(set_trace_info, exercise_model):
    set_trace_info()
    exercise_model(prompt=_test_bedrock_embedding_prompt)


_client_error = botocore.exceptions.ClientError
_client_error_name = callable_name(_client_error)


@reset_core_stats_engine()
def test_bedrock_embedding_error_incorrect_access_key(
    monkeypatch,
    bedrock_server,
    exercise_model,
    set_trace_info,
    expected_invalid_access_key_error_events,
):
    """
    A request is made to the server with invalid credentials. botocore will reach out to the server and receive an
    UnrecognizedClientException as a response. Information from the request will be parsed and reported in customer
    events. The error response can also be parsed, and will be included as attributes on the recorded exception.
    """

    @validate_custom_events(expected_invalid_access_key_error_events)
    @validate_error_trace_attributes(
        _client_error_name,
        exact_attrs={
            "agent": {},
            "intrinsic": {},
            "user": {
                "http.statusCode": 403,
                "error.message": "The security token included in the request is invalid.",
                "error.code": "UnrecognizedClientException",
            },
        },
    )
    @validate_transaction_metrics(
        name="test_bedrock_embedding",
        scoped_metrics=[("Llm/embedding/Bedrock/invoke_model", 1)],
        rollup_metrics=[("Llm/embedding/Bedrock/invoke_model", 1)],
        custom_metrics=[
            ("Supportability/Python/ML/Bedrock/%s" % BOTOCORE_VERSION, 1),
        ],
        background_task=True,
    )
    @background_task(name="test_bedrock_embedding")
    def _test():
        monkeypatch.setattr(bedrock_server._request_signer._credentials, "access_key", "INVALID-ACCESS-KEY")

        with pytest.raises(_client_error):
            set_trace_info()
            add_custom_attribute("llm.conversation_id", "my-awesome-id")
            add_custom_attribute("llm.foo", "bar")
            add_custom_attribute("non_llm_attr", "python-agent")

            exercise_model(prompt="Invalid Token")

    _test()


@reset_core_stats_engine()
@disabled_ai_monitoring_record_content_settings
def test_bedrock_embedding_error_incorrect_access_key_no_content(
    monkeypatch,
    bedrock_server,
    exercise_model,
    set_trace_info,
    expected_invalid_access_key_error_events_no_content,
):
    """
    Duplicate of test_bedrock_embedding_error_incorrect_access_key, but with content recording disabled.

    See the original test for a description of the error case.
    """

    @validate_custom_events(expected_invalid_access_key_error_events_no_content)
    @validate_error_trace_attributes(
        _client_error_name,
        exact_attrs={
            "agent": {},
            "intrinsic": {},
            "user": {
                "http.statusCode": 403,
                "error.message": "The security token included in the request is invalid.",
                "error.code": "UnrecognizedClientException",
            },
        },
    )
    @validate_transaction_metrics(
        name="test_bedrock_embedding",
        scoped_metrics=[("Llm/embedding/Bedrock/invoke_model", 1)],
        rollup_metrics=[("Llm/embedding/Bedrock/invoke_model", 1)],
        custom_metrics=[
            ("Supportability/Python/ML/Bedrock/%s" % BOTOCORE_VERSION, 1),
        ],
        background_task=True,
    )
    @background_task(name="test_bedrock_embedding")
    def _test():
        monkeypatch.setattr(bedrock_server._request_signer._credentials, "access_key", "INVALID-ACCESS-KEY")

        with pytest.raises(_client_error):
            set_trace_info()
            add_custom_attribute("llm.conversation_id", "my-awesome-id")
            add_custom_attribute("llm.foo", "bar")
            add_custom_attribute("non_llm_attr", "python-agent")

            exercise_model(prompt="Invalid Token")

    _test()


@reset_core_stats_engine()
<<<<<<< HEAD
def test_bedrock_embedding_error_malformed_request_body(
    bedrock_server,
    set_trace_info,
):
    """
    A request was made to the server, but the request body contains invalid JSON. The library will accept the invalid
    payload, and still send a request. Our instrumentation will be unable to read it. As a result, no request
    information will be recorded in custom events. This includes the initial prompt message event, which cannot be read
    so it cannot be captured. The server will then respond with a ValidationException response immediately due to the
    bad request. The response can still be parsed, so error information from the response will be recorded as normal.
    """

    @validate_custom_events(embedding_expected_malformed_request_body_events)
    @validate_custom_event_count(count=1)
    @validate_error_trace_attributes(
        "botocore.errorfactory:ValidationException",
        exact_attrs={
            "agent": {},
            "intrinsic": {},
            "user": {
                "http.statusCode": 400,
                "error.message": "Malformed input request, please reformat your input and try again.",
                "error.code": "ValidationException",
            },
=======
@override_llm_token_callback_settings(llm_token_count_callback)
def test_bedrock_embedding_error_incorrect_access_key_with_token_count(
    monkeypatch,
    bedrock_server,
    exercise_model,
    set_trace_info,
    expected_error_events,
    expected_client_error,
):
    @validate_custom_events(add_token_count_to_events(expected_error_events))
    @validate_error_trace_attributes(
        _client_error_name,
        exact_attrs={
            "agent": {},
            "intrinsic": {},
            "user": expected_client_error,
>>>>>>> b6bd73d6
        },
    )
    @validate_transaction_metrics(
        name="test_bedrock_embedding",
        scoped_metrics=[("Llm/embedding/Bedrock/invoke_model", 1)],
        rollup_metrics=[("Llm/embedding/Bedrock/invoke_model", 1)],
<<<<<<< HEAD
        custom_metrics=[
            ("Supportability/Python/ML/Bedrock/%s" % BOTOCORE_VERSION, 1),
        ],
=======
>>>>>>> b6bd73d6
        background_task=True,
    )
    @background_task(name="test_bedrock_embedding")
    def _test():
<<<<<<< HEAD
        model = "amazon.titan-embed-g1-text-02"
        body = "{ Malformed Request Body".encode("utf-8")
        set_trace_info()
        add_custom_attribute("llm.conversation_id", "my-awesome-id")
        add_custom_attribute("llm.foo", "bar")
        add_custom_attribute("non_llm_attr", "python-agent")

        with pytest.raises(_client_error):
            bedrock_server.invoke_model(
                body=body,
                modelId=model,
                accept="application/json",
                contentType="application/json",
            )
=======
        monkeypatch.setattr(bedrock_server._request_signer._credentials, "access_key", "INVALID-ACCESS-KEY")

        with pytest.raises(_client_error):  # not sure where this exception actually comes from
            set_trace_info()
            exercise_model(prompt="Invalid Token", temperature=0.7, max_tokens=100)
>>>>>>> b6bd73d6

    _test()


<<<<<<< HEAD
@reset_core_stats_engine()
def test_bedrock_embedding_error_malformed_response_body(
    bedrock_server,
    set_trace_info,
):
    """
    After a non-streaming request was made to the server, the server responded with a response body that contains
    invalid JSON. Since the JSON body is not parsed by botocore and just returned to the user as bytes, no parsing
    exceptions will be raised. Instrumentation will attempt to parse the invalid body, and should not raise an
    exception when it fails to do so. As a result, recorded events will not contain the streamed response data but will contain the request data.
    """

    @validate_custom_events(embedding_expected_malformed_response_body_events)
    @validate_custom_event_count(count=1)
    @validate_transaction_metrics(
        name="test_bedrock_embedding",
        scoped_metrics=[("Llm/embedding/Bedrock/invoke_model", 1)],
        rollup_metrics=[("Llm/embedding/Bedrock/invoke_model", 1)],
        custom_metrics=[
            ("Supportability/Python/ML/Bedrock/%s" % BOTOCORE_VERSION, 1),
        ],
        background_task=True,
    )
    @background_task(name="test_bedrock_embedding")
    def _test():
        model = "amazon.titan-embed-g1-text-02"
        body = (embedding_payload_templates[model] % "Malformed Body").encode("utf-8")
        set_trace_info()
        add_custom_attribute("llm.conversation_id", "my-awesome-id")
        add_custom_attribute("llm.foo", "bar")
        add_custom_attribute("non_llm_attr", "python-agent")

        response = bedrock_server.invoke_model(
            body=body,
            modelId=model,
            accept="application/json",
            contentType="application/json",
        )
        assert response

    _test()
=======
def test_bedrock_chat_completion_functions_marked_as_wrapped_for_sdk_compatibility(bedrock_server):
    assert bedrock_server._nr_wrapped
>>>>>>> b6bd73d6
<|MERGE_RESOLUTION|>--- conflicted
+++ resolved
@@ -360,7 +360,42 @@
 
 
 @reset_core_stats_engine()
-<<<<<<< HEAD
+@override_llm_token_callback_settings(llm_token_count_callback)
+def test_bedrock_embedding_error_incorrect_access_key_with_token_count(
+    monkeypatch,
+    bedrock_server,
+    exercise_model,
+    set_trace_info,
+    expected_error_events,
+    expected_client_error,
+):
+    @validate_custom_events(add_token_count_to_events(expected_error_events))
+    @validate_error_trace_attributes(
+        _client_error_name,
+        exact_attrs={
+            "agent": {},
+            "intrinsic": {},
+            "user": expected_client_error,
+        },
+    )
+    @validate_transaction_metrics(
+        name="test_bedrock_embedding",
+        scoped_metrics=[("Llm/embedding/Bedrock/invoke_model", 1)],
+        rollup_metrics=[("Llm/embedding/Bedrock/invoke_model", 1)],
+        background_task=True,
+    )
+    @background_task(name="test_bedrock_embedding")
+    def _test():
+        monkeypatch.setattr(bedrock_server._request_signer._credentials, "access_key", "INVALID-ACCESS-KEY")
+
+        with pytest.raises(_client_error):  # not sure where this exception actually comes from
+            set_trace_info()
+            exercise_model(prompt="Invalid Token", temperature=0.7, max_tokens=100)
+
+    _test()
+
+
+@reset_core_stats_engine()
 def test_bedrock_embedding_error_malformed_request_body(
     bedrock_server,
     set_trace_info,
@@ -385,41 +420,19 @@
                 "error.message": "Malformed input request, please reformat your input and try again.",
                 "error.code": "ValidationException",
             },
-=======
-@override_llm_token_callback_settings(llm_token_count_callback)
-def test_bedrock_embedding_error_incorrect_access_key_with_token_count(
-    monkeypatch,
-    bedrock_server,
-    exercise_model,
-    set_trace_info,
-    expected_error_events,
-    expected_client_error,
-):
-    @validate_custom_events(add_token_count_to_events(expected_error_events))
-    @validate_error_trace_attributes(
-        _client_error_name,
-        exact_attrs={
-            "agent": {},
-            "intrinsic": {},
-            "user": expected_client_error,
->>>>>>> b6bd73d6
         },
     )
     @validate_transaction_metrics(
         name="test_bedrock_embedding",
         scoped_metrics=[("Llm/embedding/Bedrock/invoke_model", 1)],
         rollup_metrics=[("Llm/embedding/Bedrock/invoke_model", 1)],
-<<<<<<< HEAD
-        custom_metrics=[
-            ("Supportability/Python/ML/Bedrock/%s" % BOTOCORE_VERSION, 1),
-        ],
-=======
->>>>>>> b6bd73d6
-        background_task=True,
-    )
-    @background_task(name="test_bedrock_embedding")
-    def _test():
-<<<<<<< HEAD
+        custom_metrics=[
+            ("Supportability/Python/ML/Bedrock/%s" % BOTOCORE_VERSION, 1),
+        ],
+        background_task=True,
+    )
+    @background_task(name="test_bedrock_embedding")
+    def _test():
         model = "amazon.titan-embed-g1-text-02"
         body = "{ Malformed Request Body".encode("utf-8")
         set_trace_info()
@@ -434,18 +447,10 @@
                 accept="application/json",
                 contentType="application/json",
             )
-=======
-        monkeypatch.setattr(bedrock_server._request_signer._credentials, "access_key", "INVALID-ACCESS-KEY")
-
-        with pytest.raises(_client_error):  # not sure where this exception actually comes from
-            set_trace_info()
-            exercise_model(prompt="Invalid Token", temperature=0.7, max_tokens=100)
->>>>>>> b6bd73d6
-
-    _test()
-
-
-<<<<<<< HEAD
+
+    _test()
+
+
 @reset_core_stats_engine()
 def test_bedrock_embedding_error_malformed_response_body(
     bedrock_server,
@@ -486,8 +491,4 @@
         )
         assert response
 
-    _test()
-=======
-def test_bedrock_chat_completion_functions_marked_as_wrapped_for_sdk_compatibility(bedrock_server):
-    assert bedrock_server._nr_wrapped
->>>>>>> b6bd73d6
+    _test()