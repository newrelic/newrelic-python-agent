# Copyright 2010 New Relic, Inc.
#
# Licensed under the Apache License, Version 2.0 (the "License");
# you may not use this file except in compliance with the License.
# You may obtain a copy of the License at
#
#      http://www.apache.org/licenses/LICENSE-2.0
#
# Unless required by applicable law or agreed to in writing, software
# distributed under the License is distributed on an "AS IS" BASIS,
# WITHOUT WARRANTIES OR CONDITIONS OF ANY KIND, either express or implied.
# See the License for the specific language governing permissions and
# limitations under the License.

import sys
import uuid

import botocore.session
import moto
from testing_support.fixtures import (
    override_application_settings,
    validate_tt_segment_params,
)
from testing_support.validators.validate_span_events import validate_span_events
from testing_support.validators.validate_transaction_metrics import (
    validate_transaction_metrics,
)

from newrelic.api.background_task import background_task
<<<<<<< HEAD
=======
from testing_support.fixtures import (
        validate_tt_segment_params, override_application_settings)
from testing_support.validators.validate_span_events import (
        validate_span_events)
from testing_support.validators.validate_transaction_metrics import validate_transaction_metrics
>>>>>>> 52e10112

MOTO_VERSION = tuple(int(v) for v in moto.__version__.split(".")[:3])

# patch earlier versions of moto to support py37
if sys.version_info >= (3, 7) and MOTO_VERSION <= (1, 3, 1):
    import re

    moto.packages.responses.responses.re._pattern_type = re.Pattern


AWS_ACCESS_KEY_ID = "AAAAAAAAAAAACCESSKEY"
AWS_SECRET_ACCESS_KEY = "AAAAAASECRETKEY"
AWS_REGION = "us-east-1"

TEST_TABLE = "python-agent-test-%s" % uuid.uuid4()


_dynamodb_scoped_metrics = [
    ("Datastore/statement/DynamoDB/%s/create_table" % TEST_TABLE, 1),
    ("Datastore/statement/DynamoDB/%s/put_item" % TEST_TABLE, 1),
    ("Datastore/statement/DynamoDB/%s/get_item" % TEST_TABLE, 1),
    ("Datastore/statement/DynamoDB/%s/update_item" % TEST_TABLE, 1),
    ("Datastore/statement/DynamoDB/%s/query" % TEST_TABLE, 1),
    ("Datastore/statement/DynamoDB/%s/scan" % TEST_TABLE, 1),
    ("Datastore/statement/DynamoDB/%s/delete_item" % TEST_TABLE, 1),
    ("Datastore/statement/DynamoDB/%s/delete_table" % TEST_TABLE, 1),
]

_dynamodb_rollup_metrics = [
    ("Datastore/all", 8),
    ("Datastore/allOther", 8),
    ("Datastore/DynamoDB/all", 8),
    ("Datastore/DynamoDB/allOther", 8),
]


@override_application_settings({"distributed_tracing.enabled": True})
@validate_span_events(expected_agents=("aws.requestId",), count=8)
@validate_span_events(exact_agents={"aws.operation": "PutItem"}, count=1)
@validate_span_events(exact_agents={"aws.operation": "GetItem"}, count=1)
@validate_span_events(exact_agents={"aws.operation": "DeleteItem"}, count=1)
@validate_span_events(exact_agents={"aws.operation": "CreateTable"}, count=1)
@validate_span_events(exact_agents={"aws.operation": "DeleteTable"}, count=1)
@validate_span_events(exact_agents={"aws.operation": "Query"}, count=1)
@validate_span_events(exact_agents={"aws.operation": "Scan"}, count=1)
@validate_tt_segment_params(present_params=("aws.requestId",))
@validate_transaction_metrics(
    "test_botocore_dynamodb:test_dynamodb",
    scoped_metrics=_dynamodb_scoped_metrics,
    rollup_metrics=_dynamodb_rollup_metrics,
    background_task=True,
)
@background_task()
@moto.mock_dynamodb2
def test_dynamodb():
    session = botocore.session.get_session()
    client = session.create_client(
        "dynamodb",
        region_name=AWS_REGION,
        aws_access_key_id=AWS_ACCESS_KEY_ID,
        aws_secret_access_key=AWS_SECRET_ACCESS_KEY,
    )

    # Create table
    resp = client.create_table(
        TableName=TEST_TABLE,
        AttributeDefinitions=[
            {"AttributeName": "Id", "AttributeType": "N"},
            {"AttributeName": "Foo", "AttributeType": "S"},
        ],
        KeySchema=[
            {"AttributeName": "Id", "KeyType": "HASH"},
            {"AttributeName": "Foo", "KeyType": "RANGE"},
        ],
        ProvisionedThroughput={
            "ReadCapacityUnits": 5,
            "WriteCapacityUnits": 5,
        },
    )
    assert resp["TableDescription"]["TableName"] == TEST_TABLE
    # moto response is ACTIVE, AWS response is CREATING
    # assert resp['TableDescription']['TableStatus'] == 'ACTIVE'

    # # AWS needs time to create the table
    # import time
    # time.sleep(15)

    # Put item
    resp = client.put_item(
        TableName=TEST_TABLE,
        Item={
            "Id": {"N": "101"},
            "Foo": {"S": "hello_world"},
            "SomeValue": {"S": "some_random_attribute"},
        },
    )
    # No checking response, due to inconsistent return values.
    # moto returns resp['Attributes']. AWS returns resp['ResponseMetadata']

    # Get item
    resp = client.get_item(
        TableName=TEST_TABLE,
        Key={
            "Id": {"N": "101"},
            "Foo": {"S": "hello_world"},
            "SomeValue": {"S": "some_random_attribute"},
        },
    )
    assert resp["Item"]["SomeValue"]["S"] == "some_random_attribute"

    # Update item
    resp = client.update_item(
        TableName=TEST_TABLE,
        Key={
            "Id": {"N": "101"},
            "Foo": {"S": "hello_world"},
            "SomeValue": {"S": "some_random_attribute"},
        },
        AttributeUpdates={
            "Foo2": {"Value": {"S": "hello_world2"}, "Action": "PUT"},
        },
        ReturnValues="ALL_NEW",
    )
    assert resp["Attributes"]["Foo2"]

    # Query for item
    resp = client.query(
        TableName=TEST_TABLE,
        Select="ALL_ATTRIBUTES",
        KeyConditionExpression="#Id = :v_id",
        ExpressionAttributeNames={"#Id": "Id"},
        ExpressionAttributeValues={":v_id": {"N": "101"}},
    )
    assert len(resp["Items"]) == 1
    assert resp["Items"][0]["SomeValue"]["S"] == "some_random_attribute"

    # Scan
    resp = client.scan(TableName=TEST_TABLE)
    assert len(resp["Items"]) == 1

    # Delete item
    resp = client.delete_item(
        TableName=TEST_TABLE,
        Key={
            "Id": {"N": "101"},
            "Foo": {"S": "hello_world"},
        },
    )
    # No checking response, due to inconsistent return values.
    # moto returns resp['Attributes']. AWS returns resp['ResponseMetadata']

    # Delete table
    resp = client.delete_table(TableName=TEST_TABLE)
    assert resp["TableDescription"]["TableName"] == TEST_TABLE
    # moto response is ACTIVE, AWS response is DELETING
    # assert resp['TableDescription']['TableStatus'] == 'DELETING'<|MERGE_RESOLUTION|>--- conflicted
+++ resolved
@@ -27,14 +27,6 @@
 )
 
 from newrelic.api.background_task import background_task
-<<<<<<< HEAD
-=======
-from testing_support.fixtures import (
-        validate_tt_segment_params, override_application_settings)
-from testing_support.validators.validate_span_events import (
-        validate_span_events)
-from testing_support.validators.validate_transaction_metrics import validate_transaction_metrics
->>>>>>> 52e10112
 
 MOTO_VERSION = tuple(int(v) for v in moto.__version__.split(".")[:3])
 
@@ -46,7 +38,7 @@
 
 
 AWS_ACCESS_KEY_ID = "AAAAAAAAAAAACCESSKEY"
-AWS_SECRET_ACCESS_KEY = "AAAAAASECRETKEY"
+AWS_SECRET_ACCESS_KEY = "AAAAAASECRETKEY"  # nosec
 AWS_REGION = "us-east-1"
 
 TEST_TABLE = "python-agent-test-%s" % uuid.uuid4()
