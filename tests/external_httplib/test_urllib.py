--- conflicted
+++ resolved
@@ -26,10 +26,6 @@
     insert_incoming_headers,
 )
 from testing_support.fixtures import cat_enabled
-<<<<<<< HEAD
-=======
-from testing_support.validators.validate_transaction_metrics import validate_transaction_metrics
->>>>>>> 52e10112
 from testing_support.validators.validate_cross_process_headers import (
     validate_cross_process_headers,
 )
@@ -66,7 +62,7 @@
     )
     @background_task(name="test_urllib:test_urlopener_http_request")
     def _test():
-        opener = urllib.URLopener()
+        opener = urllib.URLopener()  # nosec
         opener.open("http://localhost:%d/" % server.port)
 
     _test()
@@ -81,7 +77,7 @@
     )
     @background_task(name="test_urllib:test_urlopener_https_request")
     def _test():
-        opener = urllib.URLopener()
+        opener = urllib.URLopener()  # nosec
         try:
             opener.open("https://localhost:%d/" % server.port)
         except Exception:
@@ -108,7 +104,7 @@
     )
     @background_task(name="test_urllib:test_urlopener_http_request_with_port")
     def _test():
-        opener = urllib.URLopener()
+        opener = urllib.URLopener()  # nosec
         opener.open("http://localhost:%d/" % server.port)
 
     _test()
@@ -132,7 +128,7 @@
 @background_task()
 def test_urlopener_file_request():
     filename = os.path.join("file://", __file__)
-    opener = urllib.URLopener()
+    opener = urllib.URLopener()  # nosec
     opener.open(filename)
 
 
@@ -140,7 +136,7 @@
 @cache_outgoing_headers
 @validate_cross_process_headers
 def test_urlopener_cross_process_request(server):
-    opener = urllib.URLopener()
+    opener = urllib.URLopener()  # nosec
     opener.open("http://localhost:%d/" % server.port)
 
 
@@ -174,7 +170,7 @@
     @validate_external_node_params(params=_test_urlopener_cross_process_response_external_node_params)
     @background_task(name="test_urllib:test_urlopener_cross_process_response")
     def _test():
-        opener = urllib.URLopener()
+        opener = urllib.URLopener()  # nosec
         opener.open("http://localhost:%d/" % server.port)
 
     _test()
@@ -189,7 +185,7 @@
     )
     @background_task(name="test_urllib:test_urlretrieve_http_request")
     def _test():
-        urllib.urlretrieve("http://localhost:%d/" % server.port)
+        urllib.urlretrieve("http://localhost:%d/" % server.port)  # nosec
 
     _test()
 
@@ -204,7 +200,7 @@
     @background_task(name="test_urllib:test_urlretrieve_https_request")
     def _test():
         try:
-            urllib.urlretrieve("https://localhost:%d/" % server.port)
+            urllib.urlretrieve("https://localhost:%d/" % server.port)  # nosec
         except Exception:
             pass
 
@@ -215,7 +211,7 @@
 @cache_outgoing_headers
 @validate_cross_process_headers
 def test_urlretrieve_cross_process_request(server):
-    urllib.urlretrieve("http://localhost:%d/" % server.port)
+    urllib.urlretrieve("http://localhost:%d/" % server.port)  # nosec
 
 
 @cat_enabled
@@ -248,6 +244,6 @@
     @validate_external_node_params(params=_test_urlretrieve_cross_process_response_external_node_params)
     @background_task(name="test_urllib:test_urlretrieve_cross_process_response")
     def _test():
-        urllib.urlretrieve("http://localhost:%d/" % server.port)
+        urllib.urlretrieve("http://localhost:%d/" % server.port)  # nosec
 
     _test()