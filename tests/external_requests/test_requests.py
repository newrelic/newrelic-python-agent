--- conflicted
+++ resolved
@@ -30,7 +30,6 @@
 from testing_support.validators.validate_external_node_params import (
     validate_external_node_params,
 )
-<<<<<<< HEAD
 from testing_support.validators.validate_transaction_errors import (
     validate_transaction_errors,
 )
@@ -38,10 +37,6 @@
     validate_transaction_metrics,
 )
 
-=======
-from testing_support.validators.validate_transaction_errors import validate_transaction_errors
-from testing_support.validators.validate_transaction_metrics import validate_transaction_metrics
->>>>>>> 52e10112
 from newrelic.api.background_task import background_task
 
 
@@ -99,7 +94,7 @@
     @background_task(name="test_requests:test_https_request_get")
     def _test():
         try:
-            requests.get("https://localhost:%d/" % server.port, verify=False)
+            requests.get("https://localhost:%d/" % server.port, verify=False)  # nosec
         except Exception:
             pass
 
