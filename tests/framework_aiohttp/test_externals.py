--- conflicted
+++ resolved
@@ -12,15 +12,11 @@
 # See the License for the specific language governing permissions and
 # limitations under the License.
 
-<<<<<<< HEAD
-import pytest
-import asyncio
 
 from testing_support.fixtures import validate_tt_parenting
-from testing_support.validators.validate_transaction_metrics import validate_transaction_metrics
-=======
-from testing_support.fixtures import validate_transaction_metrics, validate_tt_parenting
->>>>>>> 1d4e3e53
+from testing_support.validators.validate_transaction_metrics import (
+    validate_transaction_metrics,
+)
 
 expected_parenting = (
     "TransactionNode",
