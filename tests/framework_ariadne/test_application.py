# Copyright 2010 New Relic, Inc.
#
# Licensed under the Apache License, Version 2.0 (the "License");
# you may not use this file except in compliance with the License.
# You may obtain a copy of the License at
#
#      http://www.apache.org/licenses/LICENSE-2.0
#
# Unless required by applicable law or agreed to in writing, software
# distributed under the License is distributed on an "AS IS" BASIS,
# WITHOUT WARRANTIES OR CONDITIONS OF ANY KIND, either express or implied.
# See the License for the specific language governing permissions and
# limitations under the License.

<<<<<<< HEAD
from framework_graphql.test_application import *

=======
import pytest
from testing_support.fixtures import dt_enabled, override_application_settings
from testing_support.validators.validate_span_events import validate_span_events
from testing_support.validators.validate_transaction_count import (
    validate_transaction_count,
)
from testing_support.validators.validate_transaction_errors import (
    validate_transaction_errors,
)
from testing_support.validators.validate_transaction_metrics import (
    validate_transaction_metrics,
)

from newrelic.api.background_task import background_task
from newrelic.common.object_names import callable_name
from newrelic.common.package_version_utils import get_package_version_tuple
>>>>>>> 56ea8157

@pytest.fixture(scope="session", params=["sync-sync", "async-sync", "async-async", "wsgi-sync", "asgi-sync", "asgi-async"])
def target_application(request):
    from ._target_application import target_application
    target_application = target_application[request.param]

    try:
        import ariadne
        version = ariadne.__version__
    except Exception:
        import pkg_resources
        version = pkg_resources.get_distribution("ariadne").version

    param = request.param.split("-")
    is_background = param[0] not in {"wsgi", "asgi"}
    schema_type = param[1]
    extra_spans = 4 if param[0] == "wsgi" else 0

<<<<<<< HEAD
    assert version is not None
    return "Ariadne", version, target_application, is_background, schema_type, extra_spans
=======

@pytest.fixture(scope="session")
def graphql_run():
    """Wrapper function to simulate framework_graphql test behavior."""

    def execute(schema, query, *args, **kwargs):
        from ariadne import graphql_sync

        return graphql_sync(schema, {"query": query}, *args, **kwargs)

    return execute


def to_graphql_source(query):
    def delay_import():
        try:
            from graphql import Source
        except ImportError:
            # Fallback if Source is not implemented
            return query

        from graphql import __version__ as version

        # For graphql2, Source objects aren't acceptable input
        major_version = int(version.split(".")[0])
        if major_version == 2:
            return query

        return Source(query)

    return delay_import


def example_middleware(next, root, info, **args):  # pylint: disable=W0622
    return_value = next(root, info, **args)
    return return_value


def error_middleware(next, root, info, **args):  # pylint: disable=W0622
    raise RuntimeError("Runtime Error!")


_runtime_error_name = callable_name(RuntimeError)
_test_runtime_error = [(_runtime_error_name, "Runtime Error!")]
_graphql_base_rollup_metrics = [
    ("OtherTransaction/all", 1),
    ("GraphQL/all", 1),
    ("GraphQL/allOther", 1),
    ("GraphQL/Ariadne/all", 1),
    ("GraphQL/Ariadne/allOther", 1),
]


def test_basic(app, graphql_run):
    from graphql import __version__ as version

    FRAMEWORK_METRICS = [
        ("Python/Framework/Ariadne/None", 1),
        ("Python/Framework/GraphQL/%s" % version, 1),
    ]

    @validate_transaction_metrics(
        "query/<anonymous>/hello",
        "GraphQL",
        rollup_metrics=_graphql_base_rollup_metrics + FRAMEWORK_METRICS,
        background_task=True,
    )
    @background_task()
    def _test():
        ok, response = graphql_run(app, "{ hello }")
        assert ok and not response.get("errors")

    _test()


@dt_enabled
def test_query_and_mutation(app, graphql_run):
    from graphql import __version__ as version

    FRAMEWORK_METRICS = [
        ("Python/Framework/Ariadne/None", 1),
        ("Python/Framework/GraphQL/%s" % version, 1),
    ]
    _test_mutation_scoped_metrics = [
        ("GraphQL/resolve/Ariadne/storage", 1),
        ("GraphQL/resolve/Ariadne/storage_add", 1),
        ("GraphQL/operation/Ariadne/query/<anonymous>/storage", 1),
        ("GraphQL/operation/Ariadne/mutation/<anonymous>/storage_add.string", 1),
    ]
    _test_mutation_unscoped_metrics = [
        ("OtherTransaction/all", 1),
        ("GraphQL/all", 2),
        ("GraphQL/Ariadne/all", 2),
        ("GraphQL/allOther", 2),
        ("GraphQL/Ariadne/allOther", 2),
    ] + _test_mutation_scoped_metrics

    _expected_mutation_operation_attributes = {
        "graphql.operation.type": "mutation",
        "graphql.operation.name": "<anonymous>",
    }
    _expected_mutation_resolver_attributes = {
        "graphql.field.name": "storage_add",
        "graphql.field.parentType": "Mutation",
        "graphql.field.path": "storage_add",
        "graphql.field.returnType": "StorageAdd",
    }
    _expected_query_operation_attributes = {
        "graphql.operation.type": "query",
        "graphql.operation.name": "<anonymous>",
    }
    _expected_query_resolver_attributes = {
        "graphql.field.name": "storage",
        "graphql.field.parentType": "Query",
        "graphql.field.path": "storage",
        "graphql.field.returnType": "[String]",
    }

    @validate_transaction_metrics(
        "query/<anonymous>/storage",
        "GraphQL",
        scoped_metrics=_test_mutation_scoped_metrics,
        rollup_metrics=_test_mutation_unscoped_metrics + FRAMEWORK_METRICS,
        background_task=True,
    )
    @validate_span_events(exact_agents=_expected_mutation_operation_attributes)
    @validate_span_events(exact_agents=_expected_mutation_resolver_attributes)
    @validate_span_events(exact_agents=_expected_query_operation_attributes)
    @validate_span_events(exact_agents=_expected_query_resolver_attributes)
    @background_task()
    def _test():
        ok, response = graphql_run(app, 'mutation { storage_add(string: "abc") { string } }')
        assert ok and not response.get("errors")
        ok, response = graphql_run(app, "query { storage }")
        assert ok and not response.get("errors")

        # These are separate assertions because pypy stores 'abc' as a unicode string while other Python versions do not
        assert "storage" in str(response["data"])
        assert "abc" in str(response["data"])

    _test()


@dt_enabled
def test_middleware(app, graphql_run, is_graphql_2):
    _test_middleware_metrics = [
        ("GraphQL/operation/Ariadne/query/<anonymous>/hello", 1),
        ("GraphQL/resolve/Ariadne/hello", 1),
        ("Function/test_application:example_middleware", 1),
    ]

    @validate_transaction_metrics(
        "query/<anonymous>/hello",
        "GraphQL",
        scoped_metrics=_test_middleware_metrics,
        rollup_metrics=_test_middleware_metrics + _graphql_base_rollup_metrics,
        background_task=True,
    )
    # Span count 5: Transaction, Operation, Middleware, and 1 Resolver and Resolver function
    @validate_span_events(count=5)
    @background_task()
    def _test():
        from graphql import MiddlewareManager

        middleware = (
            [example_middleware]
            if get_package_version_tuple("ariadne") >= (0, 18)
            else MiddlewareManager(example_middleware)
        )

        ok, response = graphql_run(app, "{ hello }", middleware=middleware)
        assert ok and not response.get("errors")
        assert "Hello!" in str(response["data"])

    _test()


@dt_enabled
def test_exception_in_middleware(app, graphql_run):
    query = "query MyQuery { hello }"
    field = "hello"

    # Metrics
    _test_exception_scoped_metrics = [
        ("GraphQL/operation/Ariadne/query/MyQuery/%s" % field, 1),
        ("GraphQL/resolve/Ariadne/%s" % field, 1),
    ]
    _test_exception_rollup_metrics = [
        ("Errors/all", 1),
        ("Errors/allOther", 1),
        ("Errors/OtherTransaction/GraphQL/test_application:error_middleware", 1),
    ] + _test_exception_scoped_metrics

    # Attributes
    _expected_exception_resolver_attributes = {
        "graphql.field.name": field,
        "graphql.field.parentType": "Query",
        "graphql.field.path": field,
        "graphql.field.returnType": "String",
    }
    _expected_exception_operation_attributes = {
        "graphql.operation.type": "query",
        "graphql.operation.name": "MyQuery",
        "graphql.operation.query": query,
    }

    @validate_transaction_metrics(
        "test_application:error_middleware",
        "GraphQL",
        scoped_metrics=_test_exception_scoped_metrics,
        rollup_metrics=_test_exception_rollup_metrics + _graphql_base_rollup_metrics,
        background_task=True,
    )
    @validate_span_events(exact_agents=_expected_exception_operation_attributes)
    @validate_span_events(exact_agents=_expected_exception_resolver_attributes)
    @validate_transaction_errors(errors=_test_runtime_error)
    @background_task()
    def _test():
        from graphql import MiddlewareManager

        middleware = (
            [error_middleware]
            if get_package_version_tuple("ariadne") >= (0, 18)
            else MiddlewareManager(error_middleware)
        )

        _, response = graphql_run(app, query, middleware=middleware)
        assert response["errors"]

    _test()


@pytest.mark.parametrize("field", ("error", "error_non_null"))
@dt_enabled
def test_exception_in_resolver(app, graphql_run, field):
    query = "query MyQuery { %s }" % field
    txn_name = "_target_application:resolve_error"

    # Metrics
    _test_exception_scoped_metrics = [
        ("GraphQL/operation/Ariadne/query/MyQuery/%s" % field, 1),
        ("GraphQL/resolve/Ariadne/%s" % field, 1),
    ]
    _test_exception_rollup_metrics = [
        ("Errors/all", 1),
        ("Errors/allOther", 1),
        ("Errors/OtherTransaction/GraphQL/%s" % txn_name, 1),
    ] + _test_exception_scoped_metrics

    # Attributes
    _expected_exception_resolver_attributes = {
        "graphql.field.name": field,
        "graphql.field.parentType": "Query",
        "graphql.field.path": field,
        "graphql.field.returnType": "String!" if "non_null" in field else "String",
    }
    _expected_exception_operation_attributes = {
        "graphql.operation.type": "query",
        "graphql.operation.name": "MyQuery",
        "graphql.operation.query": query,
    }

    @validate_transaction_metrics(
        txn_name,
        "GraphQL",
        scoped_metrics=_test_exception_scoped_metrics,
        rollup_metrics=_test_exception_rollup_metrics + _graphql_base_rollup_metrics,
        background_task=True,
    )
    @validate_span_events(exact_agents=_expected_exception_operation_attributes)
    @validate_span_events(exact_agents=_expected_exception_resolver_attributes)
    @validate_transaction_errors(errors=_test_runtime_error)
    @background_task()
    def _test():
        _, response = graphql_run(app, query)
        assert response["errors"]

    _test()


@dt_enabled
@pytest.mark.parametrize(
    "query,exc_class",
    [
        ("query MyQuery { missing_field }", "GraphQLError"),
        ("{ syntax_error ", "graphql.error.syntax_error:GraphQLSyntaxError"),
    ],
)
def test_exception_in_validation(app, graphql_run, is_graphql_2, query, exc_class):
    if "syntax" in query:
        txn_name = "graphql.language.parser:parse"
    else:
        if is_graphql_2:
            txn_name = "graphql.validation.validation:validate"
        else:
            txn_name = "graphql.validation.validate:validate"

    # Import path differs between versions
    if exc_class == "GraphQLError":
        from graphql.error import GraphQLError

        exc_class = callable_name(GraphQLError)

    _test_exception_scoped_metrics = [
        ("GraphQL/operation/Ariadne/<unknown>/<anonymous>/<unknown>", 1),
    ]
    _test_exception_rollup_metrics = [
        ("Errors/all", 1),
        ("Errors/allOther", 1),
        ("Errors/OtherTransaction/GraphQL/%s" % txn_name, 1),
    ] + _test_exception_scoped_metrics

    # Attributes
    _expected_exception_operation_attributes = {
        "graphql.operation.type": "<unknown>",
        "graphql.operation.name": "<anonymous>",
        "graphql.operation.query": query,
    }

    @validate_transaction_metrics(
        txn_name,
        "GraphQL",
        scoped_metrics=_test_exception_scoped_metrics,
        rollup_metrics=_test_exception_rollup_metrics + _graphql_base_rollup_metrics,
        background_task=True,
    )
    @validate_span_events(exact_agents=_expected_exception_operation_attributes)
    @validate_transaction_errors(errors=[exc_class])
    @background_task()
    def _test():
        _, response = graphql_run(app, query)
        assert response["errors"]

    _test()


@dt_enabled
def test_operation_metrics_and_attrs(app, graphql_run):
    operation_metrics = [("GraphQL/operation/Ariadne/query/MyQuery/library", 1)]
    operation_attrs = {
        "graphql.operation.type": "query",
        "graphql.operation.name": "MyQuery",
    }

    @validate_transaction_metrics(
        "query/MyQuery/library",
        "GraphQL",
        scoped_metrics=operation_metrics,
        rollup_metrics=operation_metrics + _graphql_base_rollup_metrics,
        background_task=True,
    )
    # Span count 16: Transaction, Operation, and 7 Resolvers and Resolver functions
    # library, library.name, library.book
    # library.book.name and library.book.id for each book resolved (in this case 2)
    @validate_span_events(count=16)
    @validate_span_events(exact_agents=operation_attrs)
    @background_task()
    def _test():
        ok, response = graphql_run(app, "query MyQuery { library(index: 0) { branch, book { id, name } } }")
        assert ok and not response.get("errors")

    _test()


@dt_enabled
def test_field_resolver_metrics_and_attrs(app, graphql_run):
    field_resolver_metrics = [("GraphQL/resolve/Ariadne/hello", 1)]
    graphql_attrs = {
        "graphql.field.name": "hello",
        "graphql.field.parentType": "Query",
        "graphql.field.path": "hello",
        "graphql.field.returnType": "String",
    }

    @validate_transaction_metrics(
        "query/<anonymous>/hello",
        "GraphQL",
        scoped_metrics=field_resolver_metrics,
        rollup_metrics=field_resolver_metrics + _graphql_base_rollup_metrics,
        background_task=True,
    )
    # Span count 4: Transaction, Operation, and 1 Resolver and Resolver function
    @validate_span_events(count=4)
    @validate_span_events(exact_agents=graphql_attrs)
    @background_task()
    def _test():
        ok, response = graphql_run(app, "{ hello }")
        assert ok and not response.get("errors")
        assert "Hello!" in str(response["data"])

    _test()


_test_queries = [
    ("{ hello }", "{ hello }"),  # Basic query extraction
    ("{ error }", "{ error }"),  # Extract query on field error
    ("{ library(index: 0) { branch } }", "{ library(index: ?) { branch } }"),  # Integers
    ('{ echo(echo: "123") }', "{ echo(echo: ?) }"),  # Strings with numerics
    ('{ echo(echo: "test") }', "{ echo(echo: ?) }"),  # Strings
    ('{ TestEcho: echo(echo: "test") }', "{ TestEcho: echo(echo: ?) }"),  # Aliases
    ('{ TestEcho: echo(echo: "test") }', "{ TestEcho: echo(echo: ?) }"),  # Variables
    (  # Fragments
        '{ ...MyFragment } fragment MyFragment on Query { echo(echo: "test") }',
        "{ ...MyFragment } fragment MyFragment on Query { echo(echo: ?) }",
    ),
]


@dt_enabled
@pytest.mark.parametrize("query,obfuscated", _test_queries)
def test_query_obfuscation(app, graphql_run, query, obfuscated):
    graphql_attrs = {"graphql.operation.query": obfuscated}

    @validate_span_events(exact_agents=graphql_attrs)
    @background_task()
    def _test():
        ok, response = graphql_run(app, query)
        if not isinstance(query, str) or "error" not in query:
            assert ok and not response.get("errors")

    _test()


_test_queries = [
    ("{ hello }", "/hello"),  # Basic query
    ("{ error }", "/error"),  # Extract deepest path on field error
    ('{ echo(echo: "test") }', "/echo"),  # Fields with arguments
    (
        "{ library(index: 0) { branch, book { isbn branch } } }",
        "/library",
    ),  # Complex Example, 1 level
    (
        "{ library(index: 0) { book { author { first_name }} } }",
        "/library.book.author.first_name",
    ),  # Complex Example, 2 levels
    ("{ library(index: 0) { id, book { name } } }", "/library.book.name"),  # Filtering
    ('{ TestEcho: echo(echo: "test") }', "/echo"),  # Aliases
    (
        '{ search(contains: "A") { __typename ... on Book { name } } }',
        "/search<Book>.name",
    ),  # InlineFragment
    (
        '{ hello echo(echo: "test") }',
        "",
    ),  # Multiple root selections. (need to decide on final behavior)
    # FragmentSpread
    (
        "{ library(index: 0) { book { ...MyFragment } } } fragment MyFragment on Book { name id }",  # Fragment filtering
        "/library.book.name",
    ),
    (
        "{ library(index: 0) { book { ...MyFragment } } } fragment MyFragment on Book { author { first_name } }",
        "/library.book.author.first_name",
    ),
    (
        "{ library(index: 0) { book { ...MyFragment } magazine { ...MagFragment } } } fragment MyFragment on Book { author { first_name } } fragment MagFragment on Magazine { name }",
        "/library",
    ),
]


@dt_enabled
@pytest.mark.parametrize("query,expected_path", _test_queries)
def test_deepest_unique_path(app, graphql_run, query, expected_path):
    if expected_path == "/error":
        txn_name = "_target_application:resolve_error"
    else:
        txn_name = "query/<anonymous>%s" % expected_path

    @validate_transaction_metrics(
        txn_name,
        "GraphQL",
        background_task=True,
    )
    @background_task()
    def _test():
        ok, response = graphql_run(app, query)
        if "error" not in query:
            assert ok and not response.get("errors")

    _test()


@pytest.mark.parametrize("capture_introspection_setting", (True, False))
def test_introspection_transactions(app, graphql_run, capture_introspection_setting):
    txn_ct = 1 if capture_introspection_setting else 0

    @override_application_settings(
        {"instrumentation.graphql.capture_introspection_queries": capture_introspection_setting}
    )
    @validate_transaction_count(txn_ct)
    @background_task()
    def _test():
        ok, response = graphql_run(app, "{ __schema { types { name } } }")
        assert ok and not response.get("errors")

    _test()
>>>>>>> 56ea8157
<|MERGE_RESOLUTION|>--- conflicted
+++ resolved
@@ -11,545 +11,26 @@
 # WITHOUT WARRANTIES OR CONDITIONS OF ANY KIND, either express or implied.
 # See the License for the specific language governing permissions and
 # limitations under the License.
-
-<<<<<<< HEAD
+import pytest
 from framework_graphql.test_application import *
 
-=======
-import pytest
-from testing_support.fixtures import dt_enabled, override_application_settings
-from testing_support.validators.validate_span_events import validate_span_events
-from testing_support.validators.validate_transaction_count import (
-    validate_transaction_count,
+from newrelic.common.package_version_utils import get_package_version
+
+ARIADNE_VERSION = get_package_version("ariadne")
+
+
+@pytest.fixture(
+    scope="session", params=["sync-sync", "async-sync", "async-async", "wsgi-sync", "asgi-sync", "asgi-async"]
 )
-from testing_support.validators.validate_transaction_errors import (
-    validate_transaction_errors,
-)
-from testing_support.validators.validate_transaction_metrics import (
-    validate_transaction_metrics,
-)
-
-from newrelic.api.background_task import background_task
-from newrelic.common.object_names import callable_name
-from newrelic.common.package_version_utils import get_package_version_tuple
->>>>>>> 56ea8157
-
-@pytest.fixture(scope="session", params=["sync-sync", "async-sync", "async-async", "wsgi-sync", "asgi-sync", "asgi-async"])
 def target_application(request):
     from ._target_application import target_application
+
     target_application = target_application[request.param]
-
-    try:
-        import ariadne
-        version = ariadne.__version__
-    except Exception:
-        import pkg_resources
-        version = pkg_resources.get_distribution("ariadne").version
 
     param = request.param.split("-")
     is_background = param[0] not in {"wsgi", "asgi"}
     schema_type = param[1]
     extra_spans = 4 if param[0] == "wsgi" else 0
 
-<<<<<<< HEAD
-    assert version is not None
-    return "Ariadne", version, target_application, is_background, schema_type, extra_spans
-=======
-
-@pytest.fixture(scope="session")
-def graphql_run():
-    """Wrapper function to simulate framework_graphql test behavior."""
-
-    def execute(schema, query, *args, **kwargs):
-        from ariadne import graphql_sync
-
-        return graphql_sync(schema, {"query": query}, *args, **kwargs)
-
-    return execute
-
-
-def to_graphql_source(query):
-    def delay_import():
-        try:
-            from graphql import Source
-        except ImportError:
-            # Fallback if Source is not implemented
-            return query
-
-        from graphql import __version__ as version
-
-        # For graphql2, Source objects aren't acceptable input
-        major_version = int(version.split(".")[0])
-        if major_version == 2:
-            return query
-
-        return Source(query)
-
-    return delay_import
-
-
-def example_middleware(next, root, info, **args):  # pylint: disable=W0622
-    return_value = next(root, info, **args)
-    return return_value
-
-
-def error_middleware(next, root, info, **args):  # pylint: disable=W0622
-    raise RuntimeError("Runtime Error!")
-
-
-_runtime_error_name = callable_name(RuntimeError)
-_test_runtime_error = [(_runtime_error_name, "Runtime Error!")]
-_graphql_base_rollup_metrics = [
-    ("OtherTransaction/all", 1),
-    ("GraphQL/all", 1),
-    ("GraphQL/allOther", 1),
-    ("GraphQL/Ariadne/all", 1),
-    ("GraphQL/Ariadne/allOther", 1),
-]
-
-
-def test_basic(app, graphql_run):
-    from graphql import __version__ as version
-
-    FRAMEWORK_METRICS = [
-        ("Python/Framework/Ariadne/None", 1),
-        ("Python/Framework/GraphQL/%s" % version, 1),
-    ]
-
-    @validate_transaction_metrics(
-        "query/<anonymous>/hello",
-        "GraphQL",
-        rollup_metrics=_graphql_base_rollup_metrics + FRAMEWORK_METRICS,
-        background_task=True,
-    )
-    @background_task()
-    def _test():
-        ok, response = graphql_run(app, "{ hello }")
-        assert ok and not response.get("errors")
-
-    _test()
-
-
-@dt_enabled
-def test_query_and_mutation(app, graphql_run):
-    from graphql import __version__ as version
-
-    FRAMEWORK_METRICS = [
-        ("Python/Framework/Ariadne/None", 1),
-        ("Python/Framework/GraphQL/%s" % version, 1),
-    ]
-    _test_mutation_scoped_metrics = [
-        ("GraphQL/resolve/Ariadne/storage", 1),
-        ("GraphQL/resolve/Ariadne/storage_add", 1),
-        ("GraphQL/operation/Ariadne/query/<anonymous>/storage", 1),
-        ("GraphQL/operation/Ariadne/mutation/<anonymous>/storage_add.string", 1),
-    ]
-    _test_mutation_unscoped_metrics = [
-        ("OtherTransaction/all", 1),
-        ("GraphQL/all", 2),
-        ("GraphQL/Ariadne/all", 2),
-        ("GraphQL/allOther", 2),
-        ("GraphQL/Ariadne/allOther", 2),
-    ] + _test_mutation_scoped_metrics
-
-    _expected_mutation_operation_attributes = {
-        "graphql.operation.type": "mutation",
-        "graphql.operation.name": "<anonymous>",
-    }
-    _expected_mutation_resolver_attributes = {
-        "graphql.field.name": "storage_add",
-        "graphql.field.parentType": "Mutation",
-        "graphql.field.path": "storage_add",
-        "graphql.field.returnType": "StorageAdd",
-    }
-    _expected_query_operation_attributes = {
-        "graphql.operation.type": "query",
-        "graphql.operation.name": "<anonymous>",
-    }
-    _expected_query_resolver_attributes = {
-        "graphql.field.name": "storage",
-        "graphql.field.parentType": "Query",
-        "graphql.field.path": "storage",
-        "graphql.field.returnType": "[String]",
-    }
-
-    @validate_transaction_metrics(
-        "query/<anonymous>/storage",
-        "GraphQL",
-        scoped_metrics=_test_mutation_scoped_metrics,
-        rollup_metrics=_test_mutation_unscoped_metrics + FRAMEWORK_METRICS,
-        background_task=True,
-    )
-    @validate_span_events(exact_agents=_expected_mutation_operation_attributes)
-    @validate_span_events(exact_agents=_expected_mutation_resolver_attributes)
-    @validate_span_events(exact_agents=_expected_query_operation_attributes)
-    @validate_span_events(exact_agents=_expected_query_resolver_attributes)
-    @background_task()
-    def _test():
-        ok, response = graphql_run(app, 'mutation { storage_add(string: "abc") { string } }')
-        assert ok and not response.get("errors")
-        ok, response = graphql_run(app, "query { storage }")
-        assert ok and not response.get("errors")
-
-        # These are separate assertions because pypy stores 'abc' as a unicode string while other Python versions do not
-        assert "storage" in str(response["data"])
-        assert "abc" in str(response["data"])
-
-    _test()
-
-
-@dt_enabled
-def test_middleware(app, graphql_run, is_graphql_2):
-    _test_middleware_metrics = [
-        ("GraphQL/operation/Ariadne/query/<anonymous>/hello", 1),
-        ("GraphQL/resolve/Ariadne/hello", 1),
-        ("Function/test_application:example_middleware", 1),
-    ]
-
-    @validate_transaction_metrics(
-        "query/<anonymous>/hello",
-        "GraphQL",
-        scoped_metrics=_test_middleware_metrics,
-        rollup_metrics=_test_middleware_metrics + _graphql_base_rollup_metrics,
-        background_task=True,
-    )
-    # Span count 5: Transaction, Operation, Middleware, and 1 Resolver and Resolver function
-    @validate_span_events(count=5)
-    @background_task()
-    def _test():
-        from graphql import MiddlewareManager
-
-        middleware = (
-            [example_middleware]
-            if get_package_version_tuple("ariadne") >= (0, 18)
-            else MiddlewareManager(example_middleware)
-        )
-
-        ok, response = graphql_run(app, "{ hello }", middleware=middleware)
-        assert ok and not response.get("errors")
-        assert "Hello!" in str(response["data"])
-
-    _test()
-
-
-@dt_enabled
-def test_exception_in_middleware(app, graphql_run):
-    query = "query MyQuery { hello }"
-    field = "hello"
-
-    # Metrics
-    _test_exception_scoped_metrics = [
-        ("GraphQL/operation/Ariadne/query/MyQuery/%s" % field, 1),
-        ("GraphQL/resolve/Ariadne/%s" % field, 1),
-    ]
-    _test_exception_rollup_metrics = [
-        ("Errors/all", 1),
-        ("Errors/allOther", 1),
-        ("Errors/OtherTransaction/GraphQL/test_application:error_middleware", 1),
-    ] + _test_exception_scoped_metrics
-
-    # Attributes
-    _expected_exception_resolver_attributes = {
-        "graphql.field.name": field,
-        "graphql.field.parentType": "Query",
-        "graphql.field.path": field,
-        "graphql.field.returnType": "String",
-    }
-    _expected_exception_operation_attributes = {
-        "graphql.operation.type": "query",
-        "graphql.operation.name": "MyQuery",
-        "graphql.operation.query": query,
-    }
-
-    @validate_transaction_metrics(
-        "test_application:error_middleware",
-        "GraphQL",
-        scoped_metrics=_test_exception_scoped_metrics,
-        rollup_metrics=_test_exception_rollup_metrics + _graphql_base_rollup_metrics,
-        background_task=True,
-    )
-    @validate_span_events(exact_agents=_expected_exception_operation_attributes)
-    @validate_span_events(exact_agents=_expected_exception_resolver_attributes)
-    @validate_transaction_errors(errors=_test_runtime_error)
-    @background_task()
-    def _test():
-        from graphql import MiddlewareManager
-
-        middleware = (
-            [error_middleware]
-            if get_package_version_tuple("ariadne") >= (0, 18)
-            else MiddlewareManager(error_middleware)
-        )
-
-        _, response = graphql_run(app, query, middleware=middleware)
-        assert response["errors"]
-
-    _test()
-
-
-@pytest.mark.parametrize("field", ("error", "error_non_null"))
-@dt_enabled
-def test_exception_in_resolver(app, graphql_run, field):
-    query = "query MyQuery { %s }" % field
-    txn_name = "_target_application:resolve_error"
-
-    # Metrics
-    _test_exception_scoped_metrics = [
-        ("GraphQL/operation/Ariadne/query/MyQuery/%s" % field, 1),
-        ("GraphQL/resolve/Ariadne/%s" % field, 1),
-    ]
-    _test_exception_rollup_metrics = [
-        ("Errors/all", 1),
-        ("Errors/allOther", 1),
-        ("Errors/OtherTransaction/GraphQL/%s" % txn_name, 1),
-    ] + _test_exception_scoped_metrics
-
-    # Attributes
-    _expected_exception_resolver_attributes = {
-        "graphql.field.name": field,
-        "graphql.field.parentType": "Query",
-        "graphql.field.path": field,
-        "graphql.field.returnType": "String!" if "non_null" in field else "String",
-    }
-    _expected_exception_operation_attributes = {
-        "graphql.operation.type": "query",
-        "graphql.operation.name": "MyQuery",
-        "graphql.operation.query": query,
-    }
-
-    @validate_transaction_metrics(
-        txn_name,
-        "GraphQL",
-        scoped_metrics=_test_exception_scoped_metrics,
-        rollup_metrics=_test_exception_rollup_metrics + _graphql_base_rollup_metrics,
-        background_task=True,
-    )
-    @validate_span_events(exact_agents=_expected_exception_operation_attributes)
-    @validate_span_events(exact_agents=_expected_exception_resolver_attributes)
-    @validate_transaction_errors(errors=_test_runtime_error)
-    @background_task()
-    def _test():
-        _, response = graphql_run(app, query)
-        assert response["errors"]
-
-    _test()
-
-
-@dt_enabled
-@pytest.mark.parametrize(
-    "query,exc_class",
-    [
-        ("query MyQuery { missing_field }", "GraphQLError"),
-        ("{ syntax_error ", "graphql.error.syntax_error:GraphQLSyntaxError"),
-    ],
-)
-def test_exception_in_validation(app, graphql_run, is_graphql_2, query, exc_class):
-    if "syntax" in query:
-        txn_name = "graphql.language.parser:parse"
-    else:
-        if is_graphql_2:
-            txn_name = "graphql.validation.validation:validate"
-        else:
-            txn_name = "graphql.validation.validate:validate"
-
-    # Import path differs between versions
-    if exc_class == "GraphQLError":
-        from graphql.error import GraphQLError
-
-        exc_class = callable_name(GraphQLError)
-
-    _test_exception_scoped_metrics = [
-        ("GraphQL/operation/Ariadne/<unknown>/<anonymous>/<unknown>", 1),
-    ]
-    _test_exception_rollup_metrics = [
-        ("Errors/all", 1),
-        ("Errors/allOther", 1),
-        ("Errors/OtherTransaction/GraphQL/%s" % txn_name, 1),
-    ] + _test_exception_scoped_metrics
-
-    # Attributes
-    _expected_exception_operation_attributes = {
-        "graphql.operation.type": "<unknown>",
-        "graphql.operation.name": "<anonymous>",
-        "graphql.operation.query": query,
-    }
-
-    @validate_transaction_metrics(
-        txn_name,
-        "GraphQL",
-        scoped_metrics=_test_exception_scoped_metrics,
-        rollup_metrics=_test_exception_rollup_metrics + _graphql_base_rollup_metrics,
-        background_task=True,
-    )
-    @validate_span_events(exact_agents=_expected_exception_operation_attributes)
-    @validate_transaction_errors(errors=[exc_class])
-    @background_task()
-    def _test():
-        _, response = graphql_run(app, query)
-        assert response["errors"]
-
-    _test()
-
-
-@dt_enabled
-def test_operation_metrics_and_attrs(app, graphql_run):
-    operation_metrics = [("GraphQL/operation/Ariadne/query/MyQuery/library", 1)]
-    operation_attrs = {
-        "graphql.operation.type": "query",
-        "graphql.operation.name": "MyQuery",
-    }
-
-    @validate_transaction_metrics(
-        "query/MyQuery/library",
-        "GraphQL",
-        scoped_metrics=operation_metrics,
-        rollup_metrics=operation_metrics + _graphql_base_rollup_metrics,
-        background_task=True,
-    )
-    # Span count 16: Transaction, Operation, and 7 Resolvers and Resolver functions
-    # library, library.name, library.book
-    # library.book.name and library.book.id for each book resolved (in this case 2)
-    @validate_span_events(count=16)
-    @validate_span_events(exact_agents=operation_attrs)
-    @background_task()
-    def _test():
-        ok, response = graphql_run(app, "query MyQuery { library(index: 0) { branch, book { id, name } } }")
-        assert ok and not response.get("errors")
-
-    _test()
-
-
-@dt_enabled
-def test_field_resolver_metrics_and_attrs(app, graphql_run):
-    field_resolver_metrics = [("GraphQL/resolve/Ariadne/hello", 1)]
-    graphql_attrs = {
-        "graphql.field.name": "hello",
-        "graphql.field.parentType": "Query",
-        "graphql.field.path": "hello",
-        "graphql.field.returnType": "String",
-    }
-
-    @validate_transaction_metrics(
-        "query/<anonymous>/hello",
-        "GraphQL",
-        scoped_metrics=field_resolver_metrics,
-        rollup_metrics=field_resolver_metrics + _graphql_base_rollup_metrics,
-        background_task=True,
-    )
-    # Span count 4: Transaction, Operation, and 1 Resolver and Resolver function
-    @validate_span_events(count=4)
-    @validate_span_events(exact_agents=graphql_attrs)
-    @background_task()
-    def _test():
-        ok, response = graphql_run(app, "{ hello }")
-        assert ok and not response.get("errors")
-        assert "Hello!" in str(response["data"])
-
-    _test()
-
-
-_test_queries = [
-    ("{ hello }", "{ hello }"),  # Basic query extraction
-    ("{ error }", "{ error }"),  # Extract query on field error
-    ("{ library(index: 0) { branch } }", "{ library(index: ?) { branch } }"),  # Integers
-    ('{ echo(echo: "123") }', "{ echo(echo: ?) }"),  # Strings with numerics
-    ('{ echo(echo: "test") }', "{ echo(echo: ?) }"),  # Strings
-    ('{ TestEcho: echo(echo: "test") }', "{ TestEcho: echo(echo: ?) }"),  # Aliases
-    ('{ TestEcho: echo(echo: "test") }', "{ TestEcho: echo(echo: ?) }"),  # Variables
-    (  # Fragments
-        '{ ...MyFragment } fragment MyFragment on Query { echo(echo: "test") }',
-        "{ ...MyFragment } fragment MyFragment on Query { echo(echo: ?) }",
-    ),
-]
-
-
-@dt_enabled
-@pytest.mark.parametrize("query,obfuscated", _test_queries)
-def test_query_obfuscation(app, graphql_run, query, obfuscated):
-    graphql_attrs = {"graphql.operation.query": obfuscated}
-
-    @validate_span_events(exact_agents=graphql_attrs)
-    @background_task()
-    def _test():
-        ok, response = graphql_run(app, query)
-        if not isinstance(query, str) or "error" not in query:
-            assert ok and not response.get("errors")
-
-    _test()
-
-
-_test_queries = [
-    ("{ hello }", "/hello"),  # Basic query
-    ("{ error }", "/error"),  # Extract deepest path on field error
-    ('{ echo(echo: "test") }', "/echo"),  # Fields with arguments
-    (
-        "{ library(index: 0) { branch, book { isbn branch } } }",
-        "/library",
-    ),  # Complex Example, 1 level
-    (
-        "{ library(index: 0) { book { author { first_name }} } }",
-        "/library.book.author.first_name",
-    ),  # Complex Example, 2 levels
-    ("{ library(index: 0) { id, book { name } } }", "/library.book.name"),  # Filtering
-    ('{ TestEcho: echo(echo: "test") }', "/echo"),  # Aliases
-    (
-        '{ search(contains: "A") { __typename ... on Book { name } } }',
-        "/search<Book>.name",
-    ),  # InlineFragment
-    (
-        '{ hello echo(echo: "test") }',
-        "",
-    ),  # Multiple root selections. (need to decide on final behavior)
-    # FragmentSpread
-    (
-        "{ library(index: 0) { book { ...MyFragment } } } fragment MyFragment on Book { name id }",  # Fragment filtering
-        "/library.book.name",
-    ),
-    (
-        "{ library(index: 0) { book { ...MyFragment } } } fragment MyFragment on Book { author { first_name } }",
-        "/library.book.author.first_name",
-    ),
-    (
-        "{ library(index: 0) { book { ...MyFragment } magazine { ...MagFragment } } } fragment MyFragment on Book { author { first_name } } fragment MagFragment on Magazine { name }",
-        "/library",
-    ),
-]
-
-
-@dt_enabled
-@pytest.mark.parametrize("query,expected_path", _test_queries)
-def test_deepest_unique_path(app, graphql_run, query, expected_path):
-    if expected_path == "/error":
-        txn_name = "_target_application:resolve_error"
-    else:
-        txn_name = "query/<anonymous>%s" % expected_path
-
-    @validate_transaction_metrics(
-        txn_name,
-        "GraphQL",
-        background_task=True,
-    )
-    @background_task()
-    def _test():
-        ok, response = graphql_run(app, query)
-        if "error" not in query:
-            assert ok and not response.get("errors")
-
-    _test()
-
-
-@pytest.mark.parametrize("capture_introspection_setting", (True, False))
-def test_introspection_transactions(app, graphql_run, capture_introspection_setting):
-    txn_ct = 1 if capture_introspection_setting else 0
-
-    @override_application_settings(
-        {"instrumentation.graphql.capture_introspection_queries": capture_introspection_setting}
-    )
-    @validate_transaction_count(txn_ct)
-    @background_task()
-    def _test():
-        ok, response = graphql_run(app, "{ __schema { types { name } } }")
-        assert ok and not response.get("errors")
-
-    _test()
->>>>>>> 56ea8157
+    assert ARIADNE_VERSION is not None
+    return "Ariadne", ARIADNE_VERSION, target_application, is_background, schema_type, extra_spans