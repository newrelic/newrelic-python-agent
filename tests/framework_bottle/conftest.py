--- conflicted
+++ resolved
@@ -19,24 +19,16 @@
 )
 
 _default_settings = {
-<<<<<<< HEAD
-    'transaction_tracer.explain_threshold': 0.0,
-    'transaction_tracer.transaction_threshold': 0.0,
-    'transaction_tracer.stack_trace_threshold': 0.0,
-    'debug.log_data_collector_payloads': True,
-    'debug.record_transaction_failure': True,
-    "security.agent.enabled": True,
-    "security.enabled": True,
-    "security.mode": "IAST",
-    "security.validator_service_url": "wss://csec-staging.nr-data.net"
-=======
     "package_reporting.enabled": False,  # Turn off package reporting for testing as it causes slow downs.
     "transaction_tracer.explain_threshold": 0.0,
     "transaction_tracer.transaction_threshold": 0.0,
     "transaction_tracer.stack_trace_threshold": 0.0,
     "debug.log_data_collector_payloads": True,
     "debug.record_transaction_failure": True,
->>>>>>> a6830a9a
+    "security.agent.enabled": True,
+    "security.enabled": True,
+    "security.mode": "IAST",
+    "security.validator_service_url": "wss://csec-staging.nr-data.net"
 }
 
 collector_agent_registration = collector_agent_registration_fixture(
