--- conflicted
+++ resolved
@@ -4,14 +4,14 @@
 def index(request):
     return HttpResponse('INDEX RESPONSE')
 
-<<<<<<< HEAD
-def html_snippet(request):
-	return HttpResponse('<!DOCTYPE html><html><head>Some header</head><body><h1>My First Heading</h1><p>My first paragraph.</p></body></html>')
-=======
 class MyView(View):
     def get(self, request):
         return HttpResponse('CBV RESPONSE')
 
 def deferred_cbv(request):
     return MyView.as_view()(request)
->>>>>>> 2359e48a
+
+def html_snippet(request):
+    return HttpResponse('<!DOCTYPE html><html><head>Some header</head>'
+            '<body><h1>My First Heading</h1><p>My first paragraph.</p>'
+            '</body></html>')