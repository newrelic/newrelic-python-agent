--- conflicted
+++ resolved
@@ -15,7 +15,6 @@
 import platform
 
 import pytest
-<<<<<<< HEAD
 from flask import (
     __version__ as flask_version,  # required for python 3.7 in lieu of get_package_version_tuple
 )
@@ -29,19 +28,13 @@
     # This only works for flaskmaster
     FLASK_VERSION = get_package_version_tuple("flask")
 
-=======
-from flask import __version__ as flask_version
->>>>>>> 16838fb9
 from testing_support.fixtures import (  # noqa: F401; pylint: disable=W0611
     collector_agent_registration_fixture,
     collector_available_fixture,
 )
 
 _default_settings = {
-<<<<<<< HEAD
-=======
     "package_reporting.enabled": False,  # Turn off package reporting for testing as it causes slow downs.
->>>>>>> 16838fb9
     "transaction_tracer.explain_threshold": 0.0,
     "transaction_tracer.transaction_threshold": 0.0,
     "transaction_tracer.stack_trace_threshold": 0.0,
@@ -55,12 +48,8 @@
 )
 
 
-<<<<<<< HEAD
 is_flask_v2 = FLASK_VERSION[0] >= 2
 is_not_flask_v2_3 = FLASK_VERSION < (2, 3, 0)
-=======
-is_flask_v2 = int(flask_version.split(".")[0]) >= 2
->>>>>>> 16838fb9
 is_pypy = platform.python_implementation() == "PyPy"
 async_handler_support = is_flask_v2 and not is_pypy
 skip_if_not_async_handler_support = pytest.mark.skipif(
