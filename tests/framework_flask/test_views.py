--- conflicted
+++ resolved
@@ -16,19 +16,15 @@
     async_handler_support,
     skip_if_not_async_handler_support,
 )
-<<<<<<< HEAD
-from testing_support.validators.validate_transaction_errors import validate_transaction_errors
-from testing_support.validators.validate_transaction_metrics import validate_transaction_metrics
-
-=======
-from testing_support.fixtures import (
-    validate_transaction_errors,
-    validate_transaction_metrics,
-)
 from testing_support.validators.validate_code_level_metrics import (
     validate_code_level_metrics,
 )
->>>>>>> 1d4e3e53
+from testing_support.validators.validate_transaction_errors import (
+    validate_transaction_errors,
+)
+from testing_support.validators.validate_transaction_metrics import (
+    validate_transaction_metrics,
+)
 
 scoped_metrics = [
     ("Function/flask.app:Flask.wsgi_app", 1),
