# Copyright 2010 New Relic, Inc.
#
# Licensed under the Apache License, Version 2.0 (the "License");
# you may not use this file except in compliance with the License.
# You may obtain a copy of the License at
#
#      http://www.apache.org/licenses/LICENSE-2.0
#
# Unless required by applicable law or agreed to in writing, software
# distributed under the License is distributed on an "AS IS" BASIS,
# WITHOUT WARRANTIES OR CONDITIONS OF ANY KIND, either express or implied.
# See the License for the specific language governing permissions and
# limitations under the License.

import pytest
<<<<<<< HEAD
from testing_support.fixtures import (  # noqa: F401; pylint: disable=W0611
    code_coverage_fixture,
    collector_agent_registration_fixture,
    collector_available_fixture,
)

from newrelic.packages import six

_coverage_source = [
    "newrelic.hooks.framework_graphql",
]
=======
import six

from testing_support.fixtures import collector_agent_registration_fixture, collector_available_fixture  # noqa: F401; pylint: disable=W0611
>>>>>>> 56ea8157


_default_settings = {
    "transaction_tracer.explain_threshold": 0.0,
    "transaction_tracer.transaction_threshold": 0.0,
    "transaction_tracer.stack_trace_threshold": 0.0,
    "debug.log_data_collector_payloads": True,
    "debug.record_transaction_failure": True,
}

collector_agent_registration = collector_agent_registration_fixture(
    app_name="Python Agent Test (framework_graphql)",
    default_settings=_default_settings,
)


@pytest.fixture(scope="session", params=["sync-sync", "async-sync", "async-async"])
def target_application(request):
    from ._target_application import target_application

    app = target_application.get(request.param, None)
    if app is None:
        pytest.skip("Unsupported combination.")
        return

    return "GraphQL", None, app, True, request.param.split("-")[1], 0


if six.PY2:
    collect_ignore = ["test_application_async.py"]<|MERGE_RESOLUTION|>--- conflicted
+++ resolved
@@ -13,7 +13,6 @@
 # limitations under the License.
 
 import pytest
-<<<<<<< HEAD
 from testing_support.fixtures import (  # noqa: F401; pylint: disable=W0611
     code_coverage_fixture,
     collector_agent_registration_fixture,
@@ -21,16 +20,6 @@
 )
 
 from newrelic.packages import six
-
-_coverage_source = [
-    "newrelic.hooks.framework_graphql",
-]
-=======
-import six
-
-from testing_support.fixtures import collector_agent_registration_fixture, collector_available_fixture  # noqa: F401; pylint: disable=W0611
->>>>>>> 56ea8157
-
 
 _default_settings = {
     "transaction_tracer.explain_threshold": 0.0,
