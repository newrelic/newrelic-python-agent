# Copyright 2010 New Relic, Inc.
#
# Licensed under the Apache License, Version 2.0 (the "License");
# you may not use this file except in compliance with the License.
# You may obtain a copy of the License at
#
#      http://www.apache.org/licenses/LICENSE-2.0
#
# Unless required by applicable law or agreed to in writing, software
# distributed under the License is distributed on an "AS IS" BASIS,
# WITHOUT WARRANTIES OR CONDITIONS OF ANY KIND, either express or implied.
# See the License for the specific language governing permissions and
# limitations under the License.

import pytest
from testing_support.fixtures import (
    dt_enabled,
    validate_transaction_errors,
    validate_transaction_metrics,
)
from testing_support.validators.validate_code_level_metrics import (
    validate_code_level_metrics,
)
from testing_support.validators.validate_span_events import validate_span_events
from testing_support.validators.validate_transaction_count import (
    validate_transaction_count,
)

from newrelic.api.background_task import background_task
from newrelic.common.object_names import callable_name
from newrelic.packages import six


def conditional_decorator(decorator, condition):
    def _conditional_decorator(func):
        if not condition:
            return func
        return decorator(func)

    return _conditional_decorator


@pytest.fixture(scope="session")
def is_graphql_2():
    from graphql import __version__ as version

    major_version = int(version.split(".")[0])
    return major_version == 2


def to_graphql_source(query):
    def delay_import():
        try:
            from graphql import Source
        except ImportError:
            # Fallback if Source is not implemented
            return query

        from graphql import __version__ as version

        # For graphql2, Source objects aren't acceptable input
        major_version = int(version.split(".")[0])
        if major_version == 2:
            return query

        return Source(query)

    return delay_import


def example_middleware(next, root, info, **args):
    return_value = next(root, info, **args)
    return return_value


def error_middleware(next, root, info, **args):
    raise RuntimeError("Runtime Error!")


example_middleware = [example_middleware]
error_middleware = [error_middleware]

if six.PY3:
    try:
        from test_application_async import error_middleware_async, example_middleware_async
    except ImportError:
        from framework_graphql.test_application_async import error_middleware_async, example_middleware_async

    example_middleware.append(example_middleware_async)
    error_middleware.append(error_middleware_async)


_runtime_error_name = callable_name(RuntimeError)
_test_runtime_error = [(_runtime_error_name, "Runtime Error!")]


def _graphql_base_rollup_metrics(framework, version, background_task=True):
    from graphql import __version__ as graphql_version

    metrics = [
        ("Python/Framework/GraphQL/%s" % graphql_version, 1),
        ("GraphQL/all", 1),
        ("GraphQL/%s/all" % framework, 1),
    ]
    if background_task:
        metrics.extend(
            [
                ("GraphQL/allOther", 1),
                ("GraphQL/%s/allOther" % framework, 1),
            ]
        )
    else:
        metrics.extend(
            [
                ("GraphQL/allWeb", 1),
                ("GraphQL/%s/allWeb" % framework, 1),
            ]
        )

    if framework != "GraphQL":
        metrics.append(("Python/Framework/%s/%s" % (framework, version), 1))

    return metrics


def test_basic(target_application):
    framework, version, target_application, is_bg, schema_type, extra_spans = target_application

    @validate_transaction_metrics(
        "query/<anonymous>/hello",
        "GraphQL",
        rollup_metrics=_graphql_base_rollup_metrics(framework, version, is_bg),
        background_task=is_bg,
    )
    @conditional_decorator(background_task(), is_bg)
    def _test():
        response = target_application("{ hello }")
        assert response["hello"] == "Hello!"

    _test()


@dt_enabled
def test_query_and_mutation(target_application, is_graphql_2):
    framework, version, target_application, is_bg, schema_type, extra_spans = target_application
<<<<<<< HEAD

    mutation_path = "storage_add" if framework != "Graphene" else "storage_add.string"
=======
>>>>>>> ff9b1b43

    type_annotation = "!" if framework == "Strawberry" else ""

    _test_mutation_scoped_metrics = [
        ("GraphQL/resolve/%s/storage_add" % framework, 1),
        ("GraphQL/operation/%s/mutation/<anonymous>/%s" % (framework, mutation_path), 1),
    ]
    _test_query_scoped_metrics = [
        ("GraphQL/resolve/%s/storage" % framework, 1),
        ("GraphQL/operation/%s/query/<anonymous>/storage" % framework, 1),
    ]

    _expected_mutation_operation_attributes = {
        "graphql.operation.type": "mutation",
        "graphql.operation.name": "<anonymous>",
    }
    _expected_mutation_resolver_attributes = {
        "graphql.field.name": "storage_add",
        "graphql.field.parentType": "Mutation",
        "graphql.field.path": "storage_add",
        "graphql.field.returnType": ("String" if framework != "Graphene" else "StorageAdd") + type_annotation,
    }
    _expected_query_operation_attributes = {
        "graphql.operation.type": "query",
        "graphql.operation.name": "<anonymous>",
    }
    _expected_query_resolver_attributes = {
        "graphql.field.name": "storage",
        "graphql.field.parentType": "Query",
        "graphql.field.path": "storage",
        "graphql.field.returnType": "[String%s]%s" % (type_annotation, type_annotation),
    }

    @validate_code_level_metrics("framework_%s._target_schema_%s" % (framework.lower(), schema_type), "resolve_storage_add")
    @validate_span_events(exact_agents=_expected_mutation_operation_attributes)
    @validate_span_events(exact_agents=_expected_mutation_resolver_attributes)
    @validate_transaction_metrics(
        "mutation/<anonymous>/%s" % mutation_path,
        "GraphQL",
        scoped_metrics=_test_mutation_scoped_metrics,
        rollup_metrics=_test_mutation_scoped_metrics + _graphql_base_rollup_metrics(framework, version, is_bg),
        background_task=is_bg,
    )
    @conditional_decorator(background_task(), is_bg)
    def _mutation():
        if framework == "Graphene":
            query = 'mutation { storage_add(string: "abc") { string } }'
        else:
            query = 'mutation { storage_add(string: "abc") }'
        response = target_application(query)
        assert response["storage_add"] == "abc" or response["storage_add"]["string"] == "abc"

    @validate_code_level_metrics("framework_%s._target_schema_%s" % (framework.lower(), schema_type), "resolve_storage")
    @validate_span_events(exact_agents=_expected_query_operation_attributes)
    @validate_span_events(exact_agents=_expected_query_resolver_attributes)
    @validate_transaction_metrics(
        "query/<anonymous>/storage",
        "GraphQL",
        scoped_metrics=_test_query_scoped_metrics,
        rollup_metrics=_test_query_scoped_metrics + _graphql_base_rollup_metrics(framework, version, is_bg),
        background_task=is_bg,
    )
    @conditional_decorator(background_task(), is_bg)
    def _query():
        response = target_application("query { storage }")
        assert response["storage"] == ["abc"]

    _mutation()
    _query()


@pytest.mark.parametrize("middleware", example_middleware)
@dt_enabled
def test_middleware(target_application, middleware):
    framework, version, target_application, is_bg, schema_type, extra_spans = target_application

    name = "%s:%s" % (middleware.__module__, middleware.__name__)
    if "async" in name:
        if schema_type != "async":
            pytest.skip("Async middleware not supported in sync applications.")

    _test_middleware_metrics = [
        ("GraphQL/operation/%s/query/<anonymous>/hello" % framework, 1),
        ("GraphQL/resolve/%s/hello" % framework, 1),
        ("Function/%s" % name, 1),
    ]

    # Span count 5: Transaction, Operation, Middleware, and 1 Resolver and Resolver Function
    span_count = 5 + extra_spans

    @validate_code_level_metrics(*name.split(":"))
<<<<<<< HEAD
    @validate_code_level_metrics("framework_%s._target_schema_%s" % (framework.lower(), schema_type), "resolve_hello")
=======
    @validate_code_level_metrics("_target_schema_%s" % schema_type, "resolve_hello")
>>>>>>> ff9b1b43
    @validate_span_events(count=span_count)
    @validate_transaction_metrics(
        "query/<anonymous>/hello",
        "GraphQL",
        scoped_metrics=_test_middleware_metrics,
        rollup_metrics=_test_middleware_metrics + _graphql_base_rollup_metrics(framework, version, is_bg),
        background_task=is_bg,
    )
    @conditional_decorator(background_task(), is_bg)
    def _test():
        response = target_application("{ hello }", middleware=[middleware])
        assert response["hello"] == "Hello!"

    _test()


@pytest.mark.parametrize("middleware", error_middleware)
@dt_enabled
def test_exception_in_middleware(target_application, middleware):
    framework, version, target_application, is_bg, schema_type, extra_spans = target_application
    query = "query MyQuery { error_middleware }"
    field = "error_middleware"

    name = "%s:%s" % (middleware.__module__, middleware.__name__)
    if "async" in name:
        if schema_type != "async":
            pytest.skip("Async middleware not supported in sync applications.")

    # Metrics
    _test_exception_scoped_metrics = [
        ("GraphQL/operation/%s/query/MyQuery/%s" % (framework, field), 1),
        ("GraphQL/resolve/%s/%s" % (framework, field), 1),
        ("Function/%s" % name, 1),
    ]
    _test_exception_rollup_metrics = [
        ("Errors/all", 1),
        ("Errors/all%s" % ("Other" if is_bg else "Web"), 1),
        ("Errors/%sTransaction/GraphQL/%s" % ("Other" if is_bg else "Web", name), 1),
    ] + _test_exception_scoped_metrics

    # Attributes
    _expected_exception_resolver_attributes = {
        "graphql.field.name": field,
        "graphql.field.parentType": "Query",
        "graphql.field.path": field,
        "graphql.field.returnType": "String",
    }
    _expected_exception_operation_attributes = {
        "graphql.operation.type": "query",
        "graphql.operation.name": "MyQuery",
        "graphql.operation.query": query,
    }

    @validate_transaction_metrics(
        name,
        "GraphQL",
        scoped_metrics=_test_exception_scoped_metrics,
        rollup_metrics=_test_exception_rollup_metrics + _graphql_base_rollup_metrics(framework, version, is_bg),
        background_task=is_bg,
    )
    @validate_span_events(exact_agents=_expected_exception_operation_attributes)
    @validate_span_events(exact_agents=_expected_exception_resolver_attributes)
    @validate_transaction_errors(errors=_test_runtime_error)
    @conditional_decorator(background_task(), is_bg)
    def _test():
        response = target_application(query, middleware=[middleware])

    _test()


@pytest.mark.parametrize("field", ("error", "error_non_null"))
@dt_enabled
def test_exception_in_resolver(target_application, field):
    framework, version, target_application, is_bg, schema_type, extra_spans = target_application
    query = "query MyQuery { %s }" % field

    txn_name = "framework_%s._target_schema_%s:resolve_error" % (framework.lower(), schema_type)

    # Metrics
    _test_exception_scoped_metrics = [
        ("GraphQL/operation/%s/query/MyQuery/%s" % (framework, field), 1),
        ("GraphQL/resolve/%s/%s" % (framework, field), 1),
    ]
    _test_exception_rollup_metrics = [
        ("Errors/all", 1),
        ("Errors/all%s" % ("Other" if is_bg else "Web"), 1),
        ("Errors/%sTransaction/GraphQL/%s" % ("Other" if is_bg else "Web", txn_name), 1),
    ] + _test_exception_scoped_metrics

    # Attributes
    _expected_exception_resolver_attributes = {
        "graphql.field.name": field,
        "graphql.field.parentType": "Query",
        "graphql.field.path": field,
        "graphql.field.returnType": "String!" if "non_null" in field else "String",
    }
    _expected_exception_operation_attributes = {
        "graphql.operation.type": "query",
        "graphql.operation.name": "MyQuery",
        "graphql.operation.query": query,
    }

    @validate_transaction_metrics(
        txn_name,
        "GraphQL",
        scoped_metrics=_test_exception_scoped_metrics,
        rollup_metrics=_test_exception_rollup_metrics + _graphql_base_rollup_metrics(framework, version, is_bg),
        background_task=is_bg,
    )
    @validate_span_events(exact_agents=_expected_exception_operation_attributes)
    @validate_span_events(exact_agents=_expected_exception_resolver_attributes)
    @validate_transaction_errors(errors=_test_runtime_error)
    @conditional_decorator(background_task(), is_bg)
    def _test():
        response = target_application(query)

    _test()


@dt_enabled
@pytest.mark.parametrize(
    "query,exc_class",
    [
        ("query MyQuery { error_missing_field }", "GraphQLError"),
        ("{ syntax_error ", "graphql.error.syntax_error:GraphQLSyntaxError"),
    ],
)
def test_exception_in_validation(target_application, is_graphql_2, query, exc_class):
    framework, version, target_application, is_bg, schema_type, extra_spans = target_application
    if "syntax" in query:
        txn_name = "graphql.language.parser:parse"
    else:
        if is_graphql_2:
            txn_name = "graphql.validation.validation:validate"
        else:
            txn_name = "graphql.validation.validate:validate"

    # Import path differs between versions
    if exc_class == "GraphQLError":
        from graphql.error import GraphQLError

        exc_class = callable_name(GraphQLError)

    _test_exception_scoped_metrics = [
        ("GraphQL/operation/%s/<unknown>/<anonymous>/<unknown>" % framework, 1),
    ]
    _test_exception_rollup_metrics = [
        ("Errors/all", 1),
        ("Errors/all%s" % ("Other" if is_bg else "Web"), 1),
        ("Errors/%sTransaction/GraphQL/%s" % ("Other" if is_bg else "Web", txn_name), 1),
    ] + _test_exception_scoped_metrics

    # Attributes
    _expected_exception_operation_attributes = {
        "graphql.operation.type": "<unknown>",
        "graphql.operation.name": "<anonymous>",
        "graphql.operation.query": query,
    }

    @validate_transaction_metrics(
        txn_name,
        "GraphQL",
        scoped_metrics=_test_exception_scoped_metrics,
        rollup_metrics=_test_exception_rollup_metrics + _graphql_base_rollup_metrics(framework, version, is_bg),
        background_task=is_bg,
    )
    @validate_span_events(exact_agents=_expected_exception_operation_attributes)
    @validate_transaction_errors(errors=[exc_class])
    @conditional_decorator(background_task(), is_bg)
    def _test():
        response = target_application(query)

    _test()


@dt_enabled
def test_operation_metrics_and_attrs(target_application):
    framework, version, target_application, is_bg, schema_type, extra_spans = target_application
    operation_metrics = [("GraphQL/operation/%s/query/MyQuery/library" % framework, 1)]
    operation_attrs = {
        "graphql.operation.type": "query",
        "graphql.operation.name": "MyQuery",
    }

    # Span count 16: Transaction, Operation, and 7 Resolvers and Resolver functions
    # library, library.name, library.book
    # library.book.name and library.book.id for each book resolved (in this case 2)
    span_count = 16 + extra_spans  # WSGI may add 4 spans, other frameworks may add other amounts

    @validate_transaction_metrics(
        "query/MyQuery/library",
        "GraphQL",
        scoped_metrics=operation_metrics,
        rollup_metrics=operation_metrics + _graphql_base_rollup_metrics(framework, version, is_bg),
        background_task=is_bg,
    )
    @validate_span_events(count=span_count)
    @validate_span_events(exact_agents=operation_attrs)
    @conditional_decorator(background_task(), is_bg)
    def _test():
        response = target_application("query MyQuery { library(index: 0) { branch, book { id, name } } }")

    _test()


@dt_enabled
def test_field_resolver_metrics_and_attrs(target_application):
    framework, version, target_application, is_bg, schema_type, extra_spans = target_application
    field_resolver_metrics = [("GraphQL/resolve/%s/hello" % framework, 1)]

    type_annotation = "!" if framework == "Strawberry" else ""
    graphql_attrs = {
        "graphql.field.name": "hello",
        "graphql.field.parentType": "Query",
        "graphql.field.path": "hello",
        "graphql.field.returnType": "String" + type_annotation,
    }

    # Span count 4: Transaction, Operation, and 1 Resolver and Resolver function
    span_count = 4 + extra_spans  # WSGI may add 4 spans, other frameworks may add other amounts

    @validate_transaction_metrics(
        "query/<anonymous>/hello",
        "GraphQL",
        scoped_metrics=field_resolver_metrics,
        rollup_metrics=field_resolver_metrics + _graphql_base_rollup_metrics(framework, version, is_bg),
        background_task=is_bg,
    )
    @validate_span_events(count=span_count)
    @validate_span_events(exact_agents=graphql_attrs)
    @conditional_decorator(background_task(), is_bg)
    def _test():
        response = target_application("{ hello }")
        assert response["hello"] == "Hello!"

    _test()


_test_queries = [
    ("{ hello }", "{ hello }"),  # Basic query extraction
    ("{ error }", "{ error }"),  # Extract query on field error
    (to_graphql_source("{ hello }"), "{ hello }"),  # Extract query from Source objects
    ("{ library(index: 0) { branch } }", "{ library(index: ?) { branch } }"),  # Integers
    ('{ echo(echo: "123") }', "{ echo(echo: ?) }"),  # Strings with numerics
    ('{ echo(echo: "test") }', "{ echo(echo: ?) }"),  # Strings
    ('{ TestEcho: echo(echo: "test") }', "{ TestEcho: echo(echo: ?) }"),  # Aliases
    ('{ TestEcho: echo(echo: "test") }', "{ TestEcho: echo(echo: ?) }"),  # Variables
    (  # Fragments
        '{ ...MyFragment } fragment MyFragment on Query { echo(echo: "test") }',
        "{ ...MyFragment } fragment MyFragment on Query { echo(echo: ?) }",
    ),
]


@dt_enabled
@pytest.mark.parametrize("query,obfuscated", _test_queries)
def test_query_obfuscation(target_application, query, obfuscated):
    framework, version, target_application, is_bg, schema_type, extra_spans = target_application
    graphql_attrs = {"graphql.operation.query": obfuscated}

    if callable(query):
        if framework != "GraphQL":
            pytest.skip("Source query objects not tested outside of graphql-core")
        query = query()

    @validate_span_events(exact_agents=graphql_attrs)
    @conditional_decorator(background_task(), is_bg)
    def _test():
        response = target_application(query)

    _test()


_test_queries = [
    ("{ hello }", "/hello"),  # Basic query
    ("{ error }", "/error"),  # Extract deepest path on field error
    ('{ echo(echo: "test") }', "/echo"),  # Fields with arguments
    (
        "{ library(index: 0) { branch, book { isbn branch } } }",
        "/library",
    ),  # Complex Example, 1 level
    (
        "{ library(index: 0) { book { author { first_name }} } }",
        "/library.book.author.first_name",
    ),  # Complex Example, 2 levels
    ("{ library(index: 0) { id, book { name } } }", "/library.book.name"),  # Filtering
    ('{ TestEcho: echo(echo: "test") }', "/echo"),  # Aliases
    (
        '{ search(contains: "A") { __typename ... on Book { name } } }',
        "/search<Book>.name",
    ),  # InlineFragment
    (
        '{ hello echo(echo: "test") }',
        "",
    ),  # Multiple root selections. (need to decide on final behavior)
    # FragmentSpread
    (
        "{ library(index: 0) { book { ...MyFragment } } } fragment MyFragment on Book { name id }",  # Fragment filtering
        "/library.book.name",
    ),
    (
        "{ library(index: 0) { book { ...MyFragment } } } fragment MyFragment on Book { author { first_name } }",
        "/library.book.author.first_name",
    ),
    (
        "{ library(index: 0) { book { ...MyFragment } magazine { ...MagFragment } } } fragment MyFragment on Book { author { first_name } } fragment MagFragment on Magazine { name }",
        "/library",
    ),
]


@dt_enabled
@pytest.mark.parametrize("query,expected_path", _test_queries)
def test_deepest_unique_path(target_application, query, expected_path):
    framework, version, target_application, is_bg, schema_type, extra_spans = target_application
    if expected_path == "/error":
        txn_name = "framework_%s._target_schema_%s:resolve_error" % (framework.lower(), schema_type)
    else:
        txn_name = "query/<anonymous>%s" % expected_path

    @validate_transaction_metrics(
        txn_name,
        "GraphQL",
        background_task=is_bg,
    )
    @conditional_decorator(background_task(), is_bg)
    def _test():
        response = target_application(query)

    _test()


def test_ignored_introspection_transactions(target_application):
    framework, version, target_application, is_bg, schema_type, extra_spans = target_application

    @validate_transaction_count(0)
    @background_task()
    def _test():
        response = target_application("{ __schema { types { name } } }")

    _test()<|MERGE_RESOLUTION|>--- conflicted
+++ resolved
@@ -143,12 +143,8 @@
 @dt_enabled
 def test_query_and_mutation(target_application, is_graphql_2):
     framework, version, target_application, is_bg, schema_type, extra_spans = target_application
-<<<<<<< HEAD
 
     mutation_path = "storage_add" if framework != "Graphene" else "storage_add.string"
-=======
->>>>>>> ff9b1b43
-
     type_annotation = "!" if framework == "Strawberry" else ""
 
     _test_mutation_scoped_metrics = [
@@ -239,11 +235,7 @@
     span_count = 5 + extra_spans
 
     @validate_code_level_metrics(*name.split(":"))
-<<<<<<< HEAD
     @validate_code_level_metrics("framework_%s._target_schema_%s" % (framework.lower(), schema_type), "resolve_hello")
-=======
-    @validate_code_level_metrics("_target_schema_%s" % schema_type, "resolve_hello")
->>>>>>> ff9b1b43
     @validate_span_events(count=span_count)
     @validate_transaction_metrics(
         "query/<anonymous>/hello",
