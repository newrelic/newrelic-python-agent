# Copyright 2010 New Relic, Inc.
#
# Licensed under the Apache License, Version 2.0 (the "License");
# you may not use this file except in compliance with the License.
# You may obtain a copy of the License at
#
#      http://www.apache.org/licenses/LICENSE-2.0
#
# Unless required by applicable law or agreed to in writing, software
# distributed under the License is distributed on an "AS IS" BASIS,
# WITHOUT WARRANTIES OR CONDITIONS OF ANY KIND, either express or implied.
# See the License for the specific language governing permissions and
# limitations under the License.

import pytest
<<<<<<< HEAD
from framework_graphql.test_application_async import (
    error_middleware_async,
    example_middleware_async,
=======
from testing_support.fixtures import dt_enabled, override_application_settings
from testing_support.validators.validate_code_level_metrics import (
    validate_code_level_metrics,
>>>>>>> 16b707b6
)
from testing_support.fixtures import dt_enabled, override_application_settings
from testing_support.validators.validate_code_level_metrics import (
    validate_code_level_metrics,
)
from testing_support.validators.validate_span_events import validate_span_events
from testing_support.validators.validate_transaction_count import (
    validate_transaction_count,
)
from testing_support.validators.validate_transaction_errors import (
    validate_transaction_errors,
)
from testing_support.validators.validate_transaction_metrics import (
    validate_transaction_metrics,
)

from newrelic.api.background_task import background_task
from newrelic.common.object_names import callable_name


def conditional_decorator(decorator, condition):
    def _conditional_decorator(func):
        if not condition:
            return func
        return decorator(func)

    return _conditional_decorator


def to_graphql_source(query):
    def delay_import():
        try:
            from graphql import Source
        except ImportError:
            # Fallback if Source is not implemented
            return query

        from graphql import __version__ as version

        # For graphql2, Source objects aren't acceptable input
        major_version = int(version.split(".")[0])
        if major_version == 2:
            return query

        return Source(query)

    return delay_import


def example_middleware(next, root, info, **args):
    return_value = next(root, info, **args)
    return return_value


def error_middleware(next, root, info, **args):
    raise RuntimeError("Runtime Error!")


def test_no_harm_no_transaction(target_application):
    framework, version, target_application, is_bg, schema_type, extra_spans = target_application

    def _test():
        response = target_application("{ __schema { types { name } } }")

    _test()


<<<<<<< HEAD
example_middleware = [example_middleware]
error_middleware = [error_middleware]

example_middleware.append(example_middleware_async)
error_middleware.append(error_middleware_async)
=======
def test_no_harm_no_transaction(target_application):
    framework, version, target_application, is_bg, schema_type, extra_spans = target_application

    response = target_application("{ __schema { types { name } } }")
    assert not response.get("errors", None)

>>>>>>> 16b707b6

_runtime_error_name = callable_name(RuntimeError)
_test_runtime_error = [(_runtime_error_name, "Runtime Error!")]


def _graphql_base_rollup_metrics(framework, version, background_task=True):
    from graphql import __version__ as graphql_version

    metrics = [
        ("Python/Framework/GraphQL/%s" % graphql_version, 1),
        ("GraphQL/all", 1),
        ("GraphQL/%s/all" % framework, 1),
    ]
    if background_task:
        metrics.extend(
            [
                ("GraphQL/allOther", 1),
                ("GraphQL/%s/allOther" % framework, 1),
            ]
        )
    else:
        metrics.extend(
            [
                ("GraphQL/allWeb", 1),
                ("GraphQL/%s/allWeb" % framework, 1),
            ]
        )

    if framework != "GraphQL":
        metrics.append(("Python/Framework/%s/%s" % (framework, version), 1))

    return metrics


def test_basic(target_application):
    framework, version, target_application, is_bg, schema_type, extra_spans = target_application

    @validate_transaction_metrics(
        "query/<anonymous>/hello",
        "GraphQL",
        rollup_metrics=_graphql_base_rollup_metrics(framework, version, is_bg),
        background_task=is_bg,
    )
    @conditional_decorator(background_task(), is_bg)
    def _test():
        response = target_application("{ hello }")
        assert response["hello"] == "Hello!"
        assert not response.get("errors", None)

    _test()


@dt_enabled
def test_query_and_mutation(target_application):
    framework, version, target_application, is_bg, schema_type, extra_spans = target_application

    mutation_path = "storage_add" if framework != "Graphene" else "storage_add.string"
    type_annotation = "!" if framework == "Strawberry" else ""

    _test_mutation_scoped_metrics = [
        ("GraphQL/resolve/%s/storage_add" % framework, 1),
        ("GraphQL/operation/%s/mutation/<anonymous>/%s" % (framework, mutation_path), 1),
    ]
    _test_query_scoped_metrics = [
        ("GraphQL/resolve/%s/storage" % framework, 1),
        ("GraphQL/operation/%s/query/<anonymous>/storage" % framework, 1),
    ]

    _expected_mutation_operation_attributes = {
        "graphql.operation.type": "mutation",
        "graphql.operation.name": "<anonymous>",
    }
    _expected_mutation_resolver_attributes = {
        "graphql.field.name": "storage_add",
        "graphql.field.parentType": "Mutation",
        "graphql.field.path": "storage_add",
        "graphql.field.returnType": ("String" if framework != "Graphene" else "StorageAdd") + type_annotation,
    }
    _expected_query_operation_attributes = {
        "graphql.operation.type": "query",
        "graphql.operation.name": "<anonymous>",
    }
    _expected_query_resolver_attributes = {
        "graphql.field.name": "storage",
        "graphql.field.parentType": "Query",
        "graphql.field.path": "storage",
        "graphql.field.returnType": "[String%s]%s" % (type_annotation, type_annotation),
    }

    @validate_code_level_metrics(
        "framework_%s._target_schema_%s" % (framework.lower(), schema_type), "resolve_storage_add"
    )
    @validate_span_events(exact_agents=_expected_mutation_operation_attributes)
    @validate_span_events(exact_agents=_expected_mutation_resolver_attributes)
    @validate_transaction_metrics(
        "mutation/<anonymous>/%s" % mutation_path,
        "GraphQL",
        scoped_metrics=_test_mutation_scoped_metrics,
        rollup_metrics=_test_mutation_scoped_metrics + _graphql_base_rollup_metrics(framework, version, is_bg),
        background_task=is_bg,
    )
    @conditional_decorator(background_task(), is_bg)
    def _mutation():
        if framework == "Graphene":
            query = 'mutation { storage_add(string: "abc") { string } }'
        else:
            query = 'mutation { storage_add(string: "abc") }'
        response = target_application(query)
        assert response["storage_add"] == "abc" or response["storage_add"]["string"] == "abc"

    @validate_code_level_metrics("framework_%s._target_schema_%s" % (framework.lower(), schema_type), "resolve_storage")
    @validate_span_events(exact_agents=_expected_query_operation_attributes)
    @validate_span_events(exact_agents=_expected_query_resolver_attributes)
    @validate_transaction_metrics(
        "query/<anonymous>/storage",
        "GraphQL",
        scoped_metrics=_test_query_scoped_metrics,
        rollup_metrics=_test_query_scoped_metrics + _graphql_base_rollup_metrics(framework, version, is_bg),
        background_task=is_bg,
    )
    @conditional_decorator(background_task(), is_bg)
    def _query():
        response = target_application("query { storage }")
        assert response["storage"] == ["abc"]

    _mutation()
    _query()


@pytest.mark.parametrize("middleware", example_middleware)
@dt_enabled
def test_middleware(target_application, middleware):
    framework, version, target_application, is_bg, schema_type, extra_spans = target_application

    name = "%s:%s" % (middleware.__module__, middleware.__name__)
    if "async" in name:
        if schema_type != "async":
            pytest.skip("Async middleware not supported in sync applications.")

    _test_middleware_metrics = [
        ("GraphQL/operation/%s/query/<anonymous>/hello" % framework, 1),
        ("GraphQL/resolve/%s/hello" % framework, 1),
        ("Function/%s" % name, 1),
    ]

    # Span count 5: Transaction, Operation, Middleware, and 1 Resolver and Resolver Function
    span_count = 5 + extra_spans

    @validate_code_level_metrics(*name.split(":"))
    @validate_code_level_metrics("framework_%s._target_schema_%s" % (framework.lower(), schema_type), "resolve_hello")
    @validate_span_events(count=span_count)
    @validate_transaction_metrics(
        "query/<anonymous>/hello",
        "GraphQL",
        scoped_metrics=_test_middleware_metrics,
        rollup_metrics=_test_middleware_metrics + _graphql_base_rollup_metrics(framework, version, is_bg),
        background_task=is_bg,
    )
    @conditional_decorator(background_task(), is_bg)
    def _test():
        response = target_application("{ hello }", middleware=[middleware])
        assert response["hello"] == "Hello!"

    _test()


@pytest.mark.parametrize("middleware", error_middleware)
@dt_enabled
def test_exception_in_middleware(target_application, middleware):
    framework, version, target_application, is_bg, schema_type, extra_spans = target_application
    query = "query MyQuery { error_middleware }"
    field = "error_middleware"

    name = "%s:%s" % (middleware.__module__, middleware.__name__)
    if "async" in name:
        if schema_type != "async":
            pytest.skip("Async middleware not supported in sync applications.")

    # Metrics
    _test_exception_scoped_metrics = [
        ("GraphQL/operation/%s/query/MyQuery/%s" % (framework, field), 1),
        ("GraphQL/resolve/%s/%s" % (framework, field), 1),
        ("Function/%s" % name, 1),
    ]
    _test_exception_rollup_metrics = [
        ("Errors/all", 1),
        ("Errors/all%s" % ("Other" if is_bg else "Web"), 1),
        ("Errors/%sTransaction/GraphQL/%s" % ("Other" if is_bg else "Web", name), 1),
    ] + _test_exception_scoped_metrics

    # Attributes
    _expected_exception_resolver_attributes = {
        "graphql.field.name": field,
        "graphql.field.parentType": "Query",
        "graphql.field.path": field,
        "graphql.field.returnType": "String",
    }
    _expected_exception_operation_attributes = {
        "graphql.operation.type": "query",
        "graphql.operation.name": "MyQuery",
        "graphql.operation.query": query,
    }

    @validate_transaction_metrics(
        name,
        "GraphQL",
        scoped_metrics=_test_exception_scoped_metrics,
        rollup_metrics=_test_exception_rollup_metrics + _graphql_base_rollup_metrics(framework, version, is_bg),
        background_task=is_bg,
    )
    @validate_span_events(exact_agents=_expected_exception_operation_attributes)
    @validate_span_events(exact_agents=_expected_exception_resolver_attributes)
    @validate_transaction_errors(errors=_test_runtime_error)
    @conditional_decorator(background_task(), is_bg)
    def _test():
        response = target_application(query, middleware=[middleware])

    _test()


@pytest.mark.parametrize("field", ("error", "error_non_null"))
@dt_enabled
def test_exception_in_resolver(target_application, field):
    framework, version, target_application, is_bg, schema_type, extra_spans = target_application
    query = "query MyQuery { %s }" % field

    txn_name = "framework_%s._target_schema_%s:resolve_error" % (framework.lower(), schema_type)

    # Metrics
    _test_exception_scoped_metrics = [
        ("GraphQL/operation/%s/query/MyQuery/%s" % (framework, field), 1),
        ("GraphQL/resolve/%s/%s" % (framework, field), 1),
    ]
    _test_exception_rollup_metrics = [
        ("Errors/all", 1),
        ("Errors/all%s" % ("Other" if is_bg else "Web"), 1),
        ("Errors/%sTransaction/GraphQL/%s" % ("Other" if is_bg else "Web", txn_name), 1),
    ] + _test_exception_scoped_metrics

    # Attributes
    _expected_exception_resolver_attributes = {
        "graphql.field.name": field,
        "graphql.field.parentType": "Query",
        "graphql.field.path": field,
        "graphql.field.returnType": "String!" if "non_null" in field else "String",
    }
    _expected_exception_operation_attributes = {
        "graphql.operation.type": "query",
        "graphql.operation.name": "MyQuery",
        "graphql.operation.query": query,
    }

    @validate_transaction_metrics(
        txn_name,
        "GraphQL",
        scoped_metrics=_test_exception_scoped_metrics,
        rollup_metrics=_test_exception_rollup_metrics + _graphql_base_rollup_metrics(framework, version, is_bg),
        background_task=is_bg,
    )
    @validate_span_events(exact_agents=_expected_exception_operation_attributes)
    @validate_span_events(exact_agents=_expected_exception_resolver_attributes)
    @validate_transaction_errors(errors=_test_runtime_error)
    @conditional_decorator(background_task(), is_bg)
    def _test():
        response = target_application(query)

    _test()


@dt_enabled
@pytest.mark.parametrize(
    "query,exc_class",
    [
        ("query MyQuery { error_missing_field }", "GraphQLError"),
        ("{ syntax_error ", "graphql.error.syntax_error:GraphQLSyntaxError"),
    ],
)
def test_exception_in_validation(target_application, query, exc_class):
    framework, version, target_application, is_bg, schema_type, extra_spans = target_application
    if "syntax" in query:
        txn_name = "graphql.language.parser:parse"
    else:
        txn_name = "graphql.validation.validate:validate"

    # Import path differs between versions
    if exc_class == "GraphQLError":
        from graphql.error import GraphQLError

        exc_class = callable_name(GraphQLError)

    _test_exception_scoped_metrics = [
        ("GraphQL/operation/%s/<unknown>/<anonymous>/<unknown>" % framework, 1),
    ]
    _test_exception_rollup_metrics = [
        ("Errors/all", 1),
        ("Errors/all%s" % ("Other" if is_bg else "Web"), 1),
        ("Errors/%sTransaction/GraphQL/%s" % ("Other" if is_bg else "Web", txn_name), 1),
    ] + _test_exception_scoped_metrics

    # Attributes
    _expected_exception_operation_attributes = {
        "graphql.operation.type": "<unknown>",
        "graphql.operation.name": "<anonymous>",
        "graphql.operation.query": query,
    }

    @validate_transaction_metrics(
        txn_name,
        "GraphQL",
        scoped_metrics=_test_exception_scoped_metrics,
        rollup_metrics=_test_exception_rollup_metrics + _graphql_base_rollup_metrics(framework, version, is_bg),
        background_task=is_bg,
    )
    @validate_span_events(exact_agents=_expected_exception_operation_attributes)
    @validate_transaction_errors(errors=[exc_class])
    @conditional_decorator(background_task(), is_bg)
    def _test():
        response = target_application(query)

    _test()


@dt_enabled
def test_operation_metrics_and_attrs(target_application):
    framework, version, target_application, is_bg, schema_type, extra_spans = target_application
    operation_metrics = [("GraphQL/operation/%s/query/MyQuery/library" % framework, 1)]
    operation_attrs = {
        "graphql.operation.type": "query",
        "graphql.operation.name": "MyQuery",
    }

    # Span count 16: Transaction, Operation, and 7 Resolvers and Resolver functions
    # library, library.name, library.book
    # library.book.name and library.book.id for each book resolved (in this case 2)
    span_count = 16 + extra_spans  # WSGI may add 4 spans, other frameworks may add other amounts

    @validate_transaction_metrics(
        "query/MyQuery/library",
        "GraphQL",
        scoped_metrics=operation_metrics,
        rollup_metrics=operation_metrics + _graphql_base_rollup_metrics(framework, version, is_bg),
        background_task=is_bg,
    )
    @validate_span_events(count=span_count)
    @validate_span_events(exact_agents=operation_attrs)
    @conditional_decorator(background_task(), is_bg)
    def _test():
        response = target_application("query MyQuery { library(index: 0) { branch, book { id, name } } }")
        assert not response.get("errors", None)

    _test()


@dt_enabled
def test_field_resolver_metrics_and_attrs(target_application):
    framework, version, target_application, is_bg, schema_type, extra_spans = target_application
    field_resolver_metrics = [("GraphQL/resolve/%s/hello" % framework, 1)]

    type_annotation = "!" if framework == "Strawberry" else ""
    graphql_attrs = {
        "graphql.field.name": "hello",
        "graphql.field.parentType": "Query",
        "graphql.field.path": "hello",
        "graphql.field.returnType": "String" + type_annotation,
    }

    # Span count 4: Transaction, Operation, and 1 Resolver and Resolver function
    span_count = 4 + extra_spans  # WSGI may add 4 spans, other frameworks may add other amounts

    @validate_transaction_metrics(
        "query/<anonymous>/hello",
        "GraphQL",
        scoped_metrics=field_resolver_metrics,
        rollup_metrics=field_resolver_metrics + _graphql_base_rollup_metrics(framework, version, is_bg),
        background_task=is_bg,
    )
    @validate_span_events(count=span_count)
    @validate_span_events(exact_agents=graphql_attrs)
    @conditional_decorator(background_task(), is_bg)
    def _test():
        response = target_application("{ hello }")
        assert response["hello"] == "Hello!"

    _test()


_test_queries = [
    ("{ hello }", "{ hello }"),  # Basic query extraction
    ("{ error }", "{ error }"),  # Extract query on field error
    (to_graphql_source("{ hello }"), "{ hello }"),  # Extract query from Source objects
    ("{ library(index: 0) { branch } }", "{ library(index: ?) { branch } }"),  # Integers
    ('{ echo(echo: "123") }', "{ echo(echo: ?) }"),  # Strings with numerics
    ('{ echo(echo: "test") }', "{ echo(echo: ?) }"),  # Strings
    ('{ TestEcho: echo(echo: "test") }', "{ TestEcho: echo(echo: ?) }"),  # Aliases
    ('{ TestEcho: echo(echo: "test") }', "{ TestEcho: echo(echo: ?) }"),  # Variables
    (  # Fragments
        '{ ...MyFragment } fragment MyFragment on Query { echo(echo: "test") }',
        "{ ...MyFragment } fragment MyFragment on Query { echo(echo: ?) }",
    ),
]


@dt_enabled
@pytest.mark.parametrize("query,obfuscated", _test_queries)
def test_query_obfuscation(target_application, query, obfuscated):
    framework, version, target_application, is_bg, schema_type, extra_spans = target_application
    graphql_attrs = {"graphql.operation.query": obfuscated}

    if callable(query):
        if framework != "GraphQL":
            pytest.skip("Source query objects not tested outside of graphql-core")
        query = query()

    @validate_span_events(exact_agents=graphql_attrs)
    @conditional_decorator(background_task(), is_bg)
    def _test():
        response = target_application(query)

    _test()


_test_queries = [
    ("{ hello }", "/hello"),  # Basic query
    ("{ error }", "/error"),  # Extract deepest path on field error
    ('{ echo(echo: "test") }', "/echo"),  # Fields with arguments
    (
        "{ library(index: 0) { branch, book { isbn branch } } }",
        "/library",
    ),  # Complex Example, 1 level
    (
        "{ library(index: 0) { book { author { first_name }} } }",
        "/library.book.author.first_name",
    ),  # Complex Example, 2 levels
    ("{ library(index: 0) { id, book { name } } }", "/library.book.name"),  # Filtering
    ('{ TestEcho: echo(echo: "test") }', "/echo"),  # Aliases
    (
        '{ search(contains: "A") { __typename ... on Book { name } } }',
        "/search<Book>.name",
    ),  # InlineFragment
    (
        '{ hello echo(echo: "test") }',
        "",
    ),  # Multiple root selections. (need to decide on final behavior)
    # FragmentSpread
    (
        "{ library(index: 0) { book { ...MyFragment } } } fragment MyFragment on Book { name id }",  # Fragment filtering
        "/library.book.name",
    ),
    (
        "{ library(index: 0) { book { ...MyFragment } } } fragment MyFragment on Book { author { first_name } }",
        "/library.book.author.first_name",
    ),
    (
        "{ library(index: 0) { book { ...MyFragment } magazine { ...MagFragment } } } fragment MyFragment on Book { author { first_name } } fragment MagFragment on Magazine { name }",
        "/library",
    ),
]


@dt_enabled
@pytest.mark.parametrize("query,expected_path", _test_queries)
def test_deepest_unique_path(target_application, query, expected_path):
    framework, version, target_application, is_bg, schema_type, extra_spans = target_application
    if expected_path == "/error":
        txn_name = "framework_%s._target_schema_%s:resolve_error" % (framework.lower(), schema_type)
    else:
        txn_name = "query/<anonymous>%s" % expected_path

    @validate_transaction_metrics(
        txn_name,
        "GraphQL",
        background_task=is_bg,
    )
    @conditional_decorator(background_task(), is_bg)
    def _test():
        response = target_application(query)

    _test()


@pytest.mark.parametrize("capture_introspection_setting", (True, False))
<<<<<<< HEAD
def test_introspection_transactions(target_application, capture_introspection_setting):
=======
def test_ignored_introspection_transactions(target_application, capture_introspection_setting):
>>>>>>> 16b707b6
    framework, version, target_application, is_bg, schema_type, extra_spans = target_application
    txn_ct = 1 if capture_introspection_setting else 0

    @override_application_settings(
        {"instrumentation.graphql.capture_introspection_queries": capture_introspection_setting}
    )
    @validate_transaction_count(txn_ct)
    @background_task()
    def _test():
        response = target_application("{ __schema { types { name } } }")
        assert not response.get("errors", None)

    _test()<|MERGE_RESOLUTION|>--- conflicted
+++ resolved
@@ -13,15 +13,9 @@
 # limitations under the License.
 
 import pytest
-<<<<<<< HEAD
 from framework_graphql.test_application_async import (
     error_middleware_async,
     example_middleware_async,
-=======
-from testing_support.fixtures import dt_enabled, override_application_settings
-from testing_support.validators.validate_code_level_metrics import (
-    validate_code_level_metrics,
->>>>>>> 16b707b6
 )
 from testing_support.fixtures import dt_enabled, override_application_settings
 from testing_support.validators.validate_code_level_metrics import (
@@ -89,20 +83,11 @@
     _test()
 
 
-<<<<<<< HEAD
 example_middleware = [example_middleware]
 error_middleware = [error_middleware]
 
 example_middleware.append(example_middleware_async)
 error_middleware.append(error_middleware_async)
-=======
-def test_no_harm_no_transaction(target_application):
-    framework, version, target_application, is_bg, schema_type, extra_spans = target_application
-
-    response = target_application("{ __schema { types { name } } }")
-    assert not response.get("errors", None)
-
->>>>>>> 16b707b6
 
 _runtime_error_name = callable_name(RuntimeError)
 _test_runtime_error = [(_runtime_error_name, "Runtime Error!")]
@@ -150,7 +135,6 @@
     def _test():
         response = target_application("{ hello }")
         assert response["hello"] == "Hello!"
-        assert not response.get("errors", None)
 
     _test()
 
@@ -451,7 +435,6 @@
     @conditional_decorator(background_task(), is_bg)
     def _test():
         response = target_application("query MyQuery { library(index: 0) { branch, book { id, name } } }")
-        assert not response.get("errors", None)
 
     _test()
 
@@ -584,11 +567,7 @@
 
 
 @pytest.mark.parametrize("capture_introspection_setting", (True, False))
-<<<<<<< HEAD
 def test_introspection_transactions(target_application, capture_introspection_setting):
-=======
-def test_ignored_introspection_transactions(target_application, capture_introspection_setting):
->>>>>>> 16b707b6
     framework, version, target_application, is_bg, schema_type, extra_spans = target_application
     txn_ct = 1 if capture_introspection_setting else 0
 
@@ -599,6 +578,5 @@
     @background_task()
     def _test():
         response = target_application("{ __schema { types { name } } }")
-        assert not response.get("errors", None)
 
     _test()