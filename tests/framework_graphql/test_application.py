# Copyright 2010 New Relic, Inc.
#
# Licensed under the Apache License, Version 2.0 (the "License");
# you may not use this file except in compliance with the License.
# You may obtain a copy of the License at
#
#      http://www.apache.org/licenses/LICENSE-2.0
#
# Unless required by applicable law or agreed to in writing, software
# distributed under the License is distributed on an "AS IS" BASIS,
# WITHOUT WARRANTIES OR CONDITIONS OF ANY KIND, either express or implied.
# See the License for the specific language governing permissions and
# limitations under the License.

import asyncio
import pytest
from testing_support.fixtures import (
    dt_enabled,
    validate_transaction_errors,
    validate_transaction_metrics,
)
from testing_support.validators.validate_span_events import validate_span_events
from testing_support.validators.validate_transaction_count import (
    validate_transaction_count,
)

from newrelic.api.background_task import background_task
from newrelic.common.object_names import callable_name


@pytest.fixture(scope="session")
def is_graphql_2():
    from graphql import __version__ as version

    major_version = int(version.split(".")[0])
    return major_version == 2


@pytest.fixture(scope="session")
def graphql_run():
    try:
        from graphql import graphql_sync as graphql
    except ImportError:
        from graphql import graphql

    return graphql


@pytest.fixture(scope="session")
def graphql_run_async():
    from graphql import graphql, __version__ as version

    major_version = int(version.split(".")[0])
    if major_version == 2:
        def graphql_run(*args, **kwargs):
            return graphql(*args, return_promise=True, **kwargs)
        return graphql_run
    else:
        return graphql


def to_graphql_source(query):
    def delay_import():
        try:
            from graphql import Source
        except ImportError:
            # Fallback if Source is not implemented
            return query

        from graphql import __version__ as version

        # For graphql2, Source objects aren't acceptable input
        major_version = int(version.split(".")[0])
        if major_version == 2:
            return query

        return Source(query)

    return delay_import


def example_middleware(next, root, info, **args):
    return_value = next(root, info, **args)
    return return_value


def error_middleware(next, root, info, **args):
    raise RuntimeError("Runtime Error!")


_runtime_error_name = callable_name(RuntimeError)
_test_runtime_error = [(_runtime_error_name, "Runtime Error!")]
_graphql_base_rollup_metrics = [
    ("OtherTransaction/all", 1),
    ("GraphQL/all", 1),
    ("GraphQL/allOther", 1),
    ("GraphQL/GraphQL/all", 1),
    ("GraphQL/GraphQL/allOther", 1),
]


@dt_enabled
def test_basic(app, graphql_run):
    from graphql import __version__ as version
    
    FRAMEWORK_METRICS = [
        ('Python/Framework/GraphQL/%s' % version, 1),
    ]
    _test_mutation_scoped_metrics = [
        ("GraphQL/resolve/GraphQL/storage", 1),
        ("GraphQL/resolve/GraphQL/storage_add", 1),
        ("GraphQL/operation/GraphQL/query/<anonymous>/storage", 1),
        ("GraphQL/operation/GraphQL/mutation/<anonymous>/storage_add", 1),
    ]
    _test_mutation_unscoped_metrics = [
        ("OtherTransaction/all", 1),
        ("GraphQL/all", 2),
        ("GraphQL/GraphQL/all", 2),
        ("GraphQL/allOther", 2),
        ("GraphQL/GraphQL/allOther", 2),
    ] + _test_mutation_scoped_metrics

    _expected_mutation_operation_attributes = {
        "graphql.operation.type": "mutation",
        "graphql.operation.name": "<anonymous>",
    }
    _expected_mutation_resolver_attributes = {
        "graphql.field.name": "storage_add",
        "graphql.field.parentType": "Mutation",
        "graphql.field.path": "storage_add",
    }
    _expected_query_operation_attributes = {
        "graphql.operation.type": "query",
        "graphql.operation.name": "<anonymous>",
    }
    _expected_query_resolver_attributes = {
        "graphql.field.name": "storage",
        "graphql.field.parentType": "Query",
        "graphql.field.path": "storage",
    }
    @validate_transaction_metrics(
        "query/<anonymous>/storage",
        "GraphQL",
        scoped_metrics=_test_mutation_scoped_metrics,
        rollup_metrics=_test_mutation_unscoped_metrics + FRAMEWORK_METRICS,
        background_task=True,
    )
    @validate_span_events(exact_agents=_expected_mutation_operation_attributes)
    @validate_span_events(exact_agents=_expected_mutation_resolver_attributes)
    @validate_span_events(exact_agents=_expected_query_operation_attributes)
    @validate_span_events(exact_agents=_expected_query_resolver_attributes)
    @background_task()
    def _test():
        response = graphql_run(app, 'mutation { storage_add(string: "abc") }')
        assert not response.errors
        response = graphql_run(app, "query { storage }")
        assert not response.errors

        # These are separate assertions because pypy stores 'abc' as a unicode string while other Python versions do not
        assert "storage" in str(response.data)
        assert "abc" in str(response.data)
    _test()


@dt_enabled
<<<<<<< HEAD
=======
def test_basic_async(app, graphql_run_async):
    from graphql import __version__ as version
    
    FRAMEWORK_METRICS = [
        ('Python/Framework/GraphQL/%s' % version, 1),
    ]
    _test_mutation_scoped_metrics = [
        ("GraphQL/resolve/GraphQL/storage", 1),
        ("GraphQL/resolve/GraphQL/storage_add", 1),
        ("GraphQL/operation/GraphQL/query/<anonymous>/storage", 1),
        ("GraphQL/operation/GraphQL/mutation/<anonymous>/storage_add", 1),
    ]
    _test_mutation_unscoped_metrics = [
        ("OtherTransaction/all", 1),
        ("GraphQL/all", 2),
        ("GraphQL/GraphQL/all", 2),
        ("GraphQL/allOther", 2),
        ("GraphQL/GraphQL/allOther", 2),
    ] + _test_mutation_scoped_metrics

    _expected_mutation_operation_attributes = {
        "graphql.operation.type": "mutation",
        "graphql.operation.name": "<anonymous>",
    }
    _expected_mutation_resolver_attributes = {
        "graphql.field.name": "storage_add",
        "graphql.field.parentType": "Mutation",
        "graphql.field.path": "storage_add",
    }
    _expected_query_operation_attributes = {
        "graphql.operation.type": "query",
        "graphql.operation.name": "<anonymous>",
    }
    _expected_query_resolver_attributes = {
        "graphql.field.name": "storage",
        "graphql.field.parentType": "Query",
        "graphql.field.path": "storage",
    }
    @validate_transaction_metrics(
        "query/<anonymous>/storage",
        "GraphQL",
        scoped_metrics=_test_mutation_scoped_metrics,
        rollup_metrics=_test_mutation_unscoped_metrics + FRAMEWORK_METRICS,
        background_task=True,
    )
    @validate_span_events(exact_agents=_expected_mutation_operation_attributes)
    @validate_span_events(exact_agents=_expected_mutation_resolver_attributes)
    @validate_span_events(exact_agents=_expected_query_operation_attributes)
    @validate_span_events(exact_agents=_expected_query_resolver_attributes)
    @background_task()
    def _test():
        async def coro():
            response = await graphql_run_async(app, 'mutation { storage_add(string: "abc") }')
            assert not response.errors
            response = await graphql_run_async(app, "query { storage }")
            assert not response.errors

            # These are separate assertions because pypy stores 'abc' as a unicode string while other Python versions do not
            assert "storage" in str(response.data)
            assert "abc" in str(response.data)

        loop = asyncio.get_event_loop()
        loop.run_until_complete(coro())

    _test()



@dt_enabled
>>>>>>> d5f37191
def test_middleware(app, graphql_run, is_graphql_2):
    _test_middleware_metrics = [
        ("GraphQL/operation/GraphQL/query/<anonymous>/hello", 1),
        ("GraphQL/resolve/GraphQL/hello", 1),
        ("Function/test_application:example_middleware", 1),
    ]

    @validate_transaction_metrics(
        "query/<anonymous>/hello",
        "GraphQL",
        scoped_metrics=_test_middleware_metrics,
        rollup_metrics=_test_middleware_metrics + _graphql_base_rollup_metrics,
        background_task=True,
    )
    # Span count 4: Transaction, Operation, Middleware, and 1 Resolver
    @validate_span_events(count=4)
    @background_task()
    def _test():
        response = graphql_run(app, "{ hello }", middleware=[example_middleware])
        assert not response.errors
        assert "Hello!" in str(response.data)

    _test()


@dt_enabled
def test_exception_in_middleware(app, graphql_run):
    query = "query MyQuery { hello }"
    field = "hello"
    
    # Metrics
    _test_exception_scoped_metrics = [
        ('GraphQL/operation/GraphQL/query/MyQuery/%s' % field, 1),
        ('GraphQL/resolve/GraphQL/%s' % field, 1),
    ]
    _test_exception_rollup_metrics = [
        ('Errors/all', 1),
        ('Errors/allOther', 1),
<<<<<<< HEAD
        ('Errors/OtherTransaction/GraphQL/query/MyQuery/%s' % field, 1),
=======
        ('Errors/OtherTransaction/Function/test_application:error_middleware', 1),
>>>>>>> d5f37191
    ] + _test_exception_scoped_metrics

    # Attributes
    _expected_exception_resolver_attributes = {
        "graphql.field.name": field,
        "graphql.field.parentType": "Query",
        "graphql.field.path": field,
    }
    _expected_exception_operation_attributes = {
        "graphql.operation.type": "query",
        "graphql.operation.name": "MyQuery",
        "graphql.operation.query": query,
    }

    @validate_transaction_metrics(
<<<<<<< HEAD
        "query/MyQuery/hello",
        "GraphQL",
=======
        "test_application:error_middleware",
>>>>>>> d5f37191
        scoped_metrics=_test_exception_scoped_metrics,
        rollup_metrics=_test_exception_rollup_metrics + _graphql_base_rollup_metrics,
        background_task=True,
    )
    @validate_span_events(exact_agents=_expected_exception_operation_attributes)
    @validate_span_events(exact_agents=_expected_exception_resolver_attributes)
    @validate_transaction_errors(errors=_test_runtime_error)
    @background_task()
    def _test():
        response = graphql_run(app, query, middleware=[error_middleware])
        assert response.errors

    _test()


@pytest.mark.parametrize("field", ("error", "error_non_null"))
@dt_enabled
<<<<<<< HEAD
def test_exception_in_resolver(app, graphql_run, is_graphql_2, field):
    query = "query MyQuery { %s }" % field

    if is_graphql_2 and field == "error_non_null":
        txn_name = "_target_application:resolve_error"
    else:
        txn_name = "query/MyQuery/%s" % field
=======
def test_exception_in_resolver(app, graphql_run, field):
    query = "query MyQuery { %s }" % field
>>>>>>> d5f37191
    
    # Metrics
    _test_exception_scoped_metrics = [
        ('GraphQL/operation/GraphQL/query/MyQuery/%s' % field, 1),
        ('GraphQL/resolve/GraphQL/%s' % field, 1),
    ]
    _test_exception_rollup_metrics = [
        ('Errors/all', 1),
        ('Errors/allOther', 1),
<<<<<<< HEAD
        ('Errors/OtherTransaction/GraphQL/%s' % txn_name, 1),
=======
        ('Errors/OtherTransaction/Function/_target_application:resolve_error', 1),
>>>>>>> d5f37191
    ] + _test_exception_scoped_metrics

    # Attributes
    _expected_exception_resolver_attributes = {
        "graphql.field.name": field,
        "graphql.field.parentType": "Query",
        "graphql.field.path": field,
    }
    _expected_exception_operation_attributes = {
        "graphql.operation.type": "query",
        "graphql.operation.name": "MyQuery",
        "graphql.operation.query": query,
    }

    @validate_transaction_metrics(
<<<<<<< HEAD
        txn_name,
        "GraphQL",
=======
        "_target_application:resolve_error",
>>>>>>> d5f37191
        scoped_metrics=_test_exception_scoped_metrics,
        rollup_metrics=_test_exception_rollup_metrics + _graphql_base_rollup_metrics,
        background_task=True,
    )
    @validate_span_events(exact_agents=_expected_exception_operation_attributes)
    @validate_span_events(exact_agents=_expected_exception_resolver_attributes)
    @validate_transaction_errors(errors=_test_runtime_error)
    @background_task()
    def _test():
        response = graphql_run(app, query)
        assert response.errors

    _test()


@dt_enabled
@pytest.mark.parametrize("query,exc_class", [
    ("query MyQuery { missing_field }", "GraphQLError"),
    ("{ syntax_error ", "graphql.error.syntax_error:GraphQLSyntaxError"),
])
def test_exception_in_validation(app, graphql_run, is_graphql_2, query, exc_class):
    if "syntax" in query:
        txn_name = "graphql.language.parser:parse"
    else:
        if is_graphql_2:
            txn_name = "graphql.validation.validation:validate"
        else:
            txn_name = "graphql.validation.validate:validate"

    # Import path differs between versions
    if exc_class == "GraphQLError":
        from graphql.error import GraphQLError
        exc_class = callable_name(GraphQLError)

<<<<<<< HEAD
=======
    # Metrics
    # _test_exception_scoped_metrics = [
    #     ('GraphQL/operation/GraphQL/query/MyQuery/missing_field', 1),
    #     ('GraphQL/resolve/GraphQL/missing_field', 1),
    # ]
>>>>>>> d5f37191
    _test_exception_scoped_metrics = [
    ]
    _test_exception_rollup_metrics = [
        ('Errors/all', 1),
        ('Errors/allOther', 1),
<<<<<<< HEAD
        ('Errors/OtherTransaction/GraphQL/%s' % txn_name, 1),
=======
        ('Errors/OtherTransaction/Function/%s' % txn_name, 1),
>>>>>>> d5f37191
    ] + _test_exception_scoped_metrics

    # Attributes
    _expected_exception_operation_attributes = {
        "graphql.operation.type": "<unknown>",
        "graphql.operation.name": "<anonymous>",
        "graphql.operation.query": query,
    }

    @validate_transaction_metrics(
        txn_name,
<<<<<<< HEAD
        "GraphQL",
=======
>>>>>>> d5f37191
        scoped_metrics=_test_exception_scoped_metrics,
        rollup_metrics=_test_exception_rollup_metrics + _graphql_base_rollup_metrics,
        background_task=True,
    )
    @validate_span_events(exact_agents=_expected_exception_operation_attributes)
    @validate_transaction_errors(errors=[exc_class])
    @background_task()
    def _test():
        response = graphql_run(app, query)
        assert response.errors

    _test()


@dt_enabled
def test_operation_metrics_and_attrs(app, graphql_run):
    operation_metrics = [("GraphQL/operation/GraphQL/query/MyQuery/library.book.name", 1)]
    operation_attrs = {
        "graphql.operation.type": "query",
        "graphql.operation.name": "MyQuery",
    }

    @validate_transaction_metrics(
        "query/MyQuery/library.book.name",
        "GraphQL",
        scoped_metrics=operation_metrics,
        rollup_metrics=operation_metrics + _graphql_base_rollup_metrics,
        background_task=True,
    )
    # Span count 7: Transaction, Operation, and 7 Resolvers
    # library, library.name, library.book
    # library.book.name and library.book.id for each book resolved (in this case 2)
    @validate_span_events(count=9)
    @validate_span_events(exact_agents=operation_attrs)
    @background_task()
    def _test():
        response = graphql_run(app, "query MyQuery { library(index: 0) { name, book { id, name } } }")
        assert not response.errors

    _test()


@dt_enabled
def test_field_resolver_metrics_and_attrs(app, graphql_run):
    field_resolver_metrics = [("GraphQL/resolve/GraphQL/hello", 1)]
    graphql_attrs = {
        "graphql.field.name": "hello",
        "graphql.field.parentType": "Query",
        "graphql.field.path": "hello",
    }

    @validate_transaction_metrics(
        "query/<anonymous>/hello",
        "GraphQL",
        scoped_metrics=field_resolver_metrics,
        rollup_metrics=field_resolver_metrics + _graphql_base_rollup_metrics,
        background_task=True,
    )
    # Span count 3: Transaction, Operation, and 1 Resolver
    @validate_span_events(count=3)
    @validate_span_events(exact_agents=graphql_attrs)
    @background_task()
    def _test():
        response = graphql_run(app, "{ hello }")
        assert not response.errors
        assert "Hello!" in str(response.data)

    _test()


_test_queries = [
    ("{ hello }", "{ hello }"),  # Basic query extraction
    ("{ error }", "{ error }"),  # Extract query on field error
    (to_graphql_source("{ hello }"), "{ hello }"),  # Extract query from Source objects
    ("{ library(index: 0) { name } }", "{ library(index: ?) { name } }"),  # Integers
    ('{ echo(echo: "123") }', "{ echo(echo: ?) }"),  # Strings with numerics
    ('{ echo(echo: "test") }', "{ echo(echo: ?) }"),  # Strings
    ('{ TestEcho: echo(echo: "test") }', "{ TestEcho: echo(echo: ?) }"),  # Aliases
    ('{ TestEcho: echo(echo: "test") }', "{ TestEcho: echo(echo: ?) }"),  # Variables
    (  # Fragments
        '{ ...MyFragment } fragment MyFragment on Query { echo(echo: "test") }',
        "{ ...MyFragment } fragment MyFragment on Query { echo(echo: ?) }",
    ),
]


@dt_enabled
@pytest.mark.parametrize("query,obfuscated", _test_queries)
def test_query_obfuscation(app, graphql_run, query, obfuscated):
    graphql_attrs = {"graphql.operation.query": obfuscated}

    if callable(query):
        query = query()

    @validate_span_events(exact_agents=graphql_attrs)
    @background_task()
    def _test():
        response = graphql_run(app, query)
        if not isinstance(query, str) or "error" not in query:
            assert not response.errors

    _test()


_test_queries = [
    ("{ hello }", "hello"),  # Basic query
    ("{ error }", "error"),  # Extract deepest path on field error
    ('{ echo(echo: "test") }', "echo"),  # Fields with arguments
    ("{ library(index: 0) { name, book { name, author } } }", "library"),  # Complex Example, 1 level
    ("{ library(index: 0) { book { name, author } } }", "library.book"),  # Complex Example, 2 levels
    ("{ library(index: 0) { id, book { name } } }", "library.book.name"),  # Filtering
    ('{ TestEcho: echo(echo: "test") }', "echo"),  # Aliases
    ('{ search(contains: "A") { __typename ... on Book { name } } }', "search<Book>.name"),  # InlineFragment

    # Currently incorrect behavior
    ('{ hello, echo(echo: "test") }', "<unknown>"),  # Multiple root selections. (need to decide on final behavior)
    (  # FragmentSpread
        '{ library(index: 0) { book { ...MyFragment } } } fragment MyFragment on Book { name }',
        "library.book",  # Should be library.book.name
    ),
]


@dt_enabled
@pytest.mark.parametrize("query,expected_path", _test_queries)
def test_deepest_unique_path(app, graphql_run, query, expected_path):
    @validate_transaction_metrics(
        "query/<anonymous>/%s" % expected_path,
        "GraphQL",
        background_task=True,
    )
    @background_task()
    def _test():
        response = graphql_run(app, query)
        if "error" not in query:
            assert not response.errors

    _test()


@validate_transaction_count(0)
@background_task()
def test_ignored_introspection_transactions(app, graphql_run):
    response = graphql_run(app, "{ __schema { types { name } } }")
    assert not response.errors<|MERGE_RESOLUTION|>--- conflicted
+++ resolved
@@ -163,78 +163,6 @@
 
 
 @dt_enabled
-<<<<<<< HEAD
-=======
-def test_basic_async(app, graphql_run_async):
-    from graphql import __version__ as version
-    
-    FRAMEWORK_METRICS = [
-        ('Python/Framework/GraphQL/%s' % version, 1),
-    ]
-    _test_mutation_scoped_metrics = [
-        ("GraphQL/resolve/GraphQL/storage", 1),
-        ("GraphQL/resolve/GraphQL/storage_add", 1),
-        ("GraphQL/operation/GraphQL/query/<anonymous>/storage", 1),
-        ("GraphQL/operation/GraphQL/mutation/<anonymous>/storage_add", 1),
-    ]
-    _test_mutation_unscoped_metrics = [
-        ("OtherTransaction/all", 1),
-        ("GraphQL/all", 2),
-        ("GraphQL/GraphQL/all", 2),
-        ("GraphQL/allOther", 2),
-        ("GraphQL/GraphQL/allOther", 2),
-    ] + _test_mutation_scoped_metrics
-
-    _expected_mutation_operation_attributes = {
-        "graphql.operation.type": "mutation",
-        "graphql.operation.name": "<anonymous>",
-    }
-    _expected_mutation_resolver_attributes = {
-        "graphql.field.name": "storage_add",
-        "graphql.field.parentType": "Mutation",
-        "graphql.field.path": "storage_add",
-    }
-    _expected_query_operation_attributes = {
-        "graphql.operation.type": "query",
-        "graphql.operation.name": "<anonymous>",
-    }
-    _expected_query_resolver_attributes = {
-        "graphql.field.name": "storage",
-        "graphql.field.parentType": "Query",
-        "graphql.field.path": "storage",
-    }
-    @validate_transaction_metrics(
-        "query/<anonymous>/storage",
-        "GraphQL",
-        scoped_metrics=_test_mutation_scoped_metrics,
-        rollup_metrics=_test_mutation_unscoped_metrics + FRAMEWORK_METRICS,
-        background_task=True,
-    )
-    @validate_span_events(exact_agents=_expected_mutation_operation_attributes)
-    @validate_span_events(exact_agents=_expected_mutation_resolver_attributes)
-    @validate_span_events(exact_agents=_expected_query_operation_attributes)
-    @validate_span_events(exact_agents=_expected_query_resolver_attributes)
-    @background_task()
-    def _test():
-        async def coro():
-            response = await graphql_run_async(app, 'mutation { storage_add(string: "abc") }')
-            assert not response.errors
-            response = await graphql_run_async(app, "query { storage }")
-            assert not response.errors
-
-            # These are separate assertions because pypy stores 'abc' as a unicode string while other Python versions do not
-            assert "storage" in str(response.data)
-            assert "abc" in str(response.data)
-
-        loop = asyncio.get_event_loop()
-        loop.run_until_complete(coro())
-
-    _test()
-
-
-
-@dt_enabled
->>>>>>> d5f37191
 def test_middleware(app, graphql_run, is_graphql_2):
     _test_middleware_metrics = [
         ("GraphQL/operation/GraphQL/query/<anonymous>/hello", 1),
@@ -273,11 +201,7 @@
     _test_exception_rollup_metrics = [
         ('Errors/all', 1),
         ('Errors/allOther', 1),
-<<<<<<< HEAD
         ('Errors/OtherTransaction/GraphQL/query/MyQuery/%s' % field, 1),
-=======
-        ('Errors/OtherTransaction/Function/test_application:error_middleware', 1),
->>>>>>> d5f37191
     ] + _test_exception_scoped_metrics
 
     # Attributes
@@ -293,12 +217,8 @@
     }
 
     @validate_transaction_metrics(
-<<<<<<< HEAD
         "query/MyQuery/hello",
         "GraphQL",
-=======
-        "test_application:error_middleware",
->>>>>>> d5f37191
         scoped_metrics=_test_exception_scoped_metrics,
         rollup_metrics=_test_exception_rollup_metrics + _graphql_base_rollup_metrics,
         background_task=True,
@@ -316,7 +236,6 @@
 
 @pytest.mark.parametrize("field", ("error", "error_non_null"))
 @dt_enabled
-<<<<<<< HEAD
 def test_exception_in_resolver(app, graphql_run, is_graphql_2, field):
     query = "query MyQuery { %s }" % field
 
@@ -324,10 +243,6 @@
         txn_name = "_target_application:resolve_error"
     else:
         txn_name = "query/MyQuery/%s" % field
-=======
-def test_exception_in_resolver(app, graphql_run, field):
-    query = "query MyQuery { %s }" % field
->>>>>>> d5f37191
     
     # Metrics
     _test_exception_scoped_metrics = [
@@ -337,11 +252,7 @@
     _test_exception_rollup_metrics = [
         ('Errors/all', 1),
         ('Errors/allOther', 1),
-<<<<<<< HEAD
         ('Errors/OtherTransaction/GraphQL/%s' % txn_name, 1),
-=======
-        ('Errors/OtherTransaction/Function/_target_application:resolve_error', 1),
->>>>>>> d5f37191
     ] + _test_exception_scoped_metrics
 
     # Attributes
@@ -357,12 +268,8 @@
     }
 
     @validate_transaction_metrics(
-<<<<<<< HEAD
         txn_name,
         "GraphQL",
-=======
-        "_target_application:resolve_error",
->>>>>>> d5f37191
         scoped_metrics=_test_exception_scoped_metrics,
         rollup_metrics=_test_exception_rollup_metrics + _graphql_base_rollup_metrics,
         background_task=True,
@@ -397,24 +304,13 @@
         from graphql.error import GraphQLError
         exc_class = callable_name(GraphQLError)
 
-<<<<<<< HEAD
-=======
-    # Metrics
-    # _test_exception_scoped_metrics = [
-    #     ('GraphQL/operation/GraphQL/query/MyQuery/missing_field', 1),
-    #     ('GraphQL/resolve/GraphQL/missing_field', 1),
-    # ]
->>>>>>> d5f37191
     _test_exception_scoped_metrics = [
+    #    ('GraphQL/operation/GraphQL/<unknown>/<anonymous>/<unknown>', 1),
     ]
     _test_exception_rollup_metrics = [
         ('Errors/all', 1),
         ('Errors/allOther', 1),
-<<<<<<< HEAD
         ('Errors/OtherTransaction/GraphQL/%s' % txn_name, 1),
-=======
-        ('Errors/OtherTransaction/Function/%s' % txn_name, 1),
->>>>>>> d5f37191
     ] + _test_exception_scoped_metrics
 
     # Attributes
@@ -426,10 +322,7 @@
 
     @validate_transaction_metrics(
         txn_name,
-<<<<<<< HEAD
-        "GraphQL",
-=======
->>>>>>> d5f37191
+        "GraphQL",
         scoped_metrics=_test_exception_scoped_metrics,
         rollup_metrics=_test_exception_rollup_metrics + _graphql_base_rollup_metrics,
         background_task=True,
