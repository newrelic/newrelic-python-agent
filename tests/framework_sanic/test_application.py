--- conflicted
+++ resolved
@@ -128,21 +128,11 @@
     assert response.status == 200
 
 
-<<<<<<< HEAD
-_params = ["error"]
-if not sanic_21:
-    _params.append("write_response_error")
-
-
-@pytest.mark.parametrize("endpoint", _params)
-def test_recorded_error(app, endpoint):
-=======
 @pytest.mark.parametrize("endpoint", ["error", "write_response_error"])
 def test_recorded_error(app, endpoint, sanic_version):
     if sanic_version >= (21, 0, 0) and endpoint == "write_response_error":
         pytest.skip()
 
->>>>>>> 52e10112
     ERROR_METRICS = [
         ("Function/_target_application:%s" % endpoint, 1),
     ]
@@ -407,14 +397,7 @@
     assert response.status == 200
 
 
-<<<<<<< HEAD
-def test_unknown_route(app):
-    import sanic
-
-    sanic_version = [int(x) for x in sanic.__version__.split(".")]
-=======
 def test_unknown_route(app, sanic_version):
->>>>>>> 52e10112
     _tx_name = (
         "_target_application:CustomRouter.get" if sanic_version[0] < 21 else "_target_application:request_middleware"
     )
@@ -423,22 +406,11 @@
     def _test():
         response = app.fetch("get", "/what-route")
         assert response.status == 404
-<<<<<<< HEAD
-
-    _test()
-
-
-def test_bad_method(app):
-    import sanic
-
-    sanic_version = [int(x) for x in sanic.__version__.split(".")]
-=======
 
     _test()
 
 
 def test_bad_method(app, sanic_version):
->>>>>>> 52e10112
     _tx_name = (
         "_target_application:CustomRouter.get" if sanic_version[0] < 21 else "_target_application:request_middleware"
     )
@@ -450,13 +422,9 @@
         response = app.fetch("post", "/")
         assert response.status == 405
 
-<<<<<<< HEAD
-    _test()
-=======
     _test()
 
 
 @pytest.fixture
 def sanic_version():
-    return tuple(int(v) for v in sanic.__version__.split("."))
->>>>>>> 52e10112
+    return tuple(int(v) for v in sanic.__version__.split("."))