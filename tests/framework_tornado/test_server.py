# Copyright 2010 New Relic, Inc.
#
# Licensed under the Apache License, Version 2.0 (the "License");
# you may not use this file except in compliance with the License.
# You may obtain a copy of the License at
#
#      http://www.apache.org/licenses/LICENSE-2.0
#
# Unless required by applicable law or agreed to in writing, software
# distributed under the License is distributed on an "AS IS" BASIS,
# WITHOUT WARRANTIES OR CONDITIONS OF ANY KIND, either express or implied.
# See the License for the specific language governing permissions and
# limitations under the License.

import pytest
from testing_support.fixtures import (
    function_not_called,
    override_application_settings,
    override_generic_settings,
    override_ignore_status_codes,
)
from testing_support.validators.validate_code_level_metrics import (
    validate_code_level_metrics,
)
from testing_support.validators.validate_transaction_count import (
    validate_transaction_count,
)
from testing_support.validators.validate_transaction_errors import (
    validate_transaction_errors,
)
from testing_support.validators.validate_transaction_event_attributes import (
    validate_transaction_event_attributes,
)
from testing_support.validators.validate_transaction_metrics import (
    validate_transaction_metrics,
)

from newrelic.core.config import global_settings


@pytest.mark.parametrize(
    "uri,name,metrics, method_metric",
    (
        # ('/native-simple', '_target_application:NativeSimpleHandler.get', None,
        #         True),
        # ('/simple', '_target_application:SimpleHandler.get', None, True),
        ("/call-simple", "_target_application:CallSimpleHandler.get", None, True),
        ("/super-simple", "_target_application:SuperSimpleHandler.get", None, True),
        ("/coro", "_target_application:CoroHandler.get", None, False),
        ("/fake-coro", "_target_application:FakeCoroHandler.get", None, False),
        ("/coro-throw", "_target_application:CoroThrowHandler.get", None, False),
        ("/init", "_target_application:InitializeHandler.get", None, True),
        ("/multi-trace", "_target_application:MultiTraceHandler.get", [("Function/trace", 2)], True),
    ),
)
@override_application_settings({"attributes.include": ["request.*"]})
def test_server(app, uri, name, metrics, method_metric):
    FRAMEWORK_METRIC = "Python/Framework/Tornado/%s" % app.tornado_version
    METHOD_METRIC = "Function/%s" % name

    metrics = metrics or []
    metrics.append((FRAMEWORK_METRIC, 1))
    metrics.append((METHOD_METRIC, 1 if method_metric else None))

    host = "127.0.0.1:" + str(app.get_http_port())
    namespace, func_name = name.split(".")
    namespace = namespace.replace(":", ".")

    @validate_transaction_metrics(
        name,
        rollup_metrics=metrics,
    )
    @validate_transaction_event_attributes(
        required_params={"agent": ("response.headers.contentType",), "user": (), "intrinsic": ()},
        exact_attrs={
            "agent": {
                "request.headers.contentType": "1234",
                "request.headers.host": host,
                "request.method": "GET",
                "request.uri": uri,
                "response.status": "200",
            },
            "user": {},
            "intrinsic": {"port": app.get_http_port()},
        },
    )
    def _test():
        response = app.fetch(uri, headers=(("Content-Type", "1234"),))
        assert response.code == 200

    if method_metric:
        _test = validate_code_level_metrics(namespace, func_name)(_test)

    _test()


@pytest.mark.parametrize(
    "uri,name,metrics,method_metric",
    (
        ("/native-simple", "_target_application:NativeSimpleHandler.get", None, True),
        ("/simple", "_target_application:SimpleHandler.get", None, True),
        ("/call-simple", "_target_application:CallSimpleHandler.get", None, True),
        ("/super-simple", "_target_application:SuperSimpleHandler.get", None, True),
        ("/coro", "_target_application:CoroHandler.get", None, False),
        ("/fake-coro", "_target_application:FakeCoroHandler.get", None, False),
        ("/coro-throw", "_target_application:CoroThrowHandler.get", None, False),
        ("/init", "_target_application:InitializeHandler.get", None, True),
        ("/ensure-future", "_target_application:EnsureFutureHandler.get", [("Function/trace", None)], True),
        ("/multi-trace", "_target_application:MultiTraceHandler.get", [("Function/trace", 2)], True),
    ),
)
def test_concurrent_inbound_requests(app, uri, name, metrics, method_metric):
    from tornado import gen

    FRAMEWORK_METRIC = "Python/Framework/Tornado/%s" % app.tornado_version
    METHOD_METRIC = "Function/%s" % name

    metrics = metrics or []
    metrics.append((FRAMEWORK_METRIC, 1))
    metrics.append((METHOD_METRIC, 1 if method_metric else None))

    namespace, func_name = name.split(".")
    namespace = namespace.replace(":", ".")

    @validate_transaction_count(2)
    @validate_transaction_metrics(
        name,
        rollup_metrics=metrics,
    )
    def _test():
        url = app.get_url(uri)
        coros = (app.http_client.fetch(url) for _ in range(2))
        responses = app.io_loop.run_sync(lambda: gen.multi(coros))

        for response in responses:
            assert response.code == 200

    if method_metric:
        _test = validate_code_level_metrics(namespace, func_name)(_test)

    _test()


@validate_code_level_metrics("_target_application.CrashHandler", "get")
@validate_transaction_metrics("_target_application:CrashHandler.get")
@validate_transaction_errors(["builtins:ValueError"])
def test_exceptions_are_recorded(app):
    response = app.fetch("/crash")
    assert response.code == 500


@pytest.mark.parametrize(
    "nr_enabled,ignore_status_codes",
    [
        (True, [405]),
        (True, []),
        (False, None),
    ],
)
def test_unsupported_method(app, nr_enabled, ignore_status_codes):
    def _test():
        response = app.fetch("/simple", method="TEAPOT", body=b"", allow_nonstandard_methods=True)
        assert response.code == 405

    if nr_enabled:
        _test = override_ignore_status_codes(ignore_status_codes)(_test)
        _test = validate_transaction_metrics("_target_application:SimpleHandler")(_test)

        if ignore_status_codes:
            _test = validate_transaction_errors(errors=[])(_test)
        else:
            _test = validate_transaction_errors(errors=["tornado.web:HTTPError"])(_test)
    else:
        settings = global_settings()
        _test = override_generic_settings(settings, {"enabled": False})(_test)

    _test()


@validate_transaction_errors(errors=[])
@validate_transaction_metrics("tornado.web:ErrorHandler")
@validate_transaction_event_attributes(
    required_params={"agent": (), "user": (), "intrinsic": ()},
    exact_attrs={
        "agent": {"request.uri": "/does-not-exist"},
        "user": {},
        "intrinsic": {},
    },
)
def test_not_found(app):
    response = app.fetch("/does-not-exist")
    assert response.code == 404


@override_generic_settings(
    global_settings(),
    {
        "enabled": False,
    },
)
@function_not_called("newrelic.core.stats_engine", "StatsEngine.record_transaction")
def test_nr_disabled(app):
    response = app.fetch("/simple")
    assert response.code == 200


@pytest.mark.parametrize(
    "uri,name",
    (
        ("/web-socket", "_target_application:WebSocketHandler"),
        ("/call-web-socket", "_target_application:WebNestedHandler"),
    ),
)
def test_web_socket(uri, name, app):
<<<<<<< HEAD
    import asyncio
=======
    # import asyncio
>>>>>>> 0db5fee1

    from tornado.websocket import websocket_connect

    namespace, func_name = name.split(":")

    @validate_transaction_metrics(
        name,
        rollup_metrics=[("Function/%s" % name, None)],
    )
    @validate_code_level_metrics(namespace, func_name)
    def _test():
        url = app.get_url(uri).replace("http", "ws")

        async def _connect():
            conn = await websocket_connect(url)
            return conn

        @validate_transaction_metrics(
            name,
        )
        def connect():
            return app.io_loop.run_sync(_connect)

        @function_not_called("newrelic.core.stats_engine", "StatsEngine.record_transaction")
        def call(call):
            async def _call():
                await conn.write_message("test")
                resp = await conn.read_message()
                assert resp == "hello test"

            app.io_loop.run_sync(_call)

        conn = connect()
        call(conn)
        conn.close()

    _test()


LOOP_TIME_METRICS = (("EventLoop/Wait/" "WebTransaction/Function/_target_application:BlockingHandler.get", 1),)


@pytest.mark.parametrize("yield_before_finish", (True, False))
@validate_transaction_metrics(
    "_target_application:BlockingHandler.get",
    scoped_metrics=LOOP_TIME_METRICS,
)
def test_io_loop_blocking_time(app, yield_before_finish):
    from tornado import gen

    if yield_before_finish:
        url = app.get_url("/block-with-yield/2")
    else:
        url = app.get_url("/block/2")

    coros = (app.http_client.fetch(url) for _ in range(2))
    responses = app.io_loop.run_sync(lambda: gen.multi(coros))

    for response in responses:
        assert response.code == 200<|MERGE_RESOLUTION|>--- conflicted
+++ resolved
@@ -212,11 +212,7 @@
     ),
 )
 def test_web_socket(uri, name, app):
-<<<<<<< HEAD
-    import asyncio
-=======
     # import asyncio
->>>>>>> 0db5fee1
 
     from tornado.websocket import websocket_connect
 
