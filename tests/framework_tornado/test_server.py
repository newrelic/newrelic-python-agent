--- conflicted
+++ resolved
@@ -212,12 +212,8 @@
     ),
 )
 def test_web_socket(uri, name, app):
-<<<<<<< HEAD
-    import asyncio
-
-=======
     # import asyncio
->>>>>>> 52e10112
+
     from tornado.websocket import websocket_connect
 
     namespace, func_name = name.split(":")
