--- conflicted
+++ resolved
@@ -18,12 +18,6 @@
     override_application_settings,
     override_generic_settings,
     override_ignore_status_codes,
-<<<<<<< HEAD
-=======
-    validate_transaction_errors,
-    validate_transaction_event_attributes,
-    validate_transaction_metrics,
->>>>>>> 1d4e3e53
 )
 from testing_support.validators.validate_code_level_metrics import (
     validate_code_level_metrics,
@@ -31,7 +25,6 @@
 from testing_support.validators.validate_transaction_count import (
     validate_transaction_count,
 )
-<<<<<<< HEAD
 from testing_support.validators.validate_transaction_errors import (
     validate_transaction_errors,
 )
@@ -41,8 +34,6 @@
 from testing_support.validators.validate_transaction_metrics import (
     validate_transaction_metrics,
 )
-=======
->>>>>>> 1d4e3e53
 
 from newrelic.core.config import global_settings
 
@@ -221,11 +212,7 @@
     ),
 )
 def test_web_socket(uri, name, app):
-<<<<<<< HEAD
-    import asyncio
-
-=======
->>>>>>> 1d4e3e53
+    # import asyncio
     from tornado.websocket import websocket_connect
 
     namespace, func_name = name.split(":")
