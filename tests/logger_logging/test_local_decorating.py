# Copyright 2010 New Relic, Inc.
#
# Licensed under the Apache License, Version 2.0 (the "License");
# you may not use this file except in compliance with the License.
# You may obtain a copy of the License at
#
#      http://www.apache.org/licenses/LICENSE-2.0
#
# Unless required by applicable law or agreed to in writing, software
# distributed under the License is distributed on an "AS IS" BASIS,
# WITHOUT WARRANTIES OR CONDITIONS OF ANY KIND, either express or implied.
# See the License for the specific language governing permissions and
# limitations under the License.

import json
import platform

from testing_support.fixtures import reset_core_stats_engine
from testing_support.validators.validate_log_event_count import validate_log_event_count
from testing_support.validators.validate_log_event_count_outside_transaction import (
    validate_log_event_count_outside_transaction,
)

from newrelic.api.application import application_settings
from newrelic.api.background_task import background_task
from newrelic.api.time_trace import current_trace
from newrelic.api.transaction import current_transaction


def set_trace_ids():
    txn = current_transaction()
    if txn:
        txn._trace_id = "abcdefgh12345678"
    trace = current_trace()
    if trace:
        trace.guid = "abcdefgh"


def exercise_logging(logger):
    set_trace_ids()

    logger.warning("C")


def get_metadata_string(log_message, is_txn):
    host = platform.uname()[1]
    assert host
    entity_guid = application_settings().entity_guid
    if is_txn:
        metadata_string = "".join(
            (
                "NR-LINKING|",
                entity_guid,
                "|",
                host,
                "|abcdefgh12345678|abcdefgh|Python%20Agent%20Test%20%28logger_logging%29|",
            )
        )
    else:
        metadata_string = "".join(
            ("NR-LINKING|", entity_guid, "|", host, "|||Python%20Agent%20Test%20%28logger_logging%29|")
        )
    formatted_string = log_message + " " + metadata_string
    return formatted_string


@reset_core_stats_engine()
def test_local_log_decoration_inside_transaction(logger):
    @validate_log_event_count(1)
    @background_task()
    def test():
        exercise_logging(logger)
<<<<<<< HEAD
        assert logger.caplog.records[0] == "C NR-LINKING|%s|%s|abcdefgh12345678|abcdefgh|%s|" % (
            entity_guid,
            host,
            entity_name,
        )

    test()


@reset_core_stats_engine()
def test_local_log_decoration_inside_transaction_with_json(logger):
    @validate_log_event_count(1)
    @background_task()
    def test():
        host = platform.uname()[1]
        assert host
        entity_guid = application_settings().entity_guid
        entity_name = "Python%20Agent%20Test%20%28logger_logging%29"
        exercise_logging_json(logger)
        sorted_json = json.dumps(json.loads(logger.caplog.records[0]), sort_keys=True)
        assert (
            sorted_json
            == '{"NR-LINKING": "%s|%s|abcdefgh12345678|abcdefgh|%s|", "first_name": "Hugh", "last_name": "Man"}'
            % (
                entity_guid,
                host,
                entity_name,
            )
        )
=======
        assert logger.caplog.records[0] == get_metadata_string("C", True)
>>>>>>> 01ceca79

    test()


@reset_core_stats_engine()
def test_local_log_decoration_outside_transaction(logger):
    @validate_log_event_count_outside_transaction(1)
    def test():
        exercise_logging(logger)
<<<<<<< HEAD
        assert logger.caplog.records[0] == "C NR-LINKING|%s|%s|||%s|" % (entity_guid, host, entity_name)

    test()


@reset_core_stats_engine()
def test_local_log_decoration_outside_transaction_with_json(logger):
    @validate_log_event_count_outside_transaction(1)
    def test():
        host = platform.uname()[1]
        assert host
        entity_guid = application_settings().entity_guid
        entity_name = "Python%20Agent%20Test%20%28logger_logging%29"
        exercise_logging_json(logger)
        sorted_json = json.dumps(json.loads(logger.caplog.records[0]), sort_keys=True)
        assert sorted_json == '{"NR-LINKING": "%s|%s|||%s|", "first_name": "Hugh", "last_name": "Man"}' % (
            entity_guid,
            host,
            entity_name,
        )
=======
        assert logger.caplog.records[0] == get_metadata_string("C", False)
>>>>>>> 01ceca79

    test()<|MERGE_RESOLUTION|>--- conflicted
+++ resolved
@@ -12,7 +12,6 @@
 # See the License for the specific language governing permissions and
 # limitations under the License.
 
-import json
 import platform
 
 from testing_support.fixtures import reset_core_stats_engine
@@ -70,39 +69,7 @@
     @background_task()
     def test():
         exercise_logging(logger)
-<<<<<<< HEAD
-        assert logger.caplog.records[0] == "C NR-LINKING|%s|%s|abcdefgh12345678|abcdefgh|%s|" % (
-            entity_guid,
-            host,
-            entity_name,
-        )
-
-    test()
-
-
-@reset_core_stats_engine()
-def test_local_log_decoration_inside_transaction_with_json(logger):
-    @validate_log_event_count(1)
-    @background_task()
-    def test():
-        host = platform.uname()[1]
-        assert host
-        entity_guid = application_settings().entity_guid
-        entity_name = "Python%20Agent%20Test%20%28logger_logging%29"
-        exercise_logging_json(logger)
-        sorted_json = json.dumps(json.loads(logger.caplog.records[0]), sort_keys=True)
-        assert (
-            sorted_json
-            == '{"NR-LINKING": "%s|%s|abcdefgh12345678|abcdefgh|%s|", "first_name": "Hugh", "last_name": "Man"}'
-            % (
-                entity_guid,
-                host,
-                entity_name,
-            )
-        )
-=======
         assert logger.caplog.records[0] == get_metadata_string("C", True)
->>>>>>> 01ceca79
 
     test()
 
@@ -112,29 +79,6 @@
     @validate_log_event_count_outside_transaction(1)
     def test():
         exercise_logging(logger)
-<<<<<<< HEAD
-        assert logger.caplog.records[0] == "C NR-LINKING|%s|%s|||%s|" % (entity_guid, host, entity_name)
-
-    test()
-
-
-@reset_core_stats_engine()
-def test_local_log_decoration_outside_transaction_with_json(logger):
-    @validate_log_event_count_outside_transaction(1)
-    def test():
-        host = platform.uname()[1]
-        assert host
-        entity_guid = application_settings().entity_guid
-        entity_name = "Python%20Agent%20Test%20%28logger_logging%29"
-        exercise_logging_json(logger)
-        sorted_json = json.dumps(json.loads(logger.caplog.records[0]), sort_keys=True)
-        assert sorted_json == '{"NR-LINKING": "%s|%s|||%s|", "first_name": "Hugh", "last_name": "Man"}' % (
-            entity_guid,
-            host,
-            entity_name,
-        )
-=======
         assert logger.caplog.records[0] == get_metadata_string("C", False)
->>>>>>> 01ceca79
 
     test()