# Copyright 2010 New Relic, Inc.
#
# Licensed under the Apache License, Version 2.0 (the "License");
# you may not use this file except in compliance with the License.
# You may obtain a copy of the License at
#
#      http://www.apache.org/licenses/LICENSE-2.0
#
# Unless required by applicable law or agreed to in writing, software
# distributed under the License is distributed on an "AS IS" BASIS,
# WITHOUT WARRANTIES OR CONDITIONS OF ANY KIND, either express or implied.
# See the License for the specific language governing permissions and
# limitations under the License.

import json
import uuid

import kafka

import pytest
from testing_support.db_settings import kafka_settings
from testing_support.fixtures import (  # noqa: F401, W0611
    code_coverage_fixture,
    collector_agent_registration_fixture,
    collector_available_fixture,
)

from newrelic.api.transaction import current_transaction
from newrelic.common.object_wrapper import transient_function_wrapper

DB_SETTINGS = kafka_settings()[0]

BOOTSTRAP_SERVER = "%s:%s" % (DB_SETTINGS["host"], DB_SETTINGS["port"])
BROKER = [BOOTSTRAP_SERVER]

_coverage_source = [
    "newrelic.hooks.messagebroker_kafkapython",
]

code_coverage = code_coverage_fixture(source=_coverage_source)

_default_settings = {
    "transaction_tracer.explain_threshold": 0.0,
    "transaction_tracer.transaction_threshold": 0.0,
    "transaction_tracer.stack_trace_threshold": 0.0,
    "debug.log_data_collector_payloads": True,
    "debug.record_transaction_failure": True,
}

collector_agent_registration = collector_agent_registration_fixture(
    app_name="Python Agent Test (messagebroker_kafkapython)",
    default_settings=_default_settings,
    linked_applications=["Python Agent Test (messagebroker_kafkapython)"],
)


@pytest.fixture(scope="session", params=["no_serializer", "serializer_function", "callable_object", "serializer_object"])
def client_type(request):
    return request.param


@pytest.fixture()
def skip_if_not_serializing(client_type):
    if client_type == "no_serializer":
        pytest.skip("Only serializing clients supported.")


@pytest.fixture(scope="function")
<<<<<<< HEAD
def producer(client_type, json_serializer, json_callable_serializer):
    if client_type == "no_serializer":
        producer =  kafka.KafkaProducer(bootstrap_servers=BROKER)
    elif client_type == "serializer_function":
        producer =  kafka.KafkaProducer(
            bootstrap_servers=BROKER,
            value_serializer=lambda v: json.dumps(v).encode("utf-8") if v else None,
            key_serializer=lambda v: json.dumps(v).encode("utf-8") if v else None,
        )
    elif client_type == "callable_object":
        producer =  kafka.KafkaProducer(
            bootstrap_servers=BROKER,
            value_serializer=json_callable_serializer,
            key_serializer=json_callable_serializer,
        )
    elif client_type == "serializer_object":
        producer =  kafka.KafkaProducer(
            bootstrap_servers=BROKER,
            value_serializer=json_serializer,
            key_serializer=json_serializer,
        )

=======
def producer(topic):
    producer = kafka.KafkaProducer(
        bootstrap_servers=BROKER, api_version=(2, 0, 2), value_serializer=lambda v: json.dumps(v).encode("utf-8")
    )
>>>>>>> 8f94c8dd
    yield producer
    producer.close()

@pytest.fixture(scope="function")
<<<<<<< HEAD
def consumer(topic, producer, client_type, json_deserializer, json_callable_deserializer):
    if client_type == "no_serializer":
        consumer = kafka.KafkaConsumer(
            topic,
            bootstrap_servers=BROKER,
            auto_offset_reset="earliest",
            consumer_timeout_ms=100,
            heartbeat_interval_ms=1000,
            group_id="test",
        )
    elif client_type == "serializer_function":
        consumer = kafka.KafkaConsumer(
            topic,
            bootstrap_servers=BROKER,
            key_deserializer=lambda v: json.loads(v.decode("utf-8")) if v else None,
            value_deserializer=lambda v: json.loads(v.decode("utf-8")) if v else None,
            auto_offset_reset="earliest",
            consumer_timeout_ms=100,
            heartbeat_interval_ms=1000,
            group_id="test",
        )
    elif client_type == "callable_object":
        consumer = kafka.KafkaConsumer(
            topic,
            bootstrap_servers=BROKER,
            key_deserializer=json_callable_deserializer,
            value_deserializer=json_callable_deserializer,
            auto_offset_reset="earliest",
            consumer_timeout_ms=100,
            heartbeat_interval_ms=1000,
            group_id="test",
        )
    elif client_type == "serializer_object":
        consumer = kafka.KafkaConsumer(
            topic,
            bootstrap_servers=BROKER,
            key_deserializer=json_deserializer,
            value_deserializer=json_deserializer,
            auto_offset_reset="earliest",
            consumer_timeout_ms=100,
            heartbeat_interval_ms=1000,
            group_id="test",
        )

=======
def consumer(topic, producer):
    consumer = kafka.KafkaConsumer(
        topic,
        bootstrap_servers=BROKER,
        value_deserializer=lambda v: json.loads(v.decode("utf-8")),
        auto_offset_reset="earliest",
        consumer_timeout_ms=500,
        heartbeat_interval_ms=1000,
        group_id="test",
    )
>>>>>>> 8f94c8dd
    # The first time the kafka consumer is created and polled, it returns a StopIterator
    # exception. To by-pass this, loop over the consumer before using it.
    # NOTE: This seems to only happen in Python2.7.
    for record in consumer:
        pass
    yield consumer
    consumer.close()


@pytest.fixture(scope="session")
def serialize(client_type):
    if client_type == "no_serializer":
        return lambda v: json.dumps(v).encode("utf-8")
    else:
        return lambda v: v


@pytest.fixture(scope="session")
def deserialize(client_type):
    if client_type == "no_serializer":
        return lambda v: json.loads(v.decode("utf-8"))
    else:
        return lambda v: v


@pytest.fixture(scope="session")
def json_serializer():
    class JSONSerializer(kafka.serializer.Serializer):
        def serialize(self, topic, obj):
            return json.dumps(obj).encode("utf-8") if obj is not None else None

    return JSONSerializer()


@pytest.fixture(scope="session")
def json_deserializer():
    class JSONDeserializer(kafka.serializer.Deserializer):
        def deserialize(self, topic, bytes_):
            return json.loads(bytes_.decode("utf-8")) if bytes_ is not None else None

    return JSONDeserializer()

@pytest.fixture(scope="session")
def json_callable_serializer():
    class JSONCallableSerializer(object):
        def __call__(self, obj):
            return json.dumps(obj).encode("utf-8") if obj is not None else None

    return JSONCallableSerializer()


@pytest.fixture(scope="session")
def json_callable_deserializer():
    class JSONCallableDeserializer(object):
        def __call__(self, obj):
            return json.loads(obj.decode("utf-8")) if obj is not None else None

    return JSONCallableDeserializer()

@pytest.fixture(scope="function")
def topic():
    from kafka.admin.client import KafkaAdminClient
    from kafka.admin.new_topic import NewTopic

    topic = "test-topic-%s" % str(uuid.uuid4())

    admin = KafkaAdminClient(bootstrap_servers=BROKER)
    new_topics = [NewTopic(topic, num_partitions=1, replication_factor=1)]
    admin.create_topics(new_topics)

    yield topic

    admin.delete_topics([topic])


<<<<<<< HEAD
@pytest.fixture(scope="session")
def data_source():
    """
    Must be required by consumer and producer fixtures, or the first one of them to be
    instantiated will create and register the singleton. We rely on the singleton to
    not be registered to properly test the output of it without interference from the
    harvest thread.
    """
    return KafkaMetricsDataSource.singleton(register=False)


@pytest.fixture()
def send_producer_messages(topic, producer, serialize):
    def _test():
        producer.send(topic, key=serialize("bar"), value=serialize({"foo": 1}))
        producer.flush()

    return _test


@pytest.fixture()
def get_consumer_records(topic, send_producer_messages, consumer, deserialize):
    def _test():
        send_producer_messages()

        record_count = 0
        for record in consumer:
            assert deserialize(record.value) == {"foo": 1}
            record_count += 1

        assert record_count == 1, "Incorrect count of records consumed: %d. Expected 1." % record_count

    return _test



=======
>>>>>>> 8f94c8dd
@transient_function_wrapper(kafka.producer.kafka, "KafkaProducer.send.__wrapped__")
# Place transient wrapper underneath instrumentation
def cache_kafka_producer_headers(wrapped, instance, args, kwargs):
    transaction = current_transaction()

    if transaction is None:
        return wrapped(*args, **kwargs)

    ret = wrapped(*args, **kwargs)
    headers = kwargs.get("headers", [])
    headers = dict(headers)
    transaction._test_request_headers = headers
    return ret


@transient_function_wrapper(kafka.consumer.group, "KafkaConsumer.__next__")
# Place transient wrapper underneath instrumentation
def cache_kafka_consumer_headers(wrapped, instance, args, kwargs):
    record = wrapped(*args, **kwargs)
    transaction = current_transaction()

    if transaction is None:
        return record

    headers = record.headers
    headers = dict(headers)
    transaction._test_request_headers = headers
    return record


@pytest.fixture(autouse=True)
def assert_no_active_transaction():
    # Run before test
    assert not current_transaction(active_only=False), "Transaction exists before test run."

    yield  # Run test

    # Run after test
    assert not current_transaction(active_only=False), "Transaction was not properly exited."<|MERGE_RESOLUTION|>--- conflicted
+++ resolved
@@ -66,7 +66,6 @@
 
 
 @pytest.fixture(scope="function")
-<<<<<<< HEAD
 def producer(client_type, json_serializer, json_callable_serializer):
     if client_type == "no_serializer":
         producer =  kafka.KafkaProducer(bootstrap_servers=BROKER)
@@ -89,17 +88,10 @@
             key_serializer=json_serializer,
         )
 
-=======
-def producer(topic):
-    producer = kafka.KafkaProducer(
-        bootstrap_servers=BROKER, api_version=(2, 0, 2), value_serializer=lambda v: json.dumps(v).encode("utf-8")
-    )
->>>>>>> 8f94c8dd
     yield producer
     producer.close()
 
 @pytest.fixture(scope="function")
-<<<<<<< HEAD
 def consumer(topic, producer, client_type, json_deserializer, json_callable_deserializer):
     if client_type == "no_serializer":
         consumer = kafka.KafkaConsumer(
@@ -144,18 +136,6 @@
             group_id="test",
         )
 
-=======
-def consumer(topic, producer):
-    consumer = kafka.KafkaConsumer(
-        topic,
-        bootstrap_servers=BROKER,
-        value_deserializer=lambda v: json.loads(v.decode("utf-8")),
-        auto_offset_reset="earliest",
-        consumer_timeout_ms=500,
-        heartbeat_interval_ms=1000,
-        group_id="test",
-    )
->>>>>>> 8f94c8dd
     # The first time the kafka consumer is created and polled, it returns a StopIterator
     # exception. To by-pass this, loop over the consumer before using it.
     # NOTE: This seems to only happen in Python2.7.
@@ -231,18 +211,6 @@
     admin.delete_topics([topic])
 
 
-<<<<<<< HEAD
-@pytest.fixture(scope="session")
-def data_source():
-    """
-    Must be required by consumer and producer fixtures, or the first one of them to be
-    instantiated will create and register the singleton. We rely on the singleton to
-    not be registered to properly test the output of it without interference from the
-    harvest thread.
-    """
-    return KafkaMetricsDataSource.singleton(register=False)
-
-
 @pytest.fixture()
 def send_producer_messages(topic, producer, serialize):
     def _test():
@@ -268,8 +236,6 @@
 
 
 
-=======
->>>>>>> 8f94c8dd
 @transient_function_wrapper(kafka.producer.kafka, "KafkaProducer.send.__wrapped__")
 # Place transient wrapper underneath instrumentation
 def cache_kafka_producer_headers(wrapped, instance, args, kwargs):
