# Copyright 2010 New Relic, Inc.
#
# Licensed under the Apache License, Version 2.0 (the "License");
# you may not use this file except in compliance with the License.
# You may obtain a copy of the License at
#
#      http://www.apache.org/licenses/LICENSE-2.0
#
# Unless required by applicable law or agreed to in writing, software
# distributed under the License is distributed on an "AS IS" BASIS,
# WITHOUT WARRANTIES OR CONDITIONS OF ANY KIND, either express or implied.
# See the License for the specific language governing permissions and
# limitations under the License.

import json
import uuid

import kafka

import pytest
from testing_support.db_settings import kafka_settings
from testing_support.fixtures import (  # noqa: F401, pylint: disable=W0611
    code_coverage_fixture,
    collector_agent_registration_fixture,
    collector_available_fixture,
)

from newrelic.api.transaction import current_transaction
from newrelic.common.object_wrapper import transient_function_wrapper

DB_SETTINGS = kafka_settings()[0]

BOOTSTRAP_SERVER = "%s:%s" % (DB_SETTINGS["host"], DB_SETTINGS["port"])
BROKER = [BOOTSTRAP_SERVER]

_coverage_source = [
    "newrelic.hooks.messagebroker_kafkapython",
]

code_coverage = code_coverage_fixture(source=_coverage_source)

_default_settings = {
    "transaction_tracer.explain_threshold": 0.0,
    "transaction_tracer.transaction_threshold": 0.0,
    "transaction_tracer.stack_trace_threshold": 0.0,
    "debug.log_data_collector_payloads": True,
    "debug.record_transaction_failure": True,
}

collector_agent_registration = collector_agent_registration_fixture(
    app_name="Python Agent Test (messagebroker_kafkapython)",
    default_settings=_default_settings,
    linked_applications=["Python Agent Test (messagebroker_kafkapython)"],
)


@pytest.fixture(scope="session", params=["no_serializer", "serializer_function", "callable_object", "serializer_object"])
def client_type(request):
    return request.param


@pytest.fixture()
def skip_if_not_serializing(client_type):
    if client_type == "no_serializer":
        pytest.skip("Only serializing clients supported.")


@pytest.fixture(scope="function")
def producer(client_type, json_serializer, json_callable_serializer):
    if client_type == "no_serializer":
        producer =  kafka.KafkaProducer(bootstrap_servers=BROKER)
    elif client_type == "serializer_function":
        producer =  kafka.KafkaProducer(
            bootstrap_servers=BROKER,
            value_serializer=lambda v: json.dumps(v).encode("utf-8") if v else None,
            key_serializer=lambda v: json.dumps(v).encode("utf-8") if v else None,
        )
    elif client_type == "callable_object":
        producer =  kafka.KafkaProducer(
            bootstrap_servers=BROKER,
            value_serializer=json_callable_serializer,
            key_serializer=json_callable_serializer,
        )
    elif client_type == "serializer_object":
        producer =  kafka.KafkaProducer(
            bootstrap_servers=BROKER,
            value_serializer=json_serializer,
            key_serializer=json_serializer,
        )

    yield producer
    producer.close()

@pytest.fixture(scope="function")
def consumer(topic, producer, client_type, json_deserializer, json_callable_deserializer):
    if client_type == "no_serializer":
        consumer = kafka.KafkaConsumer(
            topic,
            bootstrap_servers=BROKER,
            auto_offset_reset="earliest",
            consumer_timeout_ms=100,
            heartbeat_interval_ms=1000,
            group_id="test",
        )
    elif client_type == "serializer_function":
        consumer = kafka.KafkaConsumer(
            topic,
            bootstrap_servers=BROKER,
            key_deserializer=lambda v: json.loads(v.decode("utf-8")) if v else None,
            value_deserializer=lambda v: json.loads(v.decode("utf-8")) if v else None,
            auto_offset_reset="earliest",
            consumer_timeout_ms=100,
            heartbeat_interval_ms=1000,
            group_id="test",
        )
    elif client_type == "callable_object":
        consumer = kafka.KafkaConsumer(
            topic,
            bootstrap_servers=BROKER,
            key_deserializer=json_callable_deserializer,
            value_deserializer=json_callable_deserializer,
            auto_offset_reset="earliest",
            consumer_timeout_ms=100,
            heartbeat_interval_ms=1000,
            group_id="test",
        )
    elif client_type == "serializer_object":
        consumer = kafka.KafkaConsumer(
            topic,
            bootstrap_servers=BROKER,
            key_deserializer=json_deserializer,
            value_deserializer=json_deserializer,
            auto_offset_reset="earliest",
            consumer_timeout_ms=100,
            heartbeat_interval_ms=1000,
            group_id="test",
        )

    # The first time the kafka consumer is created and polled, it returns a StopIterator
    # exception. To by-pass this, loop over the consumer before using it.
    # NOTE: This seems to only happen in Python2.7.
    for record in consumer:
        pass
    yield consumer
    consumer.close()


@pytest.fixture(scope="session")
def serialize(client_type):
    if client_type == "no_serializer":
        return lambda v: json.dumps(v).encode("utf-8")
    else:
        return lambda v: v


@pytest.fixture(scope="session")
def deserialize(client_type):
    if client_type == "no_serializer":
        return lambda v: json.loads(v.decode("utf-8"))
    else:
        return lambda v: v


@pytest.fixture(scope="session")
def json_serializer():
    class JSONSerializer(kafka.serializer.Serializer):
        def serialize(self, topic, obj):
            return json.dumps(obj).encode("utf-8") if obj is not None else None

    return JSONSerializer()


@pytest.fixture(scope="session")
def json_deserializer():
    class JSONDeserializer(kafka.serializer.Deserializer):
        def deserialize(self, topic, bytes_):
            return json.loads(bytes_.decode("utf-8")) if bytes_ is not None else None

    return JSONDeserializer()

@pytest.fixture(scope="session")
def json_callable_serializer():
    class JSONCallableSerializer(object):
        def __call__(self, obj):
            return json.dumps(obj).encode("utf-8") if obj is not None else None

    return JSONCallableSerializer()


@pytest.fixture(scope="session")
def json_callable_deserializer():
    class JSONCallableDeserializer(object):
        def __call__(self, obj):
            return json.loads(obj.decode("utf-8")) if obj is not None else None

    return JSONCallableDeserializer()

@pytest.fixture(scope="function")
def topic():
    from kafka.admin.client import KafkaAdminClient
    from kafka.admin.new_topic import NewTopic

    topic = "test-topic-%s" % str(uuid.uuid4())

    admin = KafkaAdminClient(bootstrap_servers=BROKER)
    new_topics = [NewTopic(topic, num_partitions=1, replication_factor=1)]
<<<<<<< HEAD
    admin.create_topics(new_topics)
=======
    topics = admin.create_topics(new_topics)
>>>>>>> d91e5de1

    yield topic

    admin.delete_topics([topic])
<<<<<<< HEAD


@pytest.fixture()
def send_producer_messages(topic, producer, serialize):
    def _test():
        producer.send(topic, key=serialize("bar"), value=serialize({"foo": 1}))
        producer.flush()

    return _test


@pytest.fixture()
def get_consumer_records(topic, send_producer_messages, consumer, deserialize):
    def _test():
        send_producer_messages()

        record_count = 0
        for record in consumer:
            assert deserialize(record.value) == {"foo": 1}
            record_count += 1

        assert record_count == 1, "Incorrect count of records consumed: %d. Expected 1." % record_count

    return _test

=======
>>>>>>> d91e5de1


@transient_function_wrapper(kafka.producer.kafka, "KafkaProducer.send.__wrapped__")
# Place transient wrapper underneath instrumentation
def cache_kafka_producer_headers(wrapped, instance, args, kwargs):
    transaction = current_transaction()

    if transaction is None:
        return wrapped(*args, **kwargs)

    ret = wrapped(*args, **kwargs)
    headers = kwargs.get("headers", [])
    headers = dict(headers)
    transaction._test_request_headers = headers
    return ret


@transient_function_wrapper(kafka.consumer.group, "KafkaConsumer.__next__")
# Place transient wrapper underneath instrumentation
def cache_kafka_consumer_headers(wrapped, instance, args, kwargs):
    record = wrapped(*args, **kwargs)
    transaction = current_transaction()

    if transaction is None:
        return record

    headers = record.headers
    headers = dict(headers)
    transaction._test_request_headers = headers
    return record


@pytest.fixture(autouse=True)
def assert_no_active_transaction():
    # Run before test
    assert not current_transaction(active_only=False), "Transaction exists before test run."

    yield  # Run test

    # Run after test
    assert not current_transaction(active_only=False), "Transaction was not properly exited."<|MERGE_RESOLUTION|>--- conflicted
+++ resolved
@@ -16,7 +16,6 @@
 import uuid
 
 import kafka
-
 import pytest
 from testing_support.db_settings import kafka_settings
 from testing_support.fixtures import (  # noqa: F401, pylint: disable=W0611
@@ -54,7 +53,9 @@
 )
 
 
-@pytest.fixture(scope="session", params=["no_serializer", "serializer_function", "callable_object", "serializer_object"])
+@pytest.fixture(
+    scope="session", params=["no_serializer", "serializer_function", "callable_object", "serializer_object"]
+)
 def client_type(request):
     return request.param
 
@@ -68,21 +69,21 @@
 @pytest.fixture(scope="function")
 def producer(client_type, json_serializer, json_callable_serializer):
     if client_type == "no_serializer":
-        producer =  kafka.KafkaProducer(bootstrap_servers=BROKER)
+        producer = kafka.KafkaProducer(bootstrap_servers=BROKER)
     elif client_type == "serializer_function":
-        producer =  kafka.KafkaProducer(
+        producer = kafka.KafkaProducer(
             bootstrap_servers=BROKER,
             value_serializer=lambda v: json.dumps(v).encode("utf-8") if v else None,
             key_serializer=lambda v: json.dumps(v).encode("utf-8") if v else None,
         )
     elif client_type == "callable_object":
-        producer =  kafka.KafkaProducer(
+        producer = kafka.KafkaProducer(
             bootstrap_servers=BROKER,
             value_serializer=json_callable_serializer,
             key_serializer=json_callable_serializer,
         )
     elif client_type == "serializer_object":
-        producer =  kafka.KafkaProducer(
+        producer = kafka.KafkaProducer(
             bootstrap_servers=BROKER,
             value_serializer=json_serializer,
             key_serializer=json_serializer,
@@ -90,6 +91,7 @@
 
     yield producer
     producer.close()
+
 
 @pytest.fixture(scope="function")
 def consumer(topic, producer, client_type, json_deserializer, json_callable_deserializer):
@@ -178,6 +180,7 @@
 
     return JSONDeserializer()
 
+
 @pytest.fixture(scope="session")
 def json_callable_serializer():
     class JSONCallableSerializer(object):
@@ -195,6 +198,7 @@
 
     return JSONCallableDeserializer()
 
+
 @pytest.fixture(scope="function")
 def topic():
     from kafka.admin.client import KafkaAdminClient
@@ -204,16 +208,11 @@
 
     admin = KafkaAdminClient(bootstrap_servers=BROKER)
     new_topics = [NewTopic(topic, num_partitions=1, replication_factor=1)]
-<<<<<<< HEAD
     admin.create_topics(new_topics)
-=======
-    topics = admin.create_topics(new_topics)
->>>>>>> d91e5de1
 
     yield topic
 
     admin.delete_topics([topic])
-<<<<<<< HEAD
 
 
 @pytest.fixture()
@@ -239,9 +238,6 @@
 
     return _test
 
-=======
->>>>>>> d91e5de1
-
 
 @transient_function_wrapper(kafka.producer.kafka, "KafkaProducer.send.__wrapped__")
 # Place transient wrapper underneath instrumentation
