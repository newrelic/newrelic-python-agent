# Copyright 2010 New Relic, Inc.
#
# Licensed under the Apache License, Version 2.0 (the "License");
# you may not use this file except in compliance with the License.
# You may obtain a copy of the License at
#
#      http://www.apache.org/licenses/LICENSE-2.0
#
# Unless required by applicable law or agreed to in writing, software
# distributed under the License is distributed on an "AS IS" BASIS,
# WITHOUT WARRANTIES OR CONDITIONS OF ANY KIND, either express or implied.
# See the License for the specific language governing permissions and
# limitations under the License.

import pytest
from conftest import cache_kafka_producer_headers
from testing_support.validators.validate_messagebroker_headers import (
    validate_messagebroker_headers,
)
from testing_support.validators.validate_transaction_errors import (
    validate_transaction_errors,
)
from testing_support.validators.validate_transaction_metrics import (
    validate_transaction_metrics,
)

from newrelic.api.background_task import background_task
from newrelic.api.function_trace import FunctionTrace
from newrelic.common.object_names import callable_name


def test_trace_metrics(topic, send_producer_message, expected_broker_metrics):
    from kafka.version import __version__ as version

    scoped_metrics = [(f"MessageBroker/Kafka/Topic/Produce/Named/{topic}", 1)]
    unscoped_metrics = scoped_metrics

    @validate_transaction_metrics(
        "test_producer:test_trace_metrics.<locals>.test",
        scoped_metrics=scoped_metrics,
        rollup_metrics=unscoped_metrics,
<<<<<<< HEAD
        custom_metrics=[(f"Python/MessageBroker/Kafka-Python/{version}", 1)],
=======
        custom_metrics=[("Python/MessageBroker/Kafka-Python/%s" % version, 1)] + expected_broker_metrics,
>>>>>>> 844558d6
        background_task=True,
    )
    @background_task()
    def test():
        send_producer_message()

    test()


<<<<<<< HEAD
def test_distributed_tracing_headers(topic, send_producer_message):
=======
def test_distributed_tracing_headers(topic, send_producer_message, expected_broker_metrics):
    txn_name = "test_producer:test_distributed_tracing_headers.<locals>.test" if six.PY3 else "test_producer:test"

>>>>>>> 844558d6
    @validate_transaction_metrics(
        "test_producer:test_distributed_tracing_headers.<locals>.test",
        rollup_metrics=[
            ("Supportability/TraceContext/Create/Success", 1),
            ("Supportability/DistributedTrace/CreatePayload/Success", 1),
        ]
        + expected_broker_metrics,
        background_task=True,
    )
    @background_task()
    @cache_kafka_producer_headers
    @validate_messagebroker_headers
    def test():
        send_producer_message()

    test()


def test_distributed_tracing_headers_under_terminal(topic, send_producer_message, expected_broker_metrics):
    @validate_transaction_metrics(
        "test_distributed_tracing_headers_under_terminal",
        rollup_metrics=[
            ("Supportability/TraceContext/Create/Success", 1),
            ("Supportability/DistributedTrace/CreatePayload/Success", 1),
        ]
        + expected_broker_metrics,
        background_task=True,
    )
    @background_task(name="test_distributed_tracing_headers_under_terminal")
    @cache_kafka_producer_headers
    @validate_messagebroker_headers
    def test():
        with FunctionTrace(name="terminal_trace", terminal=True):
            send_producer_message()

    test()


def test_producer_errors(topic, producer, monkeypatch):
    monkeypatch.setitem(producer.config, "value_serializer", None)
    monkeypatch.setitem(producer.config, "key_serializer", None)

    @validate_transaction_errors([callable_name(AssertionError)])
    @background_task()
    def test():
        with pytest.raises(AssertionError):
            producer.send(topic, value=object())
            producer.flush()

    test()


@pytest.fixture(scope="function")
def expected_broker_metrics(broker, topic):
    return [("MessageBroker/Kafka/Nodes/%s/Produce/%s" % (server, topic), 1) for server in broker]<|MERGE_RESOLUTION|>--- conflicted
+++ resolved
@@ -39,11 +39,7 @@
         "test_producer:test_trace_metrics.<locals>.test",
         scoped_metrics=scoped_metrics,
         rollup_metrics=unscoped_metrics,
-<<<<<<< HEAD
-        custom_metrics=[(f"Python/MessageBroker/Kafka-Python/{version}", 1)],
-=======
-        custom_metrics=[("Python/MessageBroker/Kafka-Python/%s" % version, 1)] + expected_broker_metrics,
->>>>>>> 844558d6
+        custom_metrics=[(f"Python/MessageBroker/Kafka-Python/{version}", 1)] + expected_broker_metrics,
         background_task=True,
     )
     @background_task()
@@ -53,13 +49,7 @@
     test()
 
 
-<<<<<<< HEAD
-def test_distributed_tracing_headers(topic, send_producer_message):
-=======
 def test_distributed_tracing_headers(topic, send_producer_message, expected_broker_metrics):
-    txn_name = "test_producer:test_distributed_tracing_headers.<locals>.test" if six.PY3 else "test_producer:test"
-
->>>>>>> 844558d6
     @validate_transaction_metrics(
         "test_producer:test_distributed_tracing_headers.<locals>.test",
         rollup_metrics=[
