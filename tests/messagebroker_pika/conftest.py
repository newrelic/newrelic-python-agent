--- conflicted
+++ resolved
@@ -25,16 +25,10 @@
     collector_available_fixture,
 )
 
-<<<<<<< HEAD
+PIKA_VERSION_INFO = get_package_version_tuple("pika")
+
 QUEUE = f"test_pika-{uuid.uuid4()}"
 QUEUE_2 = f"test_pika-{uuid.uuid4()}"
-=======
-
-PIKA_VERSION_INFO = get_package_version_tuple("pika")
-
-QUEUE = "test_pika-%s" % uuid.uuid4()
-QUEUE_2 = "test_pika-%s" % uuid.uuid4()
->>>>>>> 3173305b
 
 EXCHANGE = f"exchange-{uuid.uuid4()}"
 EXCHANGE_2 = f"exchange-{uuid.uuid4()}"
