--- conflicted
+++ resolved
@@ -51,16 +51,10 @@
 }
 
 collector_agent_registration = collector_agent_registration_fixture(
-<<<<<<< HEAD
-        app_name='Python Agent Test (messagebroker_pika)',
-        default_settings=_default_settings,
-        linked_applications=['Python Agent Test (messagebroker_pika)'])
-=======
     app_name="Python Agent Test (messagebroker_pika)",
     default_settings=_default_settings,
     linked_applications=["Python Agent Test (messagebroker_pika)"],
 )
->>>>>>> c531e1dd
 
 
 @pytest.fixture()
