--- conflicted
+++ resolved
@@ -20,23 +20,17 @@
 import six
 from compat import basic_consume
 from testing_support.db_settings import rabbitmq_settings
-<<<<<<< HEAD
 from testing_support.fixtures import cat_enabled, override_application_settings
 from testing_support.validators.validate_transaction_metrics import (
     validate_transaction_metrics,
-=======
-from testing_support.fixtures import (
-    cat_enabled,
-    override_application_settings,
->>>>>>> 52e10112
 )
-from testing_support.validators.validate_transaction_metrics import validate_transaction_metrics
+
 from newrelic.api.background_task import background_task
 from newrelic.api.transaction import current_transaction
 
 DB_SETTINGS = rabbitmq_settings()[0]
 
-ENCODING_KEY = "".join(random.choice(string.ascii_lowercase) for _ in range(40))
+ENCODING_KEY = "".join(random.choice(string.ascii_lowercase) for _ in range(40))  # nosec
 _override_settings = {
     "cross_process_id": "1#1",
     "encoding_key": ENCODING_KEY,
