--- conflicted
+++ resolved
@@ -48,25 +48,21 @@
 )
 
 from newrelic.api.background_task import background_task
-<<<<<<< HEAD
-
-=======
->>>>>>> 399c81f4
+
 
 DB_SETTINGS = rabbitmq_settings()[0]
 
 _message_broker_tt_params = {
-    "queue_name": QUEUE,
-    "routing_key": QUEUE,
-    "correlation_id": CORRELATION_ID,
-    "reply_to": REPLY_TO,
-    "headers": HEADERS.copy(),
+    'queue_name': QUEUE,
+    'routing_key': QUEUE,
+    'correlation_id': CORRELATION_ID,
+    'reply_to': REPLY_TO,
+    'headers': HEADERS.copy(),
 }
 
 
 # Tornado's IO loop is not configurable in versions 5.x and up
 try:
-
     class MyIOLoop(tornado.ioloop.IOLoop.configured_class()):
         def handle_callback_exception(self, *args, **kwargs):
             raise
@@ -77,49 +73,38 @@
 
 connection_classes = [pika.SelectConnection, TornadoConnection]
 
-parametrized_connection = pytest.mark.parametrize("ConnectionClass", connection_classes)
+parametrized_connection = pytest.mark.parametrize('ConnectionClass',
+        connection_classes)
 
 
 _test_select_conn_basic_get_inside_txn_metrics = [
-    ("MessageBroker/RabbitMQ/Exchange/Produce/Named/%s" % EXCHANGE, None),
-    ("MessageBroker/RabbitMQ/Exchange/Consume/Named/%s" % EXCHANGE, 1),
+    ('MessageBroker/RabbitMQ/Exchange/Produce/Named/%s' % EXCHANGE, None),
+    ('MessageBroker/RabbitMQ/Exchange/Consume/Named/%s' % EXCHANGE, 1),
 ]
 
 if six.PY3:
     _test_select_conn_basic_get_inside_txn_metrics.append(
-        (
-            (
-                "Function/test_pika_async_connection_consume:"
-                "test_async_connection_basic_get_inside_txn."
-                "<locals>.on_message"
-            ),
-            1,
-        )
-    )
+        (('Function/test_pika_async_connection_consume:'
+          'test_async_connection_basic_get_inside_txn.'
+          '<locals>.on_message'), 1))
 else:
-    _test_select_conn_basic_get_inside_txn_metrics.append(("Function/test_pika_async_connection_consume:on_message", 1))
-
-
-@parametrized_connection
-<<<<<<< HEAD
+    _test_select_conn_basic_get_inside_txn_metrics.append(
+        ('Function/test_pika_async_connection_consume:on_message', 1))
+
+
+@parametrized_connection
 @pytest.mark.parametrize('callback_as_partial', [True, False])
 @validate_code_level_metrics("test_pika_async_connection_consume.test_async_connection_basic_get_inside_txn.<locals>", "on_message", py2_namespace="test_pika_async_connection_consume")
-=======
-@pytest.mark.parametrize("callback_as_partial", [True, False])
-@validate_code_level_metrics(
-    "test_pika_async_connection_consume" + (".test_async_connection_basic_get_inside_txn.<locals>" if six.PY3 else ""),
-    "on_message",
-)
->>>>>>> 399c81f4
-@validate_transaction_metrics(
-    ("test_pika_async_connection_consume:" "test_async_connection_basic_get_inside_txn"),
-    scoped_metrics=_test_select_conn_basic_get_inside_txn_metrics,
-    rollup_metrics=_test_select_conn_basic_get_inside_txn_metrics,
-    background_task=True,
-)
+@validate_transaction_metrics(
+        ('test_pika_async_connection_consume:'
+                'test_async_connection_basic_get_inside_txn'),
+        scoped_metrics=_test_select_conn_basic_get_inside_txn_metrics,
+        rollup_metrics=_test_select_conn_basic_get_inside_txn_metrics,
+        background_task=True)
 @validate_tt_collector_json(message_broker_params=_message_broker_tt_params)
 @background_task()
-def test_async_connection_basic_get_inside_txn(producer, ConnectionClass, callback_as_partial):
+def test_async_connection_basic_get_inside_txn(producer, ConnectionClass,
+        callback_as_partial):
     def on_message(channel, method_frame, header_frame, body):
         assert method_frame
         assert body == BODY
@@ -137,19 +122,22 @@
     def on_open_connection(connection):
         connection.channel(on_open_callback=on_open_channel)
 
-    connection = ConnectionClass(pika.ConnectionParameters(DB_SETTINGS["host"]), on_open_callback=on_open_connection)
-
-    try:
-        connection.ioloop.start()
-    except:
-        connection.close()
-        connection.ioloop.stop()
-        raise
-
-
-@parametrized_connection
-@pytest.mark.parametrize("callback_as_partial", [True, False])
-def test_select_connection_basic_get_outside_txn(producer, ConnectionClass, callback_as_partial):
+    connection = ConnectionClass(
+            pika.ConnectionParameters(DB_SETTINGS['host']),
+            on_open_callback=on_open_connection)
+
+    try:
+        connection.ioloop.start()
+    except:
+        connection.close()
+        connection.ioloop.stop()
+        raise
+
+
+@parametrized_connection
+@pytest.mark.parametrize('callback_as_partial', [True, False])
+def test_select_connection_basic_get_outside_txn(producer, ConnectionClass,
+        callback_as_partial):
     metrics_list = []
 
     @capture_transaction_metrics(metrics_list)
@@ -172,8 +160,8 @@
             connection.channel(on_open_callback=on_open_channel)
 
         connection = ConnectionClass(
-            pika.ConnectionParameters(DB_SETTINGS["host"]), on_open_callback=on_open_connection
-        )
+                pika.ConnectionParameters(DB_SETTINGS['host']),
+                on_open_callback=on_open_connection)
 
         try:
             connection.ioloop.start()
@@ -190,24 +178,25 @@
 
 
 _test_select_conn_basic_get_inside_txn_no_callback_metrics = [
-    ("MessageBroker/RabbitMQ/Exchange/Produce/Named/%s" % EXCHANGE, None),
-    ("MessageBroker/RabbitMQ/Exchange/Consume/Named/%s" % EXCHANGE, None),
+    ('MessageBroker/RabbitMQ/Exchange/Produce/Named/%s' % EXCHANGE, None),
+    ('MessageBroker/RabbitMQ/Exchange/Consume/Named/%s' % EXCHANGE, None),
 ]
 
 
 @pytest.mark.skipif(
-    condition=pika_version_info[0] > 0, reason="pika 1.0 removed the ability to use basic_get with callback=None"
-)
-@parametrized_connection
-@validate_transaction_metrics(
-    ("test_pika_async_connection_consume:" "test_async_connection_basic_get_inside_txn_no_callback"),
+    condition=pika_version_info[0] > 0,
+    reason='pika 1.0 removed the ability to use basic_get with callback=None')
+@parametrized_connection
+@validate_transaction_metrics(
+    ('test_pika_async_connection_consume:'
+            'test_async_connection_basic_get_inside_txn_no_callback'),
     scoped_metrics=_test_select_conn_basic_get_inside_txn_no_callback_metrics,
     rollup_metrics=_test_select_conn_basic_get_inside_txn_no_callback_metrics,
-    background_task=True,
-)
+    background_task=True)
 @validate_tt_collector_json(message_broker_params=_message_broker_tt_params)
 @background_task()
-def test_async_connection_basic_get_inside_txn_no_callback(producer, ConnectionClass):
+def test_async_connection_basic_get_inside_txn_no_callback(producer,
+        ConnectionClass):
     def on_open_channel(channel):
         channel.basic_get(callback=None, queue=QUEUE)
         channel.close()
@@ -217,7 +206,9 @@
     def on_open_connection(connection):
         connection.channel(on_open_callback=on_open_channel)
 
-    connection = ConnectionClass(pika.ConnectionParameters(DB_SETTINGS["host"]), on_open_callback=on_open_connection)
+    connection = ConnectionClass(
+            pika.ConnectionParameters(DB_SETTINGS['host']),
+            on_open_callback=on_open_connection)
 
     try:
         connection.ioloop.start()
@@ -228,26 +219,27 @@
 
 
 _test_async_connection_basic_get_empty_metrics = [
-    ("MessageBroker/RabbitMQ/Exchange/Produce/Named/%s" % EXCHANGE, None),
-    ("MessageBroker/RabbitMQ/Exchange/Consume/Named/%s" % EXCHANGE, None),
+    ('MessageBroker/RabbitMQ/Exchange/Produce/Named/%s' % EXCHANGE, None),
+    ('MessageBroker/RabbitMQ/Exchange/Consume/Named/%s' % EXCHANGE, None),
 ]
 
 
 @parametrized_connection
-@pytest.mark.parametrize("callback_as_partial", [True, False])
-@validate_transaction_metrics(
-    ("test_pika_async_connection_consume:" "test_async_connection_basic_get_empty"),
-    scoped_metrics=_test_async_connection_basic_get_empty_metrics,
-    rollup_metrics=_test_async_connection_basic_get_empty_metrics,
-    background_task=True,
-)
+@pytest.mark.parametrize('callback_as_partial', [True, False])
+@validate_transaction_metrics(
+        ('test_pika_async_connection_consume:'
+                'test_async_connection_basic_get_empty'),
+        scoped_metrics=_test_async_connection_basic_get_empty_metrics,
+        rollup_metrics=_test_async_connection_basic_get_empty_metrics,
+        background_task=True)
 @validate_tt_collector_json(message_broker_params=_message_broker_tt_params)
 @background_task()
-def test_async_connection_basic_get_empty(ConnectionClass, callback_as_partial):
-    QUEUE = "test_async_empty"
+def test_async_connection_basic_get_empty(ConnectionClass,
+        callback_as_partial):
+    QUEUE = 'test_async_empty'
 
     def on_message(channel, method_frame, header_frame, body):
-        assert False, body.decode("UTF-8")
+        assert False, body.decode('UTF-8')
 
     if callback_as_partial:
         on_message = functools.partial(on_message)
@@ -261,7 +253,9 @@
     def on_open_connection(connection):
         connection.channel(on_open_callback=on_open_channel)
 
-    connection = ConnectionClass(pika.ConnectionParameters(DB_SETTINGS["host"]), on_open_callback=on_open_connection)
+    connection = ConnectionClass(
+            pika.ConnectionParameters(DB_SETTINGS['host']),
+            on_open_callback=on_open_connection)
 
     try:
         connection.ioloop.start()
@@ -272,51 +266,33 @@
 
 
 _test_select_conn_basic_consume_in_txn_metrics = [
-    ("MessageBroker/RabbitMQ/Exchange/Produce/Named/%s" % EXCHANGE, None),
-    ("MessageBroker/RabbitMQ/Exchange/Consume/Named/%s" % EXCHANGE, None),
+    ('MessageBroker/RabbitMQ/Exchange/Produce/Named/%s' % EXCHANGE, None),
+    ('MessageBroker/RabbitMQ/Exchange/Consume/Named/%s' % EXCHANGE, None),
 ]
 
 if six.PY3:
     _test_select_conn_basic_consume_in_txn_metrics.append(
-        (
-            (
-                "Function/test_pika_async_connection_consume:"
-                "test_async_connection_basic_consume_inside_txn."
-                "<locals>.on_message"
-            ),
-            1,
-        )
-    )
+        (('Function/test_pika_async_connection_consume:'
+          'test_async_connection_basic_consume_inside_txn.'
+          '<locals>.on_message'), 1))
 else:
-    _test_select_conn_basic_consume_in_txn_metrics.append(("Function/test_pika_async_connection_consume:on_message", 1))
-
-
-@parametrized_connection
-@validate_transaction_metrics(
-<<<<<<< HEAD
+    _test_select_conn_basic_consume_in_txn_metrics.append(
+        ('Function/test_pika_async_connection_consume:on_message', 1))
+
+
+@parametrized_connection
+@validate_transaction_metrics(
         ('test_pika_async_connection_consume:'
                 'test_async_connection_basic_consume_inside_txn'),
         scoped_metrics=_test_select_conn_basic_consume_in_txn_metrics,
         rollup_metrics=_test_select_conn_basic_consume_in_txn_metrics,
         background_task=True)
 @validate_code_level_metrics("test_pika_async_connection_consume.test_async_connection_basic_consume_inside_txn.<locals>", "on_message", py2_namespace="test_pika_async_connection_consume")
-=======
-    ("test_pika_async_connection_consume:" "test_async_connection_basic_consume_inside_txn"),
-    scoped_metrics=_test_select_conn_basic_consume_in_txn_metrics,
-    rollup_metrics=_test_select_conn_basic_consume_in_txn_metrics,
-    background_task=True,
-)
-@validate_code_level_metrics(
-    "test_pika_async_connection_consume"
-    + (".test_async_connection_basic_consume_inside_txn.<locals>" if six.PY3 else ""),
-    "on_message",
-)
->>>>>>> 399c81f4
 @validate_tt_collector_json(message_broker_params=_message_broker_tt_params)
 @background_task()
 def test_async_connection_basic_consume_inside_txn(producer, ConnectionClass):
     def on_message(channel, method_frame, header_frame, body):
-        assert hasattr(method_frame, "_nr_start_time")
+        assert hasattr(method_frame, '_nr_start_time')
         assert body == BODY
         channel.basic_ack(method_frame.delivery_tag)
         channel.close()
@@ -329,7 +305,9 @@
     def on_open_connection(connection):
         connection.channel(on_open_callback=on_open_channel)
 
-    connection = ConnectionClass(pika.ConnectionParameters(DB_SETTINGS["host"]), on_open_callback=on_open_connection)
+    connection = ConnectionClass(
+            pika.ConnectionParameters(DB_SETTINGS['host']),
+            on_open_callback=on_open_connection)
 
     try:
         connection.ioloop.start()
@@ -340,45 +318,30 @@
 
 
 _test_select_conn_basic_consume_two_exchanges = [
-    ("MessageBroker/RabbitMQ/Exchange/Produce/Named/%s" % EXCHANGE, None),
-    ("MessageBroker/RabbitMQ/Exchange/Consume/Named/%s" % EXCHANGE, None),
-    ("MessageBroker/RabbitMQ/Exchange/Produce/Named/%s" % EXCHANGE_2, None),
-    ("MessageBroker/RabbitMQ/Exchange/Consume/Named/%s" % EXCHANGE_2, None),
+    ('MessageBroker/RabbitMQ/Exchange/Produce/Named/%s' % EXCHANGE, None),
+    ('MessageBroker/RabbitMQ/Exchange/Consume/Named/%s' % EXCHANGE, None),
+    ('MessageBroker/RabbitMQ/Exchange/Produce/Named/%s' % EXCHANGE_2, None),
+    ('MessageBroker/RabbitMQ/Exchange/Consume/Named/%s' % EXCHANGE_2, None),
 ]
 
 if six.PY3:
     _test_select_conn_basic_consume_two_exchanges.append(
-        (
-            (
-                "Function/test_pika_async_connection_consume:"
-                "test_async_connection_basic_consume_two_exchanges."
-                "<locals>.on_message_1"
-            ),
-            1,
-        )
-    )
+        (('Function/test_pika_async_connection_consume:'
+          'test_async_connection_basic_consume_two_exchanges.'
+          '<locals>.on_message_1'), 1))
     _test_select_conn_basic_consume_two_exchanges.append(
-        (
-            (
-                "Function/test_pika_async_connection_consume:"
-                "test_async_connection_basic_consume_two_exchanges."
-                "<locals>.on_message_2"
-            ),
-            1,
-        )
-    )
+        (('Function/test_pika_async_connection_consume:'
+          'test_async_connection_basic_consume_two_exchanges.'
+          '<locals>.on_message_2'), 1))
 else:
     _test_select_conn_basic_consume_two_exchanges.append(
-        ("Function/test_pika_async_connection_consume:on_message_1", 1)
-    )
+        ('Function/test_pika_async_connection_consume:on_message_1', 1))
     _test_select_conn_basic_consume_two_exchanges.append(
-        ("Function/test_pika_async_connection_consume:on_message_2", 1)
-    )
-
-
-@parametrized_connection
-@validate_transaction_metrics(
-<<<<<<< HEAD
+        ('Function/test_pika_async_connection_consume:on_message_2', 1))
+
+
+@parametrized_connection
+@validate_transaction_metrics(
         ('test_pika_async_connection_consume:'
                 'test_async_connection_basic_consume_two_exchanges'),
         scoped_metrics=_test_select_conn_basic_consume_two_exchanges,
@@ -386,31 +349,15 @@
         background_task=True)
 @validate_code_level_metrics("test_pika_async_connection_consume.test_async_connection_basic_consume_two_exchanges.<locals>", "on_message_1", py2_namespace="test_pika_async_connection_consume")
 @validate_code_level_metrics("test_pika_async_connection_consume.test_async_connection_basic_consume_two_exchanges.<locals>", "on_message_2", py2_namespace="test_pika_async_connection_consume")
-=======
-    ("test_pika_async_connection_consume:" "test_async_connection_basic_consume_two_exchanges"),
-    scoped_metrics=_test_select_conn_basic_consume_two_exchanges,
-    rollup_metrics=_test_select_conn_basic_consume_two_exchanges,
-    background_task=True,
-)
-@validate_code_level_metrics(
-    "test_pika_async_connection_consume"
-    + (".test_async_connection_basic_consume_two_exchanges.<locals>" if six.PY3 else ""),
-    "on_message_1",
-)
-@validate_code_level_metrics(
-    "test_pika_async_connection_consume"
-    + (".test_async_connection_basic_consume_two_exchanges.<locals>" if six.PY3 else ""),
-    "on_message_2",
-)
->>>>>>> 399c81f4
 @background_task()
-def test_async_connection_basic_consume_two_exchanges(producer, producer_2, ConnectionClass):
+def test_async_connection_basic_consume_two_exchanges(producer, producer_2,
+        ConnectionClass):
     global events_received
     events_received = 0
 
     def on_message_1(channel, method_frame, header_frame, body):
         channel.basic_ack(method_frame.delivery_tag)
-        assert hasattr(method_frame, "_nr_start_time")
+        assert hasattr(method_frame, '_nr_start_time')
         assert body == BODY
 
         global events_received
@@ -423,7 +370,7 @@
 
     def on_message_2(channel, method_frame, header_frame, body):
         channel.basic_ack(method_frame.delivery_tag)
-        assert hasattr(method_frame, "_nr_start_time")
+        assert hasattr(method_frame, '_nr_start_time')
         assert body == BODY
 
         global events_received
@@ -441,7 +388,9 @@
     def on_open_connection(connection):
         connection.channel(on_open_callback=on_open_channel)
 
-    connection = ConnectionClass(pika.ConnectionParameters(DB_SETTINGS["host"]), on_open_callback=on_open_connection)
+    connection = ConnectionClass(
+            pika.ConnectionParameters(DB_SETTINGS['host']),
+            on_open_callback=on_open_connection)
 
     try:
         connection.ioloop.start()
@@ -452,11 +401,12 @@
 
 
 # This should not create a transaction
-@function_not_called("newrelic.core.stats_engine", "StatsEngine.record_transaction")
-@override_application_settings({"debug.record_transaction_failure": True})
+@function_not_called('newrelic.core.stats_engine',
+                'StatsEngine.record_transaction')
+@override_application_settings({'debug.record_transaction_failure': True})
 def test_tornado_connection_basic_consume_outside_transaction(producer):
     def on_message(channel, method_frame, header_frame, body):
-        assert hasattr(method_frame, "_nr_start_time")
+        assert hasattr(method_frame, '_nr_start_time')
         assert body == BODY
         channel.basic_ack(method_frame.delivery_tag)
         channel.close()
@@ -469,7 +419,9 @@
     def on_open_connection(connection):
         connection.channel(on_open_callback=on_open_channel)
 
-    connection = TornadoConnection(pika.ConnectionParameters(DB_SETTINGS["host"]), on_open_callback=on_open_connection)
+    connection = TornadoConnection(
+            pika.ConnectionParameters(DB_SETTINGS['host']),
+            on_open_callback=on_open_connection)
 
     try:
         connection.ioloop.start()
@@ -480,53 +432,31 @@
 
 
 if six.PY3:
+    _txn_name = ('test_pika_async_connection_consume:'
+            'test_select_connection_basic_consume_outside_transaction.'
+            '<locals>.on_message')
+    _test_select_connection_consume_outside_txn_metrics = [
+        (('Function/test_pika_async_connection_consume:'
+          'test_select_connection_basic_consume_outside_transaction.'
+          '<locals>.on_message'), None)]
+else:
     _txn_name = (
-        "test_pika_async_connection_consume:"
-        "test_select_connection_basic_consume_outside_transaction."
-        "<locals>.on_message"
-    )
+        'test_pika_async_connection_consume:on_message')
     _test_select_connection_consume_outside_txn_metrics = [
-        (
-            (
-                "Function/test_pika_async_connection_consume:"
-                "test_select_connection_basic_consume_outside_transaction."
-                "<locals>.on_message"
-            ),
-            None,
-        )
-    ]
-else:
-    _txn_name = "test_pika_async_connection_consume:on_message"
-    _test_select_connection_consume_outside_txn_metrics = [
-        ("Function/test_pika_async_connection_consume:on_message", None)
-    ]
+        ('Function/test_pika_async_connection_consume:on_message', None)]
 
 
 # This should create a transaction
 @validate_transaction_metrics(
-<<<<<<< HEAD
         _txn_name,
         scoped_metrics=_test_select_connection_consume_outside_txn_metrics,
         rollup_metrics=_test_select_connection_consume_outside_txn_metrics,
         background_task=True,
         group='Message/RabbitMQ/Exchange/%s' % EXCHANGE)
 @validate_code_level_metrics("test_pika_async_connection_consume.test_select_connection_basic_consume_outside_transaction.<locals>", "on_message", py2_namespace="test_pika_async_connection_consume")
-=======
-    _txn_name,
-    scoped_metrics=_test_select_connection_consume_outside_txn_metrics,
-    rollup_metrics=_test_select_connection_consume_outside_txn_metrics,
-    background_task=True,
-    group="Message/RabbitMQ/Exchange/%s" % EXCHANGE,
-)
-@validate_code_level_metrics(
-    "test_pika_async_connection_consume"
-    + (".test_select_connection_basic_consume_outside_transaction.<locals>" if six.PY3 else ""),
-    "on_message",
-)
->>>>>>> 399c81f4
 def test_select_connection_basic_consume_outside_transaction(producer):
     def on_message(channel, method_frame, header_frame, body):
-        assert hasattr(method_frame, "_nr_start_time")
+        assert hasattr(method_frame, '_nr_start_time')
         assert body == BODY
         channel.basic_ack(method_frame.delivery_tag)
         channel.close()
@@ -540,8 +470,8 @@
         connection.channel(on_open_callback=on_open_channel)
 
     connection = pika.SelectConnection(
-        pika.ConnectionParameters(DB_SETTINGS["host"]), on_open_callback=on_open_connection
-    )
+            pika.ConnectionParameters(DB_SETTINGS['host']),
+            on_open_callback=on_open_connection)
 
     try:
         connection.ioloop.start()
