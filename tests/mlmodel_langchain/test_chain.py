# Copyright 2010 New Relic, Inc.
#
# Licensed under the Apache License, Version 2.0 (the "License");
# you may not use this file except in compliance with the License.
# You may obtain a copy of the License at
#
#      http://www.apache.org/licenses/LICENSE-2.0
#
# Unless required by applicable law or agreed to in writing, software
# distributed under the License is distributed on an "AS IS" BASIS,
# WITHOUT WARRANTIES OR CONDITIONS OF ANY KIND, either express or implied.
# See the License for the specific language governing permissions and
# limitations under the License.

import asyncio
import copy
import uuid

import langchain
import openai
import pytest
from conftest import (  # pylint: disable=E0611
    disabled_ai_monitoring_record_content_settings,
    disabled_ai_monitoring_settings,
)
from langchain.chains.openai_functions import (
    create_structured_output_chain,
    create_structured_output_runnable,
)
from langchain.prompts import ChatPromptTemplate
from langchain.schema import BaseOutputParser
from mock import patch
from testing_support.fixtures import (
    reset_core_stats_engine,
    validate_attributes,
    validate_custom_event_count,
)
from testing_support.validators.validate_custom_events import validate_custom_events
from testing_support.validators.validate_error_trace_attributes import (
    validate_error_trace_attributes,
)
from testing_support.validators.validate_transaction_error_event_count import (
    validate_transaction_error_event_count,
)
from testing_support.validators.validate_transaction_metrics import (
    validate_transaction_metrics,
)

from newrelic.api.background_task import background_task
from newrelic.api.transaction import add_custom_attribute
from newrelic.common.object_names import callable_name

_test_openai_chat_completion_messages = (
    {"role": "system", "content": "You are a scientist."},
    {"role": "user", "content": "What is 212 degrees Fahrenheit converted to Celsius?"},
)


def events_sans_content(event):
    new_event = copy.deepcopy(event)
    for _event in new_event:
        if "content" in _event[1]:
            del _event[1]["content"]
    return new_event


chat_completion_recorded_events_uuid_message_ids = [
    (
        {"type": "LlmChatCompletionSummary"},
        {
            "id": None,
            "span_id": None,
            "trace_id": "trace-id",
            "transaction_id": "transaction-id",
            "vendor": "langchain",
            "ingest_source": "Python",
            "virtual_llm": True,
            "request_id": None,
            "duration": None,
            "response.number_of_messages": 6,
            "tags": "",
        },
    ),
    (
        {"type": "LlmChatCompletionMessage"},
        {
            "id": None,
            "request_id": None,
            "span_id": None,
            "trace_id": "trace-id",
            "transaction_id": "transaction-id",
            "content": "colors",
            "completion_id": None,
            "sequence": 0,
            "vendor": "langchain",
            "ingest_source": "Python",
            "virtual_llm": True,
        },
    ),
    (
        {"type": "LlmChatCompletionMessage"},
        {
            "id": None,
            "request_id": None,
            "span_id": None,
            "trace_id": "trace-id",
            "transaction_id": "transaction-id",
            "content": "red",
            "completion_id": None,
            "sequence": 1,
            "vendor": "langchain",
            "ingest_source": "Python",
            "is_response": True,
            "virtual_llm": True,
        },
    ),
]


chat_completion_recorded_events_invoke_langchain_error = [
    (
        {"type": "LlmChatCompletionSummary"},
        {
            "id": None,
            "llm.conversation_id": "my-awesome-id",
            "llm.foo": "bar",
            "span_id": None,
            "trace_id": "trace-id",
            "transaction_id": "transaction-id",
            "vendor": "langchain",
            "ingest_source": "Python",
            "virtual_llm": True,
            "request_id": None,
            "duration": None,
            "response.number_of_messages": 1,
            "metadata.id": "123",
            "tags": "",
            "error": True,
        },
    ),
    (
        {"type": "LlmChatCompletionMessage"},
        {
            "id": "message-id-0",
            "llm.conversation_id": "my-awesome-id",
            "llm.foo": "bar",
            "request_id": None,
            "span_id": None,
            "trace_id": "trace-id",
            "transaction_id": "transaction-id",
            "content": "{'no-exist': 'Sally is 13'}",
            "completion_id": None,
            "sequence": 0,
            "vendor": "langchain",
            "ingest_source": "Python",
            "virtual_llm": True,
        },
    ),
]
chat_completion_recorded_events_runnable_invoke_openai_error = [
    (
        {"type": "LlmChatCompletionSummary"},
        {
            "id": None,
            "llm.conversation_id": "my-awesome-id",
            "llm.foo": "bar",
            "span_id": None,
            "trace_id": "trace-id",
            "transaction_id": "transaction-id",
            "vendor": "langchain",
            "ingest_source": "Python",
            "virtual_llm": True,
            "request_id": None,
            "duration": None,
            "response.number_of_messages": 1,
            "metadata.id": "123",
            "tags": "",
            "error": True,
        },
    ),
    (
        {"type": "LlmChatCompletionMessage"},
        {
            "id": "message-id-0",
            "llm.conversation_id": "my-awesome-id",
            "llm.foo": "bar",
            "request_id": None,
            "span_id": None,
            "trace_id": "trace-id",
            "transaction_id": "transaction-id",
            "content": "{'input': 'Sally is 13'}",
            "completion_id": None,
            "sequence": 0,
            "vendor": "langchain",
            "ingest_source": "Python",
            "virtual_llm": True,
        },
    ),
]
chat_completion_recorded_events_runnable_invoke_openai_error_missing_message_ids = [
    (
        {"type": "LlmChatCompletionSummary"},
        {
            "id": None,
            "llm.conversation_id": "my-awesome-id",
            "llm.foo": "bar",
            "span_id": None,
            "trace_id": "trace-id",
            "transaction_id": "transaction-id",
            "vendor": "langchain",
            "ingest_source": "Python",
            "virtual_llm": True,
            "request_id": None,
            "duration": None,
            "response.number_of_messages": 1,
            "metadata.id": "123",
            "tags": "",
            "error": True,
        },
    ),
    (
        {"type": "LlmChatCompletionMessage"},
        {
            "id": None,
            "llm.conversation_id": "my-awesome-id",
            "llm.foo": "bar",
            "request_id": None,
            "span_id": None,
            "trace_id": "trace-id",
            "transaction_id": "transaction-id",
            "content": "{'input': 'Sally is 13'}",
            "completion_id": None,
            "sequence": 0,
            "vendor": "langchain",
            "ingest_source": "Python",
            "virtual_llm": True,
        },
    ),
]
chat_completion_recorded_events_runnable_invoke = [
    (
        {"type": "LlmChatCompletionSummary"},
        {
            "id": None,
            "llm.conversation_id": "my-awesome-id",
            "llm.foo": "bar",
            "span_id": None,
            "trace_id": "trace-id",
            "transaction_id": "transaction-id",
            "vendor": "langchain",
            "ingest_source": "Python",
            "virtual_llm": True,
            "request_id": None,
            "duration": None,
            "response.number_of_messages": 2,
            "metadata.id": "123",
            "tags": "['bar']",
        },
    ),
    (
        {"type": "LlmChatCompletionMessage"},
        {
            "id": "message-id-0",
            "llm.conversation_id": "my-awesome-id",
            "llm.foo": "bar",
            "request_id": None,
            "span_id": None,
            "trace_id": "trace-id",
            "transaction_id": "transaction-id",
            "content": "{'input': 'Sally is 13'}",
            "completion_id": None,
            "sequence": 0,
            "vendor": "langchain",
            "ingest_source": "Python",
            "virtual_llm": True,
        },
    ),
    (
        {"type": "LlmChatCompletionMessage"},
        {
            "id": "message-id-1",
            "llm.conversation_id": "my-awesome-id",
            "llm.foo": "bar",
            "request_id": None,
            "span_id": None,
            "trace_id": "trace-id",
            "transaction_id": "transaction-id",
            "content": "{'name': 'Sally', 'age': 13}",
            "completion_id": None,
            "sequence": 1,
            "vendor": "langchain",
            "ingest_source": "Python",
            "is_response": True,
            "virtual_llm": True,
        },
    ),
]
chat_completion_recorded_events_invoke = [
    (
        {"type": "LlmChatCompletionSummary"},
        {
            "id": None,
            "llm.conversation_id": "my-awesome-id",
            "llm.foo": "bar",
            "span_id": None,
            "trace_id": "trace-id",
            "transaction_id": "transaction-id",
            "vendor": "langchain",
            "ingest_source": "Python",
            "virtual_llm": True,
            "request_id": None,
            "duration": None,
            "response.number_of_messages": 2,
            "metadata.id": "123",
            "tags": "['bar']",
        },
    ),
    (
        {"type": "LlmChatCompletionMessage"},
        {
            "id": "message-id-0",
            "llm.conversation_id": "my-awesome-id",
            "llm.foo": "bar",
            "request_id": None,
            "span_id": None,
            "trace_id": "trace-id",
            "transaction_id": "transaction-id",
            "content": "{'input': 'Sally is 13'}",
            "completion_id": None,
            "sequence": 0,
            "vendor": "langchain",
            "ingest_source": "Python",
            "virtual_llm": True,
        },
    ),
    (
        {"type": "LlmChatCompletionMessage"},
        {
            "id": "message-id-1",
            "llm.conversation_id": "my-awesome-id",
            "llm.foo": "bar",
            "request_id": None,
            "span_id": None,
            "trace_id": "trace-id",
            "transaction_id": "transaction-id",
            "content": "{'function': {'name': 'Sally', 'age': 13}}",
            "completion_id": None,
            "sequence": 1,
            "vendor": "langchain",
            "ingest_source": "Python",
            "is_response": True,
            "virtual_llm": True,
        },
    ),
]
chat_completion_recorded_events_runnable_invoke_missing_message_ids = [
    (
        {"type": "LlmChatCompletionSummary"},
        {
            "id": None,
            "llm.conversation_id": "my-awesome-id",
            "llm.foo": "bar",
            "span_id": None,
            "trace_id": "trace-id",
            "transaction_id": "transaction-id",
            "vendor": "langchain",
            "ingest_source": "Python",
            "virtual_llm": True,
            "request_id": None,
            "duration": None,
            "response.number_of_messages": 2,
            "metadata.id": "123",
            "tags": "['bar']",
        },
    ),
    (
        {"type": "LlmChatCompletionMessage"},
        {
            "id": None,
            "llm.conversation_id": "my-awesome-id",
            "llm.foo": "bar",
            "request_id": None,
            "span_id": None,
            "trace_id": "trace-id",
            "transaction_id": "transaction-id",
            "content": "{'input': 'Sally is 13'}",
            "completion_id": None,
            "sequence": 0,
            "vendor": "langchain",
            "ingest_source": "Python",
            "virtual_llm": True,
        },
    ),
    (
        {"type": "LlmChatCompletionMessage"},
        {
            "id": None,
            "llm.conversation_id": "my-awesome-id",
            "llm.foo": "bar",
            "request_id": None,
            "span_id": None,
            "trace_id": "trace-id",
            "transaction_id": "transaction-id",
            "content": "{'name': 'Sally', 'age': 13}",
            "completion_id": None,
            "sequence": 1,
            "vendor": "langchain",
            "ingest_source": "Python",
            "is_response": True,
            "virtual_llm": True,
        },
    ),
]
chat_completion_recorded_events_invoke_missing_message_ids = [
    (
        {"type": "LlmChatCompletionSummary"},
        {
            "id": None,
            "llm.conversation_id": "my-awesome-id",
            "llm.foo": "bar",
            "span_id": None,
            "trace_id": "trace-id",
            "transaction_id": "transaction-id",
            "vendor": "langchain",
            "ingest_source": "Python",
            "virtual_llm": True,
            "request_id": None,
            "duration": None,
            "response.number_of_messages": 2,
            "metadata.id": "123",
            "tags": "['bar']",
        },
    ),
    (
        {"type": "LlmChatCompletionMessage"},
        {
            "id": None,
            "llm.conversation_id": "my-awesome-id",
            "llm.foo": "bar",
            "request_id": None,
            "span_id": None,
            "trace_id": "trace-id",
            "transaction_id": "transaction-id",
            "content": "{'input': 'Sally is 13'}",
            "completion_id": None,
            "sequence": 0,
            "vendor": "langchain",
            "ingest_source": "Python",
            "virtual_llm": True,
        },
    ),
    (
        {"type": "LlmChatCompletionMessage"},
        {
            "id": None,
            "llm.conversation_id": "my-awesome-id",
            "llm.foo": "bar",
            "request_id": None,
            "span_id": None,
            "trace_id": "trace-id",
            "transaction_id": "transaction-id",
            "content": "{'function': {'name': 'Sally', 'age': 13}}",
            "completion_id": None,
            "sequence": 1,
            "vendor": "langchain",
            "ingest_source": "Python",
            "is_response": True,
            "virtual_llm": True,
        },
    ),
]
chat_completion_recorded_events_runnable_invoke_missing_some_message_ids = [
    (
        {"type": "LlmChatCompletionSummary"},
        {
            "id": None,
            "llm.conversation_id": "my-awesome-id",
            "llm.foo": "bar",
            "span_id": None,
            "trace_id": "trace-id",
            "transaction_id": "transaction-id",
            "vendor": "langchain",
            "ingest_source": "Python",
            "virtual_llm": True,
            "request_id": None,
            "duration": None,
            "response.number_of_messages": 2,
            "metadata.id": "123",
            "tags": "['bar']",
        },
    ),
    (
        {"type": "LlmChatCompletionMessage"},
        {
            "id": "message-id-0",
            "llm.conversation_id": "my-awesome-id",
            "llm.foo": "bar",
            "request_id": None,
            "span_id": None,
            "trace_id": "trace-id",
            "transaction_id": "transaction-id",
            "content": "{'input': 'Sally is 13'}",
            "completion_id": None,
            "sequence": 0,
            "vendor": "langchain",
            "ingest_source": "Python",
            "virtual_llm": True,
        },
    ),
    (
        {"type": "LlmChatCompletionMessage"},
        {
            "id": None,
            "llm.conversation_id": "my-awesome-id",
            "llm.foo": "bar",
            "request_id": None,
            "span_id": None,
            "trace_id": "trace-id",
            "transaction_id": "transaction-id",
            "content": "{'name': 'Sally', 'age': 13}",
            "completion_id": None,
            "sequence": 1,
            "vendor": "langchain",
            "ingest_source": "Python",
            "is_response": True,
            "virtual_llm": True,
        },
    ),
]
chat_completion_recorded_events_invoke_missing_some_message_ids = [
    (
        {"type": "LlmChatCompletionSummary"},
        {
            "id": None,
            "llm.conversation_id": "my-awesome-id",
            "llm.foo": "bar",
            "span_id": None,
            "trace_id": "trace-id",
            "transaction_id": "transaction-id",
            "vendor": "langchain",
            "ingest_source": "Python",
            "virtual_llm": True,
            "request_id": None,
            "duration": None,
            "response.number_of_messages": 2,
            "metadata.id": "123",
            "tags": "['bar']",
        },
    ),
    (
        {"type": "LlmChatCompletionMessage"},
        {
            "id": "message-id-0",
            "llm.conversation_id": "my-awesome-id",
            "llm.foo": "bar",
            "request_id": None,
            "span_id": None,
            "trace_id": "trace-id",
            "transaction_id": "transaction-id",
            "content": "{'input': 'Sally is 13'}",
            "completion_id": None,
            "sequence": 0,
            "vendor": "langchain",
            "ingest_source": "Python",
            "virtual_llm": True,
        },
    ),
    (
        {"type": "LlmChatCompletionMessage"},
        {
            "id": None,
            "llm.conversation_id": "my-awesome-id",
            "llm.foo": "bar",
            "request_id": None,
            "span_id": None,
            "trace_id": "trace-id",
            "transaction_id": "transaction-id",
            "content": "{'function': {'name': 'Sally', 'age': 13}}",
            "completion_id": None,
            "sequence": 1,
            "vendor": "langchain",
            "ingest_source": "Python",
            "is_response": True,
            "virtual_llm": True,
        },
    ),
]
chat_completion_recorded_events_runnable_invoke_no_metadata_or_tags = [
    (
        {"type": "LlmChatCompletionSummary"},
        {
            "id": None,
            "llm.conversation_id": "my-awesome-id",
            "llm.foo": "bar",
            "span_id": None,
            "trace_id": "trace-id",
            "transaction_id": "transaction-id",
            "vendor": "langchain",
            "ingest_source": "Python",
            "virtual_llm": True,
            "request_id": None,
            "duration": None,
            "response.number_of_messages": 2,
            "tags": "",
        },
    ),
    (
        {"type": "LlmChatCompletionMessage"},
        {
            "id": None,
            "llm.conversation_id": "my-awesome-id",
            "llm.foo": "bar",
            "request_id": None,
            "span_id": None,
            "trace_id": "trace-id",
            "transaction_id": "transaction-id",
            "content": "{'input': 'Sally is 13'}",
            "completion_id": None,
            "sequence": 0,
            "vendor": "langchain",
            "ingest_source": "Python",
            "virtual_llm": True,
        },
    ),
    (
        {"type": "LlmChatCompletionMessage"},
        {
            "id": None,
            "llm.conversation_id": "my-awesome-id",
            "llm.foo": "bar",
            "request_id": None,
            "span_id": None,
            "trace_id": "trace-id",
            "transaction_id": "transaction-id",
            "content": "{'name': 'Sally', 'age': 13}",
            "completion_id": None,
            "sequence": 1,
            "vendor": "langchain",
            "ingest_source": "Python",
            "is_response": True,
            "virtual_llm": True,
        },
    ),
]
chat_completion_recorded_events_invoke_no_metadata_or_tags = [
    (
        {"type": "LlmChatCompletionSummary"},
        {
            "id": None,
            "llm.conversation_id": "my-awesome-id",
            "llm.foo": "bar",
            "span_id": None,
            "trace_id": "trace-id",
            "transaction_id": "transaction-id",
            "vendor": "langchain",
            "ingest_source": "Python",
            "virtual_llm": True,
            "request_id": None,
            "duration": None,
            "response.number_of_messages": 2,
            "tags": "",
        },
    ),
    (
        {"type": "LlmChatCompletionMessage"},
        {
            "id": None,
            "llm.conversation_id": "my-awesome-id",
            "llm.foo": "bar",
            "request_id": None,
            "span_id": None,
            "trace_id": "trace-id",
            "transaction_id": "transaction-id",
            "content": "{'input': 'Sally is 13'}",
            "completion_id": None,
            "sequence": 0,
            "vendor": "langchain",
            "ingest_source": "Python",
            "virtual_llm": True,
        },
    ),
    (
        {"type": "LlmChatCompletionMessage"},
        {
            "id": None,
            "llm.conversation_id": "my-awesome-id",
            "llm.foo": "bar",
            "request_id": None,
            "span_id": None,
            "trace_id": "trace-id",
            "transaction_id": "transaction-id",
            "content": "{'function': {'name': 'Sally', 'age': 13}}",
            "completion_id": None,
            "sequence": 1,
            "vendor": "langchain",
            "ingest_source": "Python",
            "is_response": True,
            "virtual_llm": True,
        },
    ),
]
chat_completion_recorded_events_invoke_missing_conversation_id = [
    (
        {"type": "LlmChatCompletionSummary"},
        {
            "id": None,
            "span_id": None,
            "trace_id": "trace-id",
            "transaction_id": "transaction-id",
            "vendor": "langchain",
            "ingest_source": "Python",
            "virtual_llm": True,
            "request_id": None,
            "duration": None,
            "response.number_of_messages": 2,
            "metadata.id": "123",
            "tags": "",
        },
    ),
    (
        {"type": "LlmChatCompletionMessage"},
        {
            "id": "message-id-0",
            "request_id": None,
            "span_id": None,
            "trace_id": "trace-id",
            "transaction_id": "transaction-id",
            "content": "{'input': 'Sally is 13'}",
            "completion_id": None,
            "sequence": 0,
            "vendor": "langchain",
            "ingest_source": "Python",
            "virtual_llm": True,
        },
    ),
    (
        {"type": "LlmChatCompletionMessage"},
        {
            "id": "message-id-1",
            "request_id": None,
            "span_id": None,
            "trace_id": "trace-id",
            "transaction_id": "transaction-id",
            "content": "{'function': {'name': 'Sally', 'age': 13}}",
            "completion_id": None,
            "sequence": 1,
            "vendor": "langchain",
            "ingest_source": "Python",
            "is_response": True,
            "virtual_llm": True,
        },
    ),
]
chat_completion_recorded_events_runnable_invoke_missing_conversation_id = [
    (
        {"type": "LlmChatCompletionSummary"},
        {
            "id": None,
            "span_id": None,
            "trace_id": "trace-id",
            "transaction_id": "transaction-id",
            "vendor": "langchain",
            "ingest_source": "Python",
            "virtual_llm": True,
            "request_id": None,
            "duration": None,
            "response.number_of_messages": 2,
            "metadata.id": "123",
            "tags": "",
        },
    ),
    (
        {"type": "LlmChatCompletionMessage"},
        {
            "id": "message-id-0",
            "request_id": None,
            "span_id": None,
            "trace_id": "trace-id",
            "transaction_id": "transaction-id",
            "content": "{'input': 'Sally is 13'}",
            "completion_id": None,
            "sequence": 0,
            "vendor": "langchain",
            "ingest_source": "Python",
            "virtual_llm": True,
        },
    ),
    (
        {"type": "LlmChatCompletionMessage"},
        {
            "id": "message-id-1",
            "request_id": None,
            "span_id": None,
            "trace_id": "trace-id",
            "transaction_id": "transaction-id",
            "content": "{'name': 'Sally', 'age': 13}",
            "completion_id": None,
            "sequence": 1,
            "vendor": "langchain",
            "ingest_source": "Python",
            "is_response": True,
            "virtual_llm": True,
        },
    ),
]

chat_completion_recorded_events_list_response = [
    (
        {"type": "LlmChatCompletionSummary"},
        {
            "id": None,
            "llm.conversation_id": "my-awesome-id",
            "llm.foo": "bar",
            "span_id": None,
            "trace_id": "trace-id",
            "transaction_id": "transaction-id",
            "vendor": "langchain",
            "ingest_source": "Python",
            "virtual_llm": True,
            "request_id": None,
            "duration": None,
            "response.number_of_messages": 2,
            "metadata.id": "123",
            "tags": "",
        },
    ),
    (
        {"type": "LlmChatCompletionMessage"},
        {
            "id": "message-id-0",
            "llm.conversation_id": "my-awesome-id",
            "llm.foo": "bar",
            "request_id": None,
            "span_id": None,
            "trace_id": "trace-id",
            "transaction_id": "transaction-id",
            "content": "{'text': 'colors'}",
            "completion_id": None,
            "sequence": 0,
            "vendor": "langchain",
            "ingest_source": "Python",
            "virtual_llm": True,
        },
    ),
    (
        {"type": "LlmChatCompletionMessage"},
        {
            "id": "message-id-1",
            "llm.conversation_id": "my-awesome-id",
            "llm.foo": "bar",
            "request_id": None,
            "span_id": None,
            "trace_id": "trace-id",
            "transaction_id": "transaction-id",
            "content": "red",
            "completion_id": None,
            "sequence": 1,
            "vendor": "langchain",
            "ingest_source": "Python",
            "is_response": True,
            "virtual_llm": True,
        },
    ),
]

chat_completion_recorded_events_error_in_openai = [
    (
        {"type": "LlmChatCompletionSummary"},
        {
            "id": None,
            "llm.conversation_id": "my-awesome-id",
            "llm.foo": "bar",
            "span_id": None,
            "trace_id": "trace-id",
            "transaction_id": "transaction-id",
            "vendor": "langchain",
            "ingest_source": "Python",
            "virtual_llm": True,
            "request_id": None,
            "duration": None,
            "response.number_of_messages": 1,
            "metadata.id": "123",
            "tags": "",
        },
    ),
    (
        {"type": "LlmChatCompletionMessage"},
        {
            "id": None,
            "llm.conversation_id": "my-awesome-id",
            "llm.foo": "bar",
            "request_id": None,
            "span_id": None,
            "trace_id": "trace-id",
            "transaction_id": "transaction-id",
            "content": "openai failure",
            "completion_id": None,
            "sequence": 0,
            "vendor": "langchain",
            "ingest_source": "Python",
            "virtual_llm": True,
        },
    ),
]

chat_completion_recorded_events_error_in_langchain = [
    (
        {"type": "LlmChatCompletionSummary"},
        {
            "id": None,
            "llm.conversation_id": "my-awesome-id",
            "llm.foo": "bar",
            "span_id": None,
            "trace_id": "trace-id",
            "transaction_id": "transaction-id",
            "vendor": "langchain",
            "ingest_source": "Python",
            "virtual_llm": True,
            "request_id": None,
            "duration": None,
            "response.number_of_messages": 1,
            "tags": "",
        },
    ),
    (
        {"type": "LlmChatCompletionMessage"},
        {
            "id": None,
            "llm.conversation_id": "my-awesome-id",
            "llm.foo": "bar",
            "request_id": None,
            "span_id": None,
            "trace_id": "trace-id",
            "transaction_id": "transaction-id",
            "content": "colors",
            "completion_id": None,
            "sequence": 0,
            "vendor": "langchain",
            "ingest_source": "Python",
            "virtual_llm": True,
        },
    ),
]


@reset_core_stats_engine()
@validate_custom_events(chat_completion_recorded_events_list_response)
@validate_custom_event_count(count=7)
@validate_transaction_metrics(
    name="test_chain:test_langchain_chain_list_response",
    custom_metrics=[
        ("Supportability/Python/ML/Langchain/%s" % langchain.__version__, 1),
    ],
    background_task=True,
)
@background_task()
def test_langchain_chain_list_response(set_trace_info, comma_separated_list_output_parser, chat_openai_client):
    set_trace_info()
    add_custom_attribute("llm.conversation_id", "my-awesome-id")
    add_custom_attribute("llm.foo", "bar")
    add_custom_attribute("non_llm_attr", "python-agent")

    template = """You are a helpful assistant who generates comma separated lists.
    A user will pass in a category, and you should generate 5 objects in that category in a comma separated list.
    ONLY return a comma separated list, and nothing more."""
    human_template = "{text}"

    chat_prompt = ChatPromptTemplate.from_messages(
        [
            ("system", template),
            ("human", human_template),
        ]
    )
    chain = chat_prompt | chat_openai_client | comma_separated_list_output_parser
    chain.invoke(
        {"text": "colors"},
        config={"metadata": {"id": "123", "message_ids": ["message-id-0", "message-id-1"]}},
    )


@pytest.mark.parametrize(
    "create_function,call_function,call_function_args,call_function_kwargs,expected_events",
    (
        pytest.param(
            create_structured_output_runnable,
            "invoke",
            ({"input": "Sally is 13"},),
            {
                "config": {
                    "tags": ["bar"],
                    "metadata": {"id": "123", "message_ids": ["message-id-0", "message-id-1"]},
                },
            },
            chat_completion_recorded_events_runnable_invoke,
            id="runnable_chain.invoke-with-args-and-kwargs",
        ),
        pytest.param(
            create_structured_output_runnable,
            "invoke",
            (),
            {
                "input": {"input": "Sally is 13"},
                "config": {
                    "tags": ["bar"],
                    "metadata": {"id": "123", "message_ids": ["message-id-0", "message-id-1"]},
                },
            },
            chat_completion_recorded_events_runnable_invoke,
            id="runnable_chain.invoke-with-only-kwargs",
        ),
        pytest.param(
            create_structured_output_runnable,
            "invoke",
            (),
            {
                "input": {"input": "Sally is 13"},
                "config": {
                    "tags": ["bar"],
                    "metadata": {"id": "123"},
                },
            },
            chat_completion_recorded_events_runnable_invoke_missing_message_ids,
            id="runnable_chain.invoke-missing-message-ids",
        ),
        pytest.param(
            create_structured_output_runnable,
            "invoke",
            (),
            {
                "input": {"input": "Sally is 13"},
                "config": {
                    "tags": ["bar"],
                    "metadata": {"id": "123", "message_ids": ["message-id-0"]},
                },
            },
            chat_completion_recorded_events_runnable_invoke_missing_some_message_ids,
            id="runnable_chain.invoke-missing-some-message-ids",
        ),
        pytest.param(
            create_structured_output_runnable,
            "invoke",
            ({"input": "Sally is 13"},),
            {},
            chat_completion_recorded_events_runnable_invoke_no_metadata_or_tags,
            id="runnable_chain.invoke-with-only-args",
        ),
        pytest.param(
            create_structured_output_chain,
            "invoke",
            ({"input": "Sally is 13"},),
            {
                "config": {
                    "tags": ["bar"],
                    "metadata": {"id": "123", "message_ids": ["message-id-0", "message-id-1"]},
                },
                "return_only_outputs": True,
            },
            chat_completion_recorded_events_invoke,
            id="chain.invoke-with-args-and-kwargs",
        ),
        pytest.param(
            create_structured_output_chain,
            "invoke",
            (),
            {
                "input": {"input": "Sally is 13"},
                "config": {
                    "tags": ["bar"],
                    "metadata": {"id": "123", "message_ids": ["message-id-0", "message-id-1"]},
                },
                "return_only_outputs": True,
            },
            chat_completion_recorded_events_invoke,
            id="chain.invoke-with-only-kwargs",
        ),
        pytest.param(
            create_structured_output_chain,
            "invoke",
            (),
            {
                "input": {"input": "Sally is 13"},
                "config": {
                    "tags": ["bar"],
                    "metadata": {"id": "123"},
                },
                "return_only_outputs": True,
            },
            chat_completion_recorded_events_invoke_missing_message_ids,
            id="chain.invoke-missing-message-ids",
        ),
        pytest.param(
            create_structured_output_chain,
            "invoke",
            (),
            {
                "input": {"input": "Sally is 13"},
                "config": {
                    "tags": ["bar"],
                    "metadata": {"id": "123", "message_ids": ["message-id-0"]},
                },
                "return_only_outputs": True,
            },
            chat_completion_recorded_events_invoke_missing_some_message_ids,
            id="chain.invoke-missing-some-message-ids",
        ),
        pytest.param(
            create_structured_output_chain,
            "invoke",
            ({"input": "Sally is 13"},),
            {
                "return_only_outputs": True,
            },
            chat_completion_recorded_events_invoke_no_metadata_or_tags,
            id="chain.invoke-with-only-args",
        ),
    ),
)
def test_langchain_chain(
    set_trace_info,
    json_schema,
    prompt,
    chat_openai_client,
    create_function,
    call_function,
    call_function_args,
    call_function_kwargs,
    expected_events,
):
    @reset_core_stats_engine()
    @validate_custom_events(expected_events)
    # 3 langchain events and 5 openai events.
    @validate_custom_event_count(count=8)
    @validate_transaction_metrics(
        name="test_chain:test_langchain_chain.<locals>._test",
        custom_metrics=[
            ("Supportability/Python/ML/Langchain/%s" % langchain.__version__, 1),
        ],
        background_task=True,
    )
    @validate_attributes("agent", ["llm"])
    @background_task()
    def _test():
        set_trace_info()
        add_custom_attribute("llm.conversation_id", "my-awesome-id")
        add_custom_attribute("llm.foo", "bar")
        add_custom_attribute("non_llm_attr", "python-agent")

        runnable = create_function(json_schema, chat_openai_client, prompt)

        output = getattr(runnable, call_function)(*call_function_args, **call_function_kwargs)

        assert output

    _test()


@pytest.mark.parametrize(
    "create_function,call_function,call_function_args,call_function_kwargs,expected_events",
    (
        pytest.param(
            create_structured_output_runnable,
            "invoke",
            ({"input": "Sally is 13"},),
            {
                "config": {
                    "tags": ["bar"],
                    "metadata": {"id": "123", "message_ids": ["message-id-0", "message-id-1"]},
                },
            },
            events_sans_content(chat_completion_recorded_events_runnable_invoke),
            id="runnable_chain.invoke",
        ),
        pytest.param(
            create_structured_output_chain,
            "invoke",
            ({"input": "Sally is 13"},),
            {
                "config": {
                    "tags": ["bar"],
                    "metadata": {"id": "123", "message_ids": ["message-id-0", "message-id-1"]},
                },
                "return_only_outputs": True,
            },
            events_sans_content(chat_completion_recorded_events_invoke),
            id="chain.invoke",
        ),
    ),
)
def test_langchain_chain_no_content(
    set_trace_info,
    chat_openai_client,
    json_schema,
    prompt,
    create_function,
    call_function,
    call_function_args,
    call_function_kwargs,
    expected_events,
):
    @reset_core_stats_engine()
<<<<<<< HEAD
    @override_application_settings({"ai_monitoring.record_content.enabled": False})
=======
    @disabled_ai_monitoring_record_content_settings
>>>>>>> ee2f61b1
    @validate_custom_events(expected_events)
    # 3 langchain events and 5 openai events.
    @validate_custom_event_count(count=8)
    @validate_transaction_metrics(
        name="test_chain:test_langchain_chain_no_content.<locals>._test",
        custom_metrics=[
            ("Supportability/Python/ML/Langchain/%s" % langchain.__version__, 1),
        ],
        background_task=True,
    )
    @background_task()
    def _test():
        set_trace_info()
        add_custom_attribute("llm.conversation_id", "my-awesome-id")
        add_custom_attribute("llm.foo", "bar")
        add_custom_attribute("non_llm_attr", "python-agent")

        runnable = create_function(json_schema, chat_openai_client, prompt)

        output = getattr(runnable, call_function)(*call_function_args, **call_function_kwargs)

        assert output

    _test()


@pytest.mark.parametrize(
    "create_function,call_function,call_function_args,call_function_kwargs,expected_events",
    (
        pytest.param(
            create_structured_output_runnable,
            "invoke",
            ({"input": "Sally is 13"},),
            {
                "config": {
                    "metadata": {"id": "123", "message_ids": ["message-id-0", "message-id-1"]},
                }
            },
            chat_completion_recorded_events_runnable_invoke_missing_conversation_id,
            id="runnable_chain.invoke",
        ),
        pytest.param(
            create_structured_output_chain,
            "invoke",
            ({"input": "Sally is 13"},),
            {
                "config": {
                    "metadata": {"id": "123", "message_ids": ["message-id-0", "message-id-1"]},
                },
                "return_only_outputs": True,
            },
            chat_completion_recorded_events_invoke_missing_conversation_id,
            id="chain.invoke",
        ),
    ),
)
def test_langchain_chain_without_conversation_id(
    set_trace_info,
    chat_openai_client,
    json_schema,
    prompt,
    create_function,
    call_function,
    call_function_args,
    call_function_kwargs,
    expected_events,
):
    @reset_core_stats_engine()
    @validate_custom_events(expected_events)
    # 3 langchain events and 5 openai events.
    @validate_custom_event_count(count=8)
    @validate_transaction_metrics(
        name="test_chain:test_langchain_chain_without_conversation_id.<locals>._test",
        custom_metrics=[
            ("Supportability/Python/ML/Langchain/%s" % langchain.__version__, 1),
        ],
        background_task=True,
    )
    @background_task()
    def _test():
        set_trace_info()
        runnable = create_function(json_schema, chat_openai_client, prompt)

        output = getattr(runnable, call_function)(*call_function_args, **call_function_kwargs)

        assert output

    _test()


@pytest.mark.parametrize(
    "create_function,call_function,call_function_args,call_function_kwargs,expected_events",
    (
        pytest.param(
            create_structured_output_runnable,
            "invoke",
            ({"input": "Sally is 13"},),
            {
                "config": {
                    "tags": [],
                    "metadata": {"id": "123", "message_ids": ["message-id-0", "message-id-1"]},
                }
            },
            chat_completion_recorded_events_runnable_invoke_openai_error,
            id="runnable_chain.invoke-with-args-and-kwargs",
        ),
        pytest.param(
            create_structured_output_runnable,
            "invoke",
            (),
            {
                "input": {"input": "Sally is 13"},
                "config": {
                    "metadata": {"id": "123"},
                },
            },
            chat_completion_recorded_events_runnable_invoke_openai_error_missing_message_ids,
            id="runnable_chain.invoke-missing-message-ids",
        ),
        pytest.param(
            create_structured_output_chain,
            "invoke",
            ({"input": "Sally is 13"},),
            {
                "config": {
                    "tags": [],
                    "metadata": {"id": "123", "message_ids": ["message-id-0", "message-id-1"]},
                },
                "return_only_outputs": True,
            },
            chat_completion_recorded_events_runnable_invoke_openai_error,
            id="chain.run-with-args-and-kwargs",
        ),
        pytest.param(
            create_structured_output_chain,
            "invoke",
            (),
            {
                "input": {"input": "Sally is 13"},
                "config": {
                    "metadata": {"id": "123"},
                },
                "return_only_outputs": True,
            },
            chat_completion_recorded_events_runnable_invoke_openai_error_missing_message_ids,
            id="chain.invoke-missing-message-ids",
        ),
    ),
)
def test_langchain_chain_error_in_openai(
    set_trace_info,
    chat_openai_client,
    json_schema,
    prompt_openai_error,
    create_function,
    call_function,
    call_function_args,
    call_function_kwargs,
    expected_events,
):
    @reset_core_stats_engine()
    @validate_transaction_error_event_count(1)
    @validate_custom_events(expected_events)
    @validate_custom_event_count(count=6)
    @validate_transaction_metrics(
        name="test_chain:test_langchain_chain_error_in_openai.<locals>._test",
        custom_metrics=[
            ("Supportability/Python/ML/Langchain/%s" % langchain.__version__, 1),
        ],
        background_task=True,
    )
    @background_task()
    def _test():
        set_trace_info()
        add_custom_attribute("llm.conversation_id", "my-awesome-id")
        add_custom_attribute("llm.foo", "bar")
        add_custom_attribute("non_llm_attr", "python-agent")

        runnable = create_function(json_schema, chat_openai_client, prompt_openai_error)

        with pytest.raises(openai.AuthenticationError):
            getattr(runnable, call_function)(*call_function_args, **call_function_kwargs)

    _test()


@pytest.mark.parametrize(
    "create_function,call_function,call_function_args,call_function_kwargs,expected_events,expected_error",
    (
        pytest.param(
            create_structured_output_runnable,
            "invoke",
            ({"no-exist": "Sally is 13"},),
            {
                "config": {
                    "tags": [],
                    "metadata": {"id": "123", "message_ids": ["message-id-0", "message-id-1"]},
                }
            },
            chat_completion_recorded_events_invoke_langchain_error,
            KeyError,
            id="runnable_chain.invoke",
        ),
        pytest.param(
            create_structured_output_chain,
            "invoke",
            ({"no-exist": "Sally is 13"},),
            {
                "config": {
                    "tags": [],
                    "metadata": {"id": "123", "message_ids": ["message-id-0", "message-id-1"]},
                },
                "return_only_outputs": True,
            },
            chat_completion_recorded_events_invoke_langchain_error,
            ValueError,
            id="chain.invoke",
        ),
    ),
)
def test_langchain_chain_error_in_langchain(
    set_trace_info,
    chat_openai_client,
    json_schema,
    prompt,
    create_function,
    call_function,
    call_function_args,
    call_function_kwargs,
    expected_events,
    expected_error,
):
    @reset_core_stats_engine()
    @validate_transaction_error_event_count(1)
    @validate_error_trace_attributes(
        callable_name(expected_error),
    )
    @validate_custom_events(expected_events)
    @validate_custom_event_count(count=2)
    @validate_transaction_metrics(
        name="test_chain:test_langchain_chain_error_in_langchain.<locals>._test",
        custom_metrics=[
            ("Supportability/Python/ML/Langchain/%s" % langchain.__version__, 1),
        ],
        background_task=True,
    )
    @background_task()
    def _test():
        set_trace_info()
        add_custom_attribute("llm.conversation_id", "my-awesome-id")
        add_custom_attribute("llm.foo", "bar")
        add_custom_attribute("non_llm_attr", "python-agent")

        runnable = create_function(json_schema, chat_openai_client, prompt)

        with pytest.raises(expected_error):
            getattr(runnable, call_function)(*call_function_args, **call_function_kwargs)

    _test()


@pytest.mark.parametrize(
    "create_function,call_function,call_function_args,call_function_kwargs,expected_events,expected_error",
    (
        pytest.param(
            create_structured_output_runnable,
            "invoke",
            ({"no-exist": "Sally is 13"},),
            {
                "config": {
                    "tags": [],
                    "metadata": {"id": "123", "message_ids": ["message-id-0", "message-id-1"]},
                }
            },
            events_sans_content(chat_completion_recorded_events_invoke_langchain_error),
            KeyError,
            id="runnable_chain.invoke",
        ),
        pytest.param(
            create_structured_output_chain,
            "invoke",
            ({"no-exist": "Sally is 13"},),
            {
                "config": {
                    "tags": [],
                    "metadata": {"id": "123", "message_ids": ["message-id-0", "message-id-1"]},
                },
                "return_only_outputs": True,
            },
            events_sans_content(chat_completion_recorded_events_invoke_langchain_error),
            ValueError,
            id="chain.invoke",
        ),
    ),
<<<<<<< HEAD
)
def test_langchain_chain_error_in_langchain_no_content(
    set_trace_info,
    chat_openai_client,
    json_schema,
    prompt,
    create_function,
    call_function,
    call_function_args,
    call_function_kwargs,
    expected_events,
    expected_error,
):
    @reset_core_stats_engine()
    @override_application_settings({"ai_monitoring.record_content.enabled": False})
    @validate_transaction_error_event_count(1)
    @validate_error_trace_attributes(
        callable_name(expected_error),
    )
    @validate_custom_events(expected_events)
    @validate_custom_event_count(count=2)
    @validate_transaction_metrics(
        name="test_chain:test_langchain_chain_error_in_langchain_no_content.<locals>._test",
        custom_metrics=[
            ("Supportability/Python/ML/Langchain/%s" % langchain.__version__, 1),
        ],
        background_task=True,
    )
    @background_task()
    def _test():
        set_trace_info()
        add_custom_attribute("llm.conversation_id", "my-awesome-id")
        add_custom_attribute("llm.foo", "bar")
        add_custom_attribute("non_llm_attr", "python-agent")

        runnable = create_function(json_schema, chat_openai_client, prompt)

        with pytest.raises(expected_error):
            getattr(runnable, call_function)(*call_function_args, **call_function_kwargs)

    _test()


@pytest.mark.parametrize(
    "create_function,call_function,input_",
    ((create_structured_output_runnable, "invoke", {"input": "Sally is 13"}),),
=======
>>>>>>> ee2f61b1
)
def test_langchain_chain_error_in_langchain_no_content(
    set_trace_info,
    chat_openai_client,
    json_schema,
    prompt,
    create_function,
    call_function,
    call_function_args,
    call_function_kwargs,
    expected_events,
    expected_error,
):
    @reset_core_stats_engine()
    @disabled_ai_monitoring_record_content_settings
    @validate_transaction_error_event_count(1)
    @validate_error_trace_attributes(
        callable_name(expected_error),
    )
    @validate_custom_events(expected_events)
    @validate_custom_event_count(count=2)
    @validate_transaction_metrics(
        name="test_chain:test_langchain_chain_error_in_langchain_no_content.<locals>._test",
        custom_metrics=[
            ("Supportability/Python/ML/Langchain/%s" % langchain.__version__, 1),
        ],
        background_task=True,
    )
    @background_task()
    def _test():
        set_trace_info()
        add_custom_attribute("llm.conversation_id", "my-awesome-id")
        add_custom_attribute("llm.foo", "bar")
        add_custom_attribute("non_llm_attr", "python-agent")

        runnable = create_function(json_schema, chat_openai_client, prompt)

        with pytest.raises(expected_error):
            getattr(runnable, call_function)(*call_function_args, **call_function_kwargs)

    _test()


@pytest.mark.parametrize(
    "create_function,call_function,input_",
    ((create_structured_output_runnable, "invoke", {"input": "Sally is 13"}),),
)
@reset_core_stats_engine()
@validate_custom_event_count(count=0)
def test_langchain_chain_outside_transaction(
    set_trace_info, chat_openai_client, json_schema, prompt, create_function, call_function, input_
):
    set_trace_info()
    add_custom_attribute("llm.conversation_id", "my-awesome-id")
    add_custom_attribute("llm.foo", "bar")
    add_custom_attribute("non_llm_attr", "python-agent")

    runnable = create_function(json_schema, chat_openai_client, prompt)

    output = getattr(runnable, call_function)(input_)

    assert output == {"name": "Sally", "age": 13}


@disabled_ai_monitoring_settings
@pytest.mark.parametrize(
    "create_function,call_function,input_",
    ((create_structured_output_runnable, "invoke", {"input": "Sally is 13"}),),
)
@reset_core_stats_engine()
@validate_custom_event_count(count=0)
@background_task()
def test_langchain_chain_ai_monitoring_disabled(
    set_trace_info, chat_openai_client, json_schema, prompt, create_function, call_function, input_
):
    set_trace_info()
    add_custom_attribute("llm.conversation_id", "my-awesome-id")

    runnable = create_function(json_schema, chat_openai_client, prompt)

    output = getattr(runnable, call_function)(input_)

    assert output == {"name": "Sally", "age": 13}


@reset_core_stats_engine()
@validate_custom_events(chat_completion_recorded_events_list_response)
@validate_custom_event_count(count=7)
@validate_transaction_metrics(
    name="test_chain:test_async_langchain_chain_list_response",
    custom_metrics=[
        ("Supportability/Python/ML/Langchain/%s" % langchain.__version__, 1),
    ],
    background_task=True,
)
@background_task()
def test_async_langchain_chain_list_response(
    set_trace_info, comma_separated_list_output_parser, chat_openai_client, loop
):
    set_trace_info()
    add_custom_attribute("llm.conversation_id", "my-awesome-id")
    add_custom_attribute("llm.foo", "bar")
    add_custom_attribute("non_llm_attr", "python-agent")

    template = """You are a helpful assistant who generates comma separated lists.
    A user will pass in a category, and you should generate 5 objects in that category in a comma separated list.
    ONLY return a comma separated list, and nothing more."""
    human_template = "{text}"

    chat_prompt = ChatPromptTemplate.from_messages(
        [
            ("system", template),
            ("human", human_template),
        ]
    )
    chain = chat_prompt | chat_openai_client | comma_separated_list_output_parser

    loop.run_until_complete(
        chain.ainvoke(
            {"text": "colors"},
            config={
                "metadata": {"id": "123", "message_ids": ["message-id-0", "message-id-1"]},
            },
        )
    )


@reset_core_stats_engine()
@disabled_ai_monitoring_record_content_settings
@validate_custom_events(events_sans_content(chat_completion_recorded_events_list_response))
@validate_custom_event_count(count=7)
@validate_transaction_metrics(
    name="test_chain:test_async_langchain_chain_list_response_no_content",
    custom_metrics=[
        ("Supportability/Python/ML/Langchain/%s" % langchain.__version__, 1),
    ],
    background_task=True,
)
@background_task()
def test_async_langchain_chain_list_response_no_content(
    set_trace_info, comma_separated_list_output_parser, chat_openai_client, loop
):
    set_trace_info()
    add_custom_attribute("llm.conversation_id", "my-awesome-id")
    add_custom_attribute("llm.foo", "bar")
    add_custom_attribute("non_llm_attr", "python-agent")

    template = """You are a helpful assistant who generates comma separated lists.
    A user will pass in a category, and you should generate 5 objects in that category in a comma separated list.
    ONLY return a comma separated list, and nothing more."""
    human_template = "{text}"

    chat_prompt = ChatPromptTemplate.from_messages(
        [
            ("system", template),
            ("human", human_template),
        ]
    )
    chain = chat_prompt | chat_openai_client | comma_separated_list_output_parser

    loop.run_until_complete(
        chain.ainvoke(
            {"text": "colors"},
            config={
                "metadata": {"id": "123", "message_ids": ["message-id-0", "message-id-1"]},
            },
        )
    )


@pytest.mark.parametrize(
    "create_function,call_function,call_function_args,call_function_kwargs,expected_events",
    (
        pytest.param(
            create_structured_output_runnable,
            "ainvoke",
            ({"input": "Sally is 13"},),
            {
                "config": {
                    "tags": ["bar"],
                    "metadata": {"id": "123", "message_ids": ["message-id-0", "message-id-1"]},
                }
            },
            chat_completion_recorded_events_runnable_invoke,
            id="runnable_chain.ainvoke-with-args-and-kwargs",
        ),
        pytest.param(
            create_structured_output_runnable,
            "ainvoke",
            (),
            {
                "input": {"input": "Sally is 13"},
                "config": {
                    "tags": ["bar"],
                    "metadata": {"id": "123", "message_ids": ["message-id-0", "message-id-1"]},
                },
            },
            chat_completion_recorded_events_runnable_invoke,
            id="runnable_chain.ainvoke-with-only-kwargs",
        ),
        pytest.param(
            create_structured_output_runnable,
            "ainvoke",
            (),
            {
                "input": {"input": "Sally is 13"},
                "config": {
                    "tags": ["bar"],
                    "metadata": {"id": "123"},
                },
            },
            chat_completion_recorded_events_runnable_invoke_missing_message_ids,
            id="runnable_chain.ainvoke-missing-message-ids",
        ),
        pytest.param(
            create_structured_output_runnable,
            "ainvoke",
            (),
            {
                "input": {"input": "Sally is 13"},
                "config": {
                    "tags": ["bar"],
                    "metadata": {"id": "123", "message_ids": ["message-id-0"]},
                },
            },
            chat_completion_recorded_events_runnable_invoke_missing_some_message_ids,
            id="runnable_chain.ainvoke-missing-some-message-ids",
        ),
        pytest.param(
            create_structured_output_runnable,
            "ainvoke",
            ({"input": "Sally is 13"},),
            {},
            chat_completion_recorded_events_runnable_invoke_no_metadata_or_tags,
            id="runnable_chain.ainvoke-with-only-args",
        ),
        pytest.param(
            create_structured_output_chain,
            "ainvoke",
            ({"input": "Sally is 13"},),
            {
                "config": {
                    "tags": ["bar"],
                    "metadata": {"id": "123", "message_ids": ["message-id-0", "message-id-1"]},
                },
                "return_only_outputs": True,
            },
            chat_completion_recorded_events_invoke,
            id="chain.ainvoke-with-args-and-kwargs",
        ),
        pytest.param(
            create_structured_output_chain,
            "ainvoke",
            (),
            {
                "input": {"input": "Sally is 13"},
                "config": {
                    "tags": ["bar"],
                    "metadata": {"id": "123", "message_ids": ["message-id-0", "message-id-1"]},
                },
                "return_only_outputs": True,
            },
            chat_completion_recorded_events_invoke,
            id="chain.ainvoke-with-only-kwargs",
        ),
        pytest.param(
            create_structured_output_chain,
            "ainvoke",
            (),
            {
                "input": {"input": "Sally is 13"},
                "config": {
                    "tags": ["bar"],
                    "metadata": {"id": "123"},
                },
                "return_only_outputs": True,
            },
            chat_completion_recorded_events_invoke_missing_message_ids,
            id="chain.ainvoke-missing-message-ids",
        ),
        pytest.param(
            create_structured_output_chain,
            "ainvoke",
            (),
            {
                "input": {"input": "Sally is 13"},
                "config": {
                    "tags": ["bar"],
                    "metadata": {"id": "123", "message_ids": ["message-id-0"]},
                },
                "return_only_outputs": True,
            },
            chat_completion_recorded_events_invoke_missing_some_message_ids,
            id="chain.ainvoke-missing-some-message-ids",
        ),
        pytest.param(
            create_structured_output_chain,
            "ainvoke",
            ({"input": "Sally is 13"},),
            {
                "return_only_outputs": True,
            },
            chat_completion_recorded_events_invoke_no_metadata_or_tags,
            id="chain.ainvoke-with-only-args",
        ),
    ),
)
def test_async_langchain_chain(
    set_trace_info,
    json_schema,
    prompt,
    chat_openai_client,
    create_function,
    call_function,
    call_function_args,
    call_function_kwargs,
    expected_events,
    loop,
):
    @reset_core_stats_engine()
    @validate_custom_events(expected_events)
    # 3 langchain events and 5 openai events.
    @validate_custom_event_count(count=8)
    @validate_transaction_metrics(
        name="test_chain:test_async_langchain_chain.<locals>._test",
        custom_metrics=[
            ("Supportability/Python/ML/Langchain/%s" % langchain.__version__, 1),
        ],
        background_task=True,
    )
    @validate_attributes("agent", ["llm"])
    @background_task()
    def _test():
        set_trace_info()
        add_custom_attribute("llm.conversation_id", "my-awesome-id")
        add_custom_attribute("llm.foo", "bar")
        add_custom_attribute("non_llm_attr", "python-agent")

        runnable = create_function(json_schema, chat_openai_client, prompt)

        loop.run_until_complete(getattr(runnable, call_function)(*call_function_args, **call_function_kwargs))

    _test()


@pytest.mark.parametrize(
    "create_function,call_function,call_function_args,call_function_kwargs,expected_events",
    (
        pytest.param(
            create_structured_output_runnable,
            "ainvoke",
            ({"input": "Sally is 13"},),
            {
                "config": {
                    "tags": [],
                    "metadata": {"id": "123", "message_ids": ["message-id-0", "message-id-1"]},
                }
            },
            chat_completion_recorded_events_runnable_invoke_missing_conversation_id,
            id="runnable_chain.ainvoke",
        ),
    ),
)
def test_async_langchain_chain_without_conversation_id(
    set_trace_info,
    chat_openai_client,
    json_schema,
    prompt,
    create_function,
    call_function,
    call_function_args,
    call_function_kwargs,
    expected_events,
    loop,
):
    @reset_core_stats_engine()
    @validate_custom_events(expected_events)
    # 3 langchain events and 5 openai events.
    @validate_custom_event_count(count=8)
    @validate_transaction_metrics(
        name="test_chain:test_async_langchain_chain_without_conversation_id.<locals>._test",
        custom_metrics=[
            ("Supportability/Python/ML/Langchain/%s" % langchain.__version__, 1),
        ],
        background_task=True,
    )
    @background_task()
    def _test():
        set_trace_info()
        runnable = create_function(json_schema, chat_openai_client, prompt)

        loop.run_until_complete(getattr(runnable, call_function)(*call_function_args, **call_function_kwargs))

    _test()


@pytest.mark.parametrize(
    "create_function,call_function,call_function_args,call_function_kwargs,expected_events",
    (
        pytest.param(
            create_structured_output_runnable,
            "ainvoke",
            ({"input": "Sally is 13"},),
            {
                "config": {
                    "tags": [],
                    "metadata": {"id": "123", "message_ids": ["message-id-0", "message-id-1"]},
                }
            },
            chat_completion_recorded_events_runnable_invoke_openai_error,
            id="runnable_chain.ainvoke-with-args-and-kwargs",
        ),
        pytest.param(
            create_structured_output_runnable,
            "ainvoke",
            (),
            {
                "input": {"input": "Sally is 13"},
                "config": {
                    "metadata": {"id": "123"},
                },
            },
            chat_completion_recorded_events_runnable_invoke_openai_error_missing_message_ids,
            id="runnable_chain.ainvoke-missing-message-ids",
        ),
        pytest.param(
            create_structured_output_chain,
            "ainvoke",
            ({"input": "Sally is 13"},),
            {
                "config": {
                    "tags": [],
                    "metadata": {"id": "123", "message_ids": ["message-id-0", "message-id-1"]},
                },
                "return_only_outputs": True,
            },
            chat_completion_recorded_events_runnable_invoke_openai_error,
            id="chain.arun-with-args-and-kwargs",
        ),
        pytest.param(
            create_structured_output_chain,
            "ainvoke",
            (),
            {
                "input": {"input": "Sally is 13"},
                "config": {
                    "metadata": {"id": "123"},
                },
                "return_only_outputs": True,
            },
            chat_completion_recorded_events_runnable_invoke_openai_error_missing_message_ids,
            id="chain.arun-missing-message-ids",
        ),
    ),
)
def test_async_langchain_chain_error_in_openai(
    set_trace_info,
    chat_openai_client,
    json_schema,
    prompt_openai_error,
    create_function,
    call_function,
    call_function_args,
    call_function_kwargs,
    expected_events,
    loop,
):
    @reset_core_stats_engine()
    @validate_transaction_error_event_count(1)
    @validate_custom_events(expected_events)
    @validate_custom_event_count(count=6)
    @validate_transaction_metrics(
        name="test_chain:test_async_langchain_chain_error_in_openai.<locals>._test",
        custom_metrics=[
            ("Supportability/Python/ML/Langchain/%s" % langchain.__version__, 1),
        ],
        background_task=True,
    )
    @background_task()
    def _test():
        set_trace_info()
        add_custom_attribute("llm.conversation_id", "my-awesome-id")
        add_custom_attribute("llm.foo", "bar")
        add_custom_attribute("non_llm_attr", "python-agent")

        runnable = create_function(json_schema, chat_openai_client, prompt_openai_error)

        with pytest.raises(openai.AuthenticationError):
            loop.run_until_complete(getattr(runnable, call_function)(*call_function_args, **call_function_kwargs))

    _test()


@pytest.mark.parametrize(
    "create_function,call_function,call_function_args,call_function_kwargs,expected_events,expected_error",
    (
        pytest.param(
            create_structured_output_runnable,
            "ainvoke",
            ({"no-exist": "Sally is 13"},),
            {
                "config": {
                    "metadata": {"id": "123", "message_ids": ["message-id-0", "message-id-1"]},
                }
            },
            chat_completion_recorded_events_invoke_langchain_error,
            KeyError,
            id="runnable_chain.ainvoke",
        ),
        pytest.param(
            create_structured_output_chain,
            "ainvoke",
            ({"no-exist": "Sally is 13"},),
            {
                "config": {
                    "metadata": {"id": "123", "message_ids": ["message-id-0", "message-id-1"]},
                },
                "return_only_outputs": True,
            },
            chat_completion_recorded_events_invoke_langchain_error,
            ValueError,
            id="chain.ainvoke",
        ),
    ),
)
def test_async_langchain_chain_error_in_lanchain(
    set_trace_info,
    chat_openai_client,
    json_schema,
    prompt,
    create_function,
    call_function,
    call_function_args,
    call_function_kwargs,
    expected_events,
    expected_error,
    loop,
):
    @reset_core_stats_engine()
    @validate_transaction_error_event_count(1)
    @validate_error_trace_attributes(
        callable_name(expected_error),
    )
    @validate_custom_events(expected_events)
    @validate_custom_event_count(count=2)
    @validate_transaction_metrics(
        name="test_chain:test_async_langchain_chain_error_in_lanchain.<locals>._test",
        custom_metrics=[
            ("Supportability/Python/ML/Langchain/%s" % langchain.__version__, 1),
        ],
        background_task=True,
    )
    @background_task()
    def _test():
        set_trace_info()
        add_custom_attribute("llm.conversation_id", "my-awesome-id")
        add_custom_attribute("llm.foo", "bar")
        add_custom_attribute("non_llm_attr", "python-agent")

        runnable = create_function(json_schema, chat_openai_client, prompt)

        with pytest.raises(expected_error):
            loop.run_until_complete(getattr(runnable, call_function)(*call_function_args, **call_function_kwargs))

    _test()


@pytest.mark.parametrize(
    "create_function,call_function,call_function_args,call_function_kwargs,expected_events,expected_error",
    (
        pytest.param(
            create_structured_output_runnable,
            "ainvoke",
            ({"no-exist": "Sally is 13"},),
            {
                "config": {
                    "metadata": {"id": "123", "message_ids": ["message-id-0", "message-id-1"]},
                }
            },
            events_sans_content(chat_completion_recorded_events_invoke_langchain_error),
            KeyError,
            id="runnable_chain.ainvoke",
        ),
        pytest.param(
            create_structured_output_chain,
            "ainvoke",
            ({"no-exist": "Sally is 13"},),
            {
                "config": {
                    "metadata": {"id": "123", "message_ids": ["message-id-0", "message-id-1"]},
                },
                "return_only_outputs": True,
            },
            events_sans_content(chat_completion_recorded_events_invoke_langchain_error),
            ValueError,
            id="chain.ainvoke",
        ),
    ),
)
def test_async_langchain_chain_error_in_lanchain_no_content(
    set_trace_info,
    chat_openai_client,
    json_schema,
    prompt,
    create_function,
    call_function,
    call_function_args,
    call_function_kwargs,
    expected_events,
    expected_error,
    loop,
):
    @reset_core_stats_engine()
    @disabled_ai_monitoring_record_content_settings
    @validate_transaction_error_event_count(1)
    @validate_error_trace_attributes(
        callable_name(expected_error),
    )
    @validate_custom_events(expected_events)
    @validate_custom_event_count(count=2)
    @validate_transaction_metrics(
        name="test_chain:test_async_langchain_chain_error_in_lanchain_no_content.<locals>._test",
        custom_metrics=[
            ("Supportability/Python/ML/Langchain/%s" % langchain.__version__, 1),
        ],
        background_task=True,
    )
    @background_task()
    def _test():
        set_trace_info()
        add_custom_attribute("llm.conversation_id", "my-awesome-id")
        add_custom_attribute("llm.foo", "bar")
        add_custom_attribute("non_llm_attr", "python-agent")

        runnable = create_function(json_schema, chat_openai_client, prompt)

        with pytest.raises(expected_error):
            loop.run_until_complete(getattr(runnable, call_function)(*call_function_args, **call_function_kwargs))

    _test()


@pytest.mark.parametrize(
    "create_function,call_function,input_",
    (
        (create_structured_output_runnable, "ainvoke", {"input": "Sally is 13"}),
        (create_structured_output_chain, "arun", "Sally is 13"),
    ),
)
@reset_core_stats_engine()
@validate_custom_event_count(count=0)
def test_async_langchain_chain_outside_transaction(
    set_trace_info, chat_openai_client, json_schema, prompt, create_function, call_function, input_, loop
):
    set_trace_info()
    add_custom_attribute("llm.conversation_id", "my-awesome-id")
    add_custom_attribute("llm.foo", "bar")
    add_custom_attribute("non_llm_attr", "python-agent")

    runnable = create_function(json_schema, chat_openai_client, prompt)

    loop.run_until_complete(getattr(runnable, call_function)(input_))


@pytest.mark.parametrize(
    "create_function,call_function,call_function_args,call_function_kwargs,expected_events",
    (
        pytest.param(
            create_structured_output_runnable,
            "ainvoke",
            ({"input": "Sally is 13"},),
            {
                "config": {
                    "tags": ["bar"],
                    "metadata": {"id": "123", "message_ids": ["message-id-0", "message-id-1"]},
                }
            },
            chat_completion_recorded_events_runnable_invoke,
            id="runnable_chain.ainvoke-with-args-and-kwargs",
        ),
        pytest.param(
            create_structured_output_chain,
            "ainvoke",
            ({"input": "Sally is 13"},),
            {
                "config": {
                    "tags": ["bar"],
                    "metadata": {"id": "123", "message_ids": ["message-id-0", "message-id-1"]},
                },
                "return_only_outputs": True,
            },
            chat_completion_recorded_events_invoke,
            id="chain.ainvoke-with-args-and-kwargs",
        ),
    ),
)
def test_multiple_async_langchain_chain(
    set_trace_info,
    json_schema,
    prompt,
    chat_openai_client,
    create_function,
    call_function,
    call_function_args,
    call_function_kwargs,
    expected_events,
    loop,
):
    call1 = expected_events.copy()
    call1[0][1]["request_id"] = "b1883d9d-10d6-4b67-a911-f72849704e92"
    call2 = expected_events.copy()
    call2[0][1]["request_id"] = "a58aa0c0-c854-4657-9e7b-4cce442f3b61"

    @reset_core_stats_engine()
    @validate_custom_events(call1 + call2)
    # 3 langchain events and 5 openai events.
    @validate_custom_event_count(count=16)
    @validate_transaction_metrics(
        name="test_chain:test_multiple_async_langchain_chain.<locals>._test",
        custom_metrics=[
            ("Supportability/Python/ML/Langchain/%s" % langchain.__version__, 1),
        ],
        background_task=True,
    )
    @background_task()
    def _test():
        with patch("langchain_core.callbacks.manager.uuid", autospec=True) as mock_uuid:
            mock_uuid.uuid4.side_effect = [
                uuid.UUID("b1883d9d-10d6-4b67-a911-f72849704e92"),  # first call
                uuid.UUID("a58aa0c0-c854-4657-9e7b-4cce442f3b61"),
                uuid.UUID("a58aa0c0-c854-4657-9e7b-4cce442f3b61"),  # second call
                uuid.UUID("a58aa0c0-c854-4657-9e7b-4cce442f3b63"),
                uuid.UUID("b1883d9d-10d6-4b67-a911-f72849704e93"),
                uuid.UUID("a58aa0c0-c854-4657-9e7b-4cce442f3b64"),
                uuid.UUID("a58aa0c0-c854-4657-9e7b-4cce442f3b65"),
                uuid.UUID("a58aa0c0-c854-4657-9e7b-4cce442f3b66"),
            ]
            set_trace_info()
            add_custom_attribute("llm.conversation_id", "my-awesome-id")
            add_custom_attribute("llm.foo", "bar")
            add_custom_attribute("non_llm_attr", "python-agent")

            runnable = create_function(json_schema, chat_openai_client, prompt)

            call1 = asyncio.ensure_future(
                getattr(runnable, call_function)(*call_function_args, **call_function_kwargs), loop=loop
            )
            call2 = asyncio.ensure_future(
                getattr(runnable, call_function)(*call_function_args, **call_function_kwargs), loop=loop
            )
            loop.run_until_complete(asyncio.gather(call1, call2))

    _test()


@pytest.fixture
def json_schema():
    return {
        "title": "Person",
        "description": "Identifying information about a person.",
        "type": "object",
        "properties": {
            "name": {"title": "Name", "description": "The person's name", "type": "string"},
            "age": {"title": "Age", "description": "The person's age", "type": "integer"},
            "fav_food": {
                "title": "Fav Food",
                "description": "The person's favorite food",
                "type": "string",
            },
        },
        "required": ["name", "age"],
    }


@pytest.fixture
def prompt():
    return ChatPromptTemplate.from_messages(
        [
            (
                "system",
                "You are a world class algorithm for extracting information in structured formats.",
            ),
            (
                "human",
                "Use the given format to extract information from the following input: {input}",
            ),
            ("human", "Tip: Make sure to answer in the correct format"),
        ]
    )


@pytest.fixture
def prompt_openai_error():
    return ChatPromptTemplate.from_messages(
        [
            (
                "system",
                "You are a world class algorithm for extracting information in structured formats with openai failures.",
            ),
            (
                "human",
                "Use the given format to extract information from the following input: {input}",
            ),
            ("human", "Tip: Make sure to answer in the correct format"),
        ]
    )


@pytest.fixture
def comma_separated_list_output_parser():
    class _CommaSeparatedListOutputParser(BaseOutputParser):
        """Parse the output of an LLM call to a comma-separated list."""

        def parse(self, text):
            """Parse the output of an LLM call."""
            return text.strip().split(", ")

    return _CommaSeparatedListOutputParser()<|MERGE_RESOLUTION|>--- conflicted
+++ resolved
@@ -1198,11 +1198,7 @@
     expected_events,
 ):
     @reset_core_stats_engine()
-<<<<<<< HEAD
-    @override_application_settings({"ai_monitoring.record_content.enabled": False})
-=======
     @disabled_ai_monitoring_record_content_settings
->>>>>>> ee2f61b1
     @validate_custom_events(expected_events)
     # 3 langchain events and 5 openai events.
     @validate_custom_event_count(count=8)
@@ -1497,55 +1493,6 @@
             id="chain.invoke",
         ),
     ),
-<<<<<<< HEAD
-)
-def test_langchain_chain_error_in_langchain_no_content(
-    set_trace_info,
-    chat_openai_client,
-    json_schema,
-    prompt,
-    create_function,
-    call_function,
-    call_function_args,
-    call_function_kwargs,
-    expected_events,
-    expected_error,
-):
-    @reset_core_stats_engine()
-    @override_application_settings({"ai_monitoring.record_content.enabled": False})
-    @validate_transaction_error_event_count(1)
-    @validate_error_trace_attributes(
-        callable_name(expected_error),
-    )
-    @validate_custom_events(expected_events)
-    @validate_custom_event_count(count=2)
-    @validate_transaction_metrics(
-        name="test_chain:test_langchain_chain_error_in_langchain_no_content.<locals>._test",
-        custom_metrics=[
-            ("Supportability/Python/ML/Langchain/%s" % langchain.__version__, 1),
-        ],
-        background_task=True,
-    )
-    @background_task()
-    def _test():
-        set_trace_info()
-        add_custom_attribute("llm.conversation_id", "my-awesome-id")
-        add_custom_attribute("llm.foo", "bar")
-        add_custom_attribute("non_llm_attr", "python-agent")
-
-        runnable = create_function(json_schema, chat_openai_client, prompt)
-
-        with pytest.raises(expected_error):
-            getattr(runnable, call_function)(*call_function_args, **call_function_kwargs)
-
-    _test()
-
-
-@pytest.mark.parametrize(
-    "create_function,call_function,input_",
-    ((create_structured_output_runnable, "invoke", {"input": "Sally is 13"}),),
-=======
->>>>>>> ee2f61b1
 )
 def test_langchain_chain_error_in_langchain_no_content(
     set_trace_info,
