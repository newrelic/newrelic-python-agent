# Copyright 2010 New Relic, Inc.
#
# Licensed under the Apache License, Version 2.0 (the "License");
# you may not use this file except in compliance with the License.
# You may obtain a copy of the License at
#
#      http://www.apache.org/licenses/LICENSE-2.0
#
# Unless required by applicable law or agreed to in writing, software
# distributed under the License is distributed on an "AS IS" BASIS,
# WITHOUT WARRANTIES OR CONDITIONS OF ANY KIND, either express or implied.
# See the License for the specific language governing permissions and
# limitations under the License.

import json
import os

import pytest
from _mock_external_openai_server import (
    MockExternalOpenAIServer,
    extract_shortened_prompt,
)
from testing_support.fixture.event_loop import (  # noqa: F401; pylint: disable=W0611
    event_loop as loop,
)
from testing_support.fixtures import (  # noqa: F401, pylint: disable=W0611
    collector_agent_registration_fixture,
    collector_available_fixture,
)

from newrelic.common.object_wrapper import wrap_function_wrapper

_default_settings = {
    "transaction_tracer.explain_threshold": 0.0,
    "transaction_tracer.transaction_threshold": 0.0,
    "transaction_tracer.stack_trace_threshold": 0.0,
    "debug.log_data_collector_payloads": True,
    "debug.record_transaction_failure": True,
<<<<<<< HEAD
    "machine_learning.enabled": True,
    "ml_insights_events.enabled": True
=======
    "ml_insights_events.enabled": True,
>>>>>>> 1d86430e
}

collector_agent_registration = collector_agent_registration_fixture(
    app_name="Python Agent Test (mlmodel_openai)",
    default_settings=_default_settings,
    linked_applications=["Python Agent Test (mlmodel_openai)"],
)

OPENAI_AUDIT_LOG_FILE = os.path.join(os.path.realpath(os.path.dirname(__file__)), "openai_audit.log")
OPENAI_AUDIT_LOG_CONTENTS = {}


@pytest.fixture(autouse=True, scope="session")
def openai_server():
    """
    This fixture will either create a mocked backend for testing purposes, or will
    set up an audit log file to log responses of the real OpenAI backend to a file.
    The behavior can be controlled by setting NEW_RELIC_TESTING_RECORD_OPENAI_RESPONSES=1 as
    an environment variable to run using the real OpenAI backend. (Default: mocking)
    """
    import openai

    from newrelic.core.config import _environ_as_bool

    if not _environ_as_bool("NEW_RELIC_TESTING_RECORD_OPENAI_RESPONSES", False):
        # Use mocked OpenAI backend and prerecorded responses
        with MockExternalOpenAIServer() as server:
            openai.api_base = "http://localhost:%d" % server.port
            openai.api_key = "NOT-A-REAL-SECRET"
            yield
    else:
        # Use real OpenAI backend and record responses
        openai.api_key = os.environ.get("OPENAI_API_KEY", "")
        if not openai.api_key:
            raise RuntimeError("OPENAI_API_KEY environment variable required.")

        # Apply function wrappers to record data
        wrap_function_wrapper("openai.api_requestor", "APIRequestor.request", wrap_openai_api_requestor_request)
        yield  # Run tests

        # Write responses to audit log
        with open(OPENAI_AUDIT_LOG_FILE, "w") as audit_log_fp:
            json.dump(OPENAI_AUDIT_LOG_CONTENTS, fp=audit_log_fp, indent=4)


# Intercept outgoing requests and log to file for mocking
RECORDED_HEADERS = set(["x-request-id", "content-type"])


def wrap_openai_api_requestor_request(wrapped, instance, args, kwargs):
    params = bind_request_params(*args, **kwargs)
    if not params:
        return wrapped(*args, **kwargs)

    prompt = extract_shortened_prompt(params)

    # Send request
    result = wrapped(*args, **kwargs)

    # Clean up data
    data = result[0].data
    headers = result[0]._headers
    headers = dict(
        filter(
            lambda k: k[0].lower() in RECORDED_HEADERS
            or k[0].lower().startswith("openai")
            or k[0].lower().startswith("x-ratelimit"),
            headers.items(),
        )
    )

    # Log response
    OPENAI_AUDIT_LOG_CONTENTS[prompt] = headers, data  # Append response data to audit log
    return result


def bind_request_params(method, url, params=None, *args, **kwargs):
    return params<|MERGE_RESOLUTION|>--- conflicted
+++ resolved
@@ -36,12 +36,7 @@
     "transaction_tracer.stack_trace_threshold": 0.0,
     "debug.log_data_collector_payloads": True,
     "debug.record_transaction_failure": True,
-<<<<<<< HEAD
-    "machine_learning.enabled": True,
-    "ml_insights_events.enabled": True
-=======
     "ml_insights_events.enabled": True,
->>>>>>> 1d86430e
 }
 
 collector_agent_registration = collector_agent_registration_fixture(
