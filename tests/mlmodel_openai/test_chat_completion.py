# Copyright 2010 New Relic, Inc.
#
# Licensed under the Apache License, Version 2.0 (the "License");
# you may not use this file except in compliance with the License.
# You may obtain a copy of the License at
#
#      http://www.apache.org/licenses/LICENSE-2.0
#
# Unless required by applicable law or agreed to in writing, software
# distributed under the License is distributed on an "AS IS" BASIS,
# WITHOUT WARRANTIES OR CONDITIONS OF ANY KIND, either express or implied.
# See the License for the specific language governing permissions and
# limitations under the License.

import openai
from testing_support.fixtures import (
    override_llm_token_callback_settings,
    reset_core_stats_engine,
    validate_attributes,
)
from testing_support.ml_testing_utils import (  # noqa: F401
    add_token_count_to_events,
    disabled_ai_monitoring_record_content_settings,
    disabled_ai_monitoring_settings,
    disabled_ai_monitoring_streaming_settings,
    events_sans_content,
    events_sans_llm_metadata,
    events_with_context_attrs,
    llm_token_count_callback,
    set_trace_info,
)
from testing_support.validators.validate_custom_event import validate_custom_event_count
from testing_support.validators.validate_custom_events import validate_custom_events
from testing_support.validators.validate_transaction_metrics import (
    validate_transaction_metrics,
)

<<<<<<< HEAD
from newrelic.api.background_task import background_task, BackgroundTask
from newrelic.api.transaction import add_custom_attribute, current_transaction
from newrelic.api.llm_custom_attributes import WithLlmCustomAttributes

from newrelic.api.application import application_instance as application

_test_openai_chat_completion_messages = (
    {"role": "system", "content": "You are a scientist."},
    {"role": "user", "content": "What is 212 degrees Fahrenheit converted to Celsius?"},
)

testing = [
    (
        {"type": "LlmChatCompletionSummary"},
        {
            "id": None,  # UUID that varies with each run
            "llm.conversation_id": "my-awesome-id",
            "llm.foo": "bar",
            "span_id": None,
            "trace_id": None,
            "request_id": None,
            "duration": None,  # Response time varies each test run
            "request.model": "gpt-3.5-turbo",
            "response.model": "gpt-3.5-turbo-0613",
            "response.organization": "new-relic-nkmd8b",
            "request.temperature": 0.7,
            "request.max_tokens": 100,
            "response.choices.finish_reason": "stop",
            "response.headers.llmVersion": "2020-10-01",
            "response.headers.ratelimitLimitRequests": 200,
            "response.headers.ratelimitLimitTokens": 40000,
            "response.headers.ratelimitResetTokens": "90ms",
            "response.headers.ratelimitResetRequests": "7m12s",
            "response.headers.ratelimitRemainingTokens": 39940,
            "response.headers.ratelimitRemainingRequests": 199,
            "vendor": "openai",
            "ingest_source": "Python",
            "response.number_of_messages": 3,
        },
    ),
    (
        {"type": "LlmChatCompletionMessage"},
        {
            "id": None,
            "llm.conversation_id": "my-awesome-id",
            "llm.foo": "bar",
            "request_id": None,
            "span_id": None,
            "trace_id": None,
            "content": "You are a scientist.",
            "role": "system",
            "completion_id": None,
            "sequence": 0,
            "response.model": "gpt-3.5-turbo-0613",
            "vendor": "openai",
            "ingest_source": "Python",
        },
    ),
    (
        {"type": "LlmChatCompletionMessage"},
        {
            "id": None,
            "llm.conversation_id": "my-awesome-id",
            "llm.foo": "bar",
            "request_id": None,
            "span_id": None,
            "trace_id": None,
            "content": "What is 212 degrees Fahrenheit converted to Celsius?",
            "role": "user",
            "completion_id": None,
            "sequence": 1,
            "response.model": "gpt-3.5-turbo-0613",
            "vendor": "openai",
            "ingest_source": "Python",
        },
    ),
    (
        {"type": "LlmChatCompletionMessage"},
        {
            "id": None,
            "llm.conversation_id": "my-awesome-id",
            "llm.foo": "bar",
            "request_id": None,
            "span_id": None,
            "trace_id": None,
            "content": "212 degrees Fahrenheit is equal to 100 degrees Celsius.",
            "role": "assistant",
            "completion_id": None,
            "sequence": 2,
            "response.model": "gpt-3.5-turbo-0613",
            "vendor": "openai",
            "is_response": True,
            "ingest_source": "Python",
        },
    ),
]
=======
from newrelic.api.background_task import background_task
from newrelic.api.transaction import add_custom_attribute
from newrelic.api.llm_custom_attributes import WithLlmCustomAttributes
>>>>>>> c84d105f

_test_openai_chat_completion_messages = (
    {"role": "system", "content": "You are a scientist."},
    {"role": "user", "content": "What is 212 degrees Fahrenheit converted to Celsius?"},
)

chat_completion_recorded_events = [
    (
        {"type": "LlmChatCompletionSummary"},
        {
            "id": None,  # UUID that varies with each run
            "llm.conversation_id": "my-awesome-id",
            "llm.foo": "bar",
            "span_id": None,
            "trace_id": "trace-id",
            "request_id": "49dbbffbd3c3f4612aa48def69059ccd",
            "duration": None,  # Response time varies each test run
            "request.model": "gpt-3.5-turbo",
            "response.model": "gpt-3.5-turbo-0613",
            "response.organization": "new-relic-nkmd8b",
            "request.temperature": 0.7,
            "request.max_tokens": 100,
            "response.choices.finish_reason": "stop",
            "response.headers.llmVersion": "2020-10-01",
            "response.headers.ratelimitLimitRequests": 200,
            "response.headers.ratelimitLimitTokens": 40000,
            "response.headers.ratelimitResetTokens": "90ms",
            "response.headers.ratelimitResetRequests": "7m12s",
            "response.headers.ratelimitRemainingTokens": 39940,
            "response.headers.ratelimitRemainingRequests": 199,
            "vendor": "openai",
            "ingest_source": "Python",
            "response.number_of_messages": 3,
        },
    ),
    (
        {"type": "LlmChatCompletionMessage"},
        {
            "id": "chatcmpl-87sb95K4EF2nuJRcTs43Tm9ntTemv-0",
            "llm.conversation_id": "my-awesome-id",
            "llm.foo": "bar",
            "request_id": "49dbbffbd3c3f4612aa48def69059ccd",
            "span_id": None,
            "trace_id": "trace-id",
            "content": "You are a scientist.",
            "role": "system",
            "completion_id": None,
            "sequence": 0,
            "response.model": "gpt-3.5-turbo-0613",
            "vendor": "openai",
            "ingest_source": "Python",
        },
    ),
    (
        {"type": "LlmChatCompletionMessage"},
        {
            "id": "chatcmpl-87sb95K4EF2nuJRcTs43Tm9ntTemv-1",
            "llm.conversation_id": "my-awesome-id",
            "llm.foo": "bar",
            "request_id": "49dbbffbd3c3f4612aa48def69059ccd",
            "span_id": None,
            "trace_id": "trace-id",
            "content": "What is 212 degrees Fahrenheit converted to Celsius?",
            "role": "user",
            "completion_id": None,
            "sequence": 1,
            "response.model": "gpt-3.5-turbo-0613",
            "vendor": "openai",
            "ingest_source": "Python",
        },
    ),
    (
        {"type": "LlmChatCompletionMessage"},
        {
            "id": "chatcmpl-87sb95K4EF2nuJRcTs43Tm9ntTemv-2",
            "llm.conversation_id": "my-awesome-id",
            "llm.foo": "bar",
            "request_id": "49dbbffbd3c3f4612aa48def69059ccd",
            "span_id": None,
            "trace_id": "trace-id",
            "content": "212 degrees Fahrenheit is equal to 100 degrees Celsius.",
            "role": "assistant",
            "completion_id": None,
            "sequence": 2,
            "response.model": "gpt-3.5-turbo-0613",
            "vendor": "openai",
            "is_response": True,
            "ingest_source": "Python",
        },
    ),
]


@reset_core_stats_engine()
@validate_custom_events(events_with_context_attrs(chat_completion_recorded_events))
# One summary event, one system message, one user message, and one response message from the assistant
@validate_custom_event_count(count=4)
@validate_transaction_metrics(
    name="test_chat_completion:test_openai_chat_completion_sync_with_llm_metadata",
    custom_metrics=[
        ("Supportability/Python/ML/OpenAI/%s" % openai.__version__, 1),
    ],
    background_task=True,
)
@validate_attributes("agent", ["llm"])
@background_task()
def test_openai_chat_completion_sync_with_llm_metadata(set_trace_info):
    set_trace_info()
    add_custom_attribute("llm.conversation_id", "my-awesome-id")
    add_custom_attribute("llm.foo", "bar")
    add_custom_attribute("non_llm_attr", "python-agent")
    with WithLlmCustomAttributes({"context": "attr"}):
        openai.ChatCompletion.create(
            model="gpt-3.5-turbo", messages=_test_openai_chat_completion_messages, temperature=0.7, max_tokens=100
        )
<<<<<<< HEAD


@reset_core_stats_engine()
@validate_custom_events(testing + testing)
# One summary event, one system message, one user message, and one response message from the assistant
@background_task()
def test_openai_chat_completion_exit(set_trace_info):
    set_trace_info()
    transaction = current_transaction()
    add_custom_attribute("llm.conversation_id", "my-awesome-id")
    add_custom_attribute("llm.foo", "bar")
    add_custom_attribute("non_llm_attr", "python-agent")
    with WithLlmCustomAttributes({"context": "attr"}):
        openai.ChatCompletion.create(
            model="gpt-3.5-turbo", messages=_test_openai_chat_completion_messages, temperature=0.7, max_tokens=100
        )
        transaction.__exit__(None, None, None)
        with BackgroundTask(application(), "fg") as txn:
            add_custom_attribute("llm.conversation_id", "my-awesome-id")
            add_custom_attribute("llm.foo", "bar")
            add_custom_attribute("non_llm_attr", "python-agent")
            openai.ChatCompletion.create(
                model="gpt-3.5-turbo", messages=_test_openai_chat_completion_messages, temperature=0.7, max_tokens=100
            )
=======
>>>>>>> c84d105f


@reset_core_stats_engine()
@disabled_ai_monitoring_record_content_settings
@validate_custom_events(events_sans_content(chat_completion_recorded_events))
# One summary event, one system message, one user message, and one response message from the assistant
@validate_custom_event_count(count=4)
@validate_transaction_metrics(
    name="test_chat_completion:test_openai_chat_completion_sync_no_content",
    custom_metrics=[
        ("Supportability/Python/ML/OpenAI/%s" % openai.__version__, 1),
    ],
    background_task=True,
)
@validate_attributes("agent", ["llm"])
@background_task()
def test_openai_chat_completion_sync_no_content(set_trace_info):
    set_trace_info()
    add_custom_attribute("llm.conversation_id", "my-awesome-id")
    add_custom_attribute("llm.foo", "bar")

    openai.ChatCompletion.create(
        model="gpt-3.5-turbo", messages=_test_openai_chat_completion_messages, temperature=0.7, max_tokens=100
    )


@reset_core_stats_engine()
@override_llm_token_callback_settings(llm_token_count_callback)
@validate_custom_events(add_token_count_to_events(chat_completion_recorded_events))
# One summary event, one system message, one user message, and one response message from the assistant
@validate_custom_event_count(count=4)
@validate_transaction_metrics(
    name="test_chat_completion:test_openai_chat_completion_sync_with_token_count",
    custom_metrics=[
        ("Supportability/Python/ML/OpenAI/%s" % openai.__version__, 1),
    ],
    background_task=True,
)
@validate_attributes("agent", ["llm"])
@background_task()
def test_openai_chat_completion_sync_with_token_count(set_trace_info):
    set_trace_info()
    add_custom_attribute("llm.conversation_id", "my-awesome-id")
    add_custom_attribute("llm.foo", "bar")

    openai.ChatCompletion.create(
        model="gpt-3.5-turbo", messages=_test_openai_chat_completion_messages, temperature=0.7, max_tokens=100
    )


@reset_core_stats_engine()
@validate_custom_events(events_sans_llm_metadata(chat_completion_recorded_events))
# One summary event, one system message, one user message, and one response message from the assistant
@validate_custom_event_count(count=4)
@validate_transaction_metrics(
    "test_chat_completion:test_openai_chat_completion_sync_no_llm_metadata",
    scoped_metrics=[("Llm/completion/OpenAI/create", 1)],
    rollup_metrics=[("Llm/completion/OpenAI/create", 1)],
    background_task=True,
)
@background_task()
def test_openai_chat_completion_sync_no_llm_metadata(set_trace_info):
    set_trace_info()

    openai.ChatCompletion.create(
        model="gpt-3.5-turbo", messages=_test_openai_chat_completion_messages, temperature=0.7, max_tokens=100
    )


@reset_core_stats_engine()
@disabled_ai_monitoring_streaming_settings
@validate_custom_events(events_sans_llm_metadata(chat_completion_recorded_events))
# One summary event, one system message, one user message, and one response message from the assistant
@validate_custom_event_count(count=4)
@validate_transaction_metrics(
    "test_chat_completion:test_openai_chat_completion_sync_stream_monitoring_disabled",
    scoped_metrics=[("Llm/completion/OpenAI/create", 1)],
    rollup_metrics=[("Llm/completion/OpenAI/create", 1)],
    background_task=True,
)
@background_task()
def test_openai_chat_completion_sync_stream_monitoring_disabled(set_trace_info):
    set_trace_info()

    openai.ChatCompletion.create(
        model="gpt-3.5-turbo", messages=_test_openai_chat_completion_messages, temperature=0.7, max_tokens=100
    )


@reset_core_stats_engine()
@validate_custom_event_count(count=0)
def test_openai_chat_completion_sync_outside_txn():
    openai.ChatCompletion.create(
        model="gpt-3.5-turbo", messages=_test_openai_chat_completion_messages, temperature=0.7, max_tokens=100
    )


@disabled_ai_monitoring_settings
@reset_core_stats_engine()
@validate_custom_event_count(count=0)
@background_task()
def test_openai_chat_completion_sync_ai_monitoring_disabled():
    openai.ChatCompletion.create(
        model="gpt-3.5-turbo", messages=_test_openai_chat_completion_messages, temperature=0.7, max_tokens=100
    )


@reset_core_stats_engine()
@validate_custom_events(events_sans_llm_metadata(chat_completion_recorded_events))
@validate_custom_event_count(count=4)
@validate_transaction_metrics(
    "test_chat_completion:test_openai_chat_completion_async_no_llm_metadata",
    scoped_metrics=[("Llm/completion/OpenAI/acreate", 1)],
    rollup_metrics=[("Llm/completion/OpenAI/acreate", 1)],
    background_task=True,
)
@background_task()
def test_openai_chat_completion_async_no_llm_metadata(loop, set_trace_info):
    set_trace_info()

    loop.run_until_complete(
        openai.ChatCompletion.acreate(
            model="gpt-3.5-turbo", messages=_test_openai_chat_completion_messages, temperature=0.7, max_tokens=100
        )
    )


@reset_core_stats_engine()
@disabled_ai_monitoring_streaming_settings
@validate_custom_events(events_sans_llm_metadata(chat_completion_recorded_events))
@validate_custom_event_count(count=4)
@validate_transaction_metrics(
    "test_chat_completion:test_openai_chat_completion_async_stream_monitoring_disabled",
    scoped_metrics=[("Llm/completion/OpenAI/acreate", 1)],
    rollup_metrics=[("Llm/completion/OpenAI/acreate", 1)],
    background_task=True,
)
@background_task()
def test_openai_chat_completion_async_stream_monitoring_disabled(loop, set_trace_info):
    set_trace_info()

    loop.run_until_complete(
        openai.ChatCompletion.acreate(
            model="gpt-3.5-turbo", messages=_test_openai_chat_completion_messages, temperature=0.7, max_tokens=100
        )
    )


@reset_core_stats_engine()
@validate_custom_events(events_with_context_attrs(chat_completion_recorded_events))
@validate_custom_event_count(count=4)
@validate_transaction_metrics(
    "test_chat_completion:test_openai_chat_completion_async_with_llm_metadata",
    scoped_metrics=[("Llm/completion/OpenAI/acreate", 1)],
    rollup_metrics=[("Llm/completion/OpenAI/acreate", 1)],
    custom_metrics=[
        ("Supportability/Python/ML/OpenAI/%s" % openai.__version__, 1),
    ],
    background_task=True,
)
@validate_attributes("agent", ["llm"])
@background_task()
def test_openai_chat_completion_async_with_llm_metadata(loop, set_trace_info):
    set_trace_info()
    add_custom_attribute("llm.conversation_id", "my-awesome-id")
    add_custom_attribute("llm.foo", "bar")
    add_custom_attribute("non_llm_attr", "python-agent")

    with WithLlmCustomAttributes({"context": "attr"}):
        loop.run_until_complete(
            openai.ChatCompletion.acreate(
                model="gpt-3.5-turbo", messages=_test_openai_chat_completion_messages, temperature=0.7, max_tokens=100
            )
        )


@reset_core_stats_engine()
@disabled_ai_monitoring_record_content_settings
@validate_custom_events(events_sans_content(chat_completion_recorded_events))
@validate_custom_event_count(count=4)
@validate_transaction_metrics(
    "test_chat_completion:test_openai_chat_completion_async_no_content",
    scoped_metrics=[("Llm/completion/OpenAI/acreate", 1)],
    rollup_metrics=[("Llm/completion/OpenAI/acreate", 1)],
    custom_metrics=[
        ("Supportability/Python/ML/OpenAI/%s" % openai.__version__, 1),
    ],
    background_task=True,
)
@validate_attributes("agent", ["llm"])
@background_task()
def test_openai_chat_completion_async_no_content(loop, set_trace_info):
    set_trace_info()
    add_custom_attribute("llm.conversation_id", "my-awesome-id")
    add_custom_attribute("llm.foo", "bar")

    loop.run_until_complete(
        openai.ChatCompletion.acreate(
            model="gpt-3.5-turbo", messages=_test_openai_chat_completion_messages, temperature=0.7, max_tokens=100
        )
    )


@reset_core_stats_engine()
@override_llm_token_callback_settings(llm_token_count_callback)
@validate_custom_events(add_token_count_to_events(chat_completion_recorded_events))
# One summary event, one system message, one user message, and one response message from the assistant
@validate_custom_event_count(count=4)
@validate_transaction_metrics(
    name="test_chat_completion:test_openai_chat_completion_async_with_token_count",
    custom_metrics=[
        ("Supportability/Python/ML/OpenAI/%s" % openai.__version__, 1),
    ],
    background_task=True,
)
@validate_attributes("agent", ["llm"])
@background_task()
def test_openai_chat_completion_async_with_token_count(loop, set_trace_info):
    set_trace_info()
    add_custom_attribute("llm.conversation_id", "my-awesome-id")
    add_custom_attribute("llm.foo", "bar")

    loop.run_until_complete(
        openai.ChatCompletion.acreate(
            model="gpt-3.5-turbo", messages=_test_openai_chat_completion_messages, temperature=0.7, max_tokens=100
        )
    )


@reset_core_stats_engine()
@validate_custom_event_count(count=0)
def test_openai_chat_completion_async_outside_transaction(loop):
    loop.run_until_complete(
        openai.ChatCompletion.acreate(
            model="gpt-3.5-turbo", messages=_test_openai_chat_completion_messages, temperature=0.7, max_tokens=100
        )
    )


@disabled_ai_monitoring_settings
@reset_core_stats_engine()
@validate_custom_event_count(count=0)
@background_task()
def test_openai_chat_completion_async_ai_monitoring_disabled(loop):
    loop.run_until_complete(
        openai.ChatCompletion.acreate(
            model="gpt-3.5-turbo", messages=_test_openai_chat_completion_messages, temperature=0.7, max_tokens=100
        )
    )


@reset_core_stats_engine()
# One summary event, one system message, one user message, and one response message from the assistant
@validate_custom_event_count(count=4)
@validate_attributes("agent", ["llm"])
@background_task()
def test_openai_chat_completion_sync_no_usage_data(set_trace_info):
    # Only testing that there are events, and there was no exception raised
    set_trace_info()

    openai.ChatCompletion.create(
        model="gpt-3.5-turbo", messages=_test_openai_chat_completion_messages, temperature=0.7, max_tokens=100
    )


@reset_core_stats_engine()
# One summary event, one system message, one user message, and one response message from the assistant
@validate_custom_event_count(count=4)
@validate_attributes("agent", ["llm"])
@background_task()
def test_openai_chat_completion_async_no_usage_data(loop, set_trace_info):
    # Only testing that there are events, and there was no exception raised
    set_trace_info()

    loop.run_until_complete(
        openai.ChatCompletion.acreate(
            model="gpt-3.5-turbo", messages=_test_openai_chat_completion_messages, temperature=0.7, max_tokens=100
        )
    )


def test_openai_chat_completion_functions_marked_as_wrapped_for_sdk_compatibility():
    assert openai.ChatCompletion._nr_wrapped
    assert openai.util.convert_to_openai_object._nr_wrapped<|MERGE_RESOLUTION|>--- conflicted
+++ resolved
@@ -35,7 +35,6 @@
     validate_transaction_metrics,
 )
 
-<<<<<<< HEAD
 from newrelic.api.background_task import background_task, BackgroundTask
 from newrelic.api.transaction import add_custom_attribute, current_transaction
 from newrelic.api.llm_custom_attributes import WithLlmCustomAttributes
@@ -47,101 +46,6 @@
     {"role": "user", "content": "What is 212 degrees Fahrenheit converted to Celsius?"},
 )
 
-testing = [
-    (
-        {"type": "LlmChatCompletionSummary"},
-        {
-            "id": None,  # UUID that varies with each run
-            "llm.conversation_id": "my-awesome-id",
-            "llm.foo": "bar",
-            "span_id": None,
-            "trace_id": None,
-            "request_id": None,
-            "duration": None,  # Response time varies each test run
-            "request.model": "gpt-3.5-turbo",
-            "response.model": "gpt-3.5-turbo-0613",
-            "response.organization": "new-relic-nkmd8b",
-            "request.temperature": 0.7,
-            "request.max_tokens": 100,
-            "response.choices.finish_reason": "stop",
-            "response.headers.llmVersion": "2020-10-01",
-            "response.headers.ratelimitLimitRequests": 200,
-            "response.headers.ratelimitLimitTokens": 40000,
-            "response.headers.ratelimitResetTokens": "90ms",
-            "response.headers.ratelimitResetRequests": "7m12s",
-            "response.headers.ratelimitRemainingTokens": 39940,
-            "response.headers.ratelimitRemainingRequests": 199,
-            "vendor": "openai",
-            "ingest_source": "Python",
-            "response.number_of_messages": 3,
-        },
-    ),
-    (
-        {"type": "LlmChatCompletionMessage"},
-        {
-            "id": None,
-            "llm.conversation_id": "my-awesome-id",
-            "llm.foo": "bar",
-            "request_id": None,
-            "span_id": None,
-            "trace_id": None,
-            "content": "You are a scientist.",
-            "role": "system",
-            "completion_id": None,
-            "sequence": 0,
-            "response.model": "gpt-3.5-turbo-0613",
-            "vendor": "openai",
-            "ingest_source": "Python",
-        },
-    ),
-    (
-        {"type": "LlmChatCompletionMessage"},
-        {
-            "id": None,
-            "llm.conversation_id": "my-awesome-id",
-            "llm.foo": "bar",
-            "request_id": None,
-            "span_id": None,
-            "trace_id": None,
-            "content": "What is 212 degrees Fahrenheit converted to Celsius?",
-            "role": "user",
-            "completion_id": None,
-            "sequence": 1,
-            "response.model": "gpt-3.5-turbo-0613",
-            "vendor": "openai",
-            "ingest_source": "Python",
-        },
-    ),
-    (
-        {"type": "LlmChatCompletionMessage"},
-        {
-            "id": None,
-            "llm.conversation_id": "my-awesome-id",
-            "llm.foo": "bar",
-            "request_id": None,
-            "span_id": None,
-            "trace_id": None,
-            "content": "212 degrees Fahrenheit is equal to 100 degrees Celsius.",
-            "role": "assistant",
-            "completion_id": None,
-            "sequence": 2,
-            "response.model": "gpt-3.5-turbo-0613",
-            "vendor": "openai",
-            "is_response": True,
-            "ingest_source": "Python",
-        },
-    ),
-]
-=======
-from newrelic.api.background_task import background_task
-from newrelic.api.transaction import add_custom_attribute
-from newrelic.api.llm_custom_attributes import WithLlmCustomAttributes
->>>>>>> c84d105f
-
-_test_openai_chat_completion_messages = (
-    {"role": "system", "content": "You are a scientist."},
-    {"role": "user", "content": "What is 212 degrees Fahrenheit converted to Celsius?"},
-)
 
 chat_completion_recorded_events = [
     (
@@ -252,33 +156,6 @@
         openai.ChatCompletion.create(
             model="gpt-3.5-turbo", messages=_test_openai_chat_completion_messages, temperature=0.7, max_tokens=100
         )
-<<<<<<< HEAD
-
-
-@reset_core_stats_engine()
-@validate_custom_events(testing + testing)
-# One summary event, one system message, one user message, and one response message from the assistant
-@background_task()
-def test_openai_chat_completion_exit(set_trace_info):
-    set_trace_info()
-    transaction = current_transaction()
-    add_custom_attribute("llm.conversation_id", "my-awesome-id")
-    add_custom_attribute("llm.foo", "bar")
-    add_custom_attribute("non_llm_attr", "python-agent")
-    with WithLlmCustomAttributes({"context": "attr"}):
-        openai.ChatCompletion.create(
-            model="gpt-3.5-turbo", messages=_test_openai_chat_completion_messages, temperature=0.7, max_tokens=100
-        )
-        transaction.__exit__(None, None, None)
-        with BackgroundTask(application(), "fg") as txn:
-            add_custom_attribute("llm.conversation_id", "my-awesome-id")
-            add_custom_attribute("llm.foo", "bar")
-            add_custom_attribute("non_llm_attr", "python-agent")
-            openai.ChatCompletion.create(
-                model="gpt-3.5-turbo", messages=_test_openai_chat_completion_messages, temperature=0.7, max_tokens=100
-            )
-=======
->>>>>>> c84d105f
 
 
 @reset_core_stats_engine()
