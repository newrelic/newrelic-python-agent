--- conflicted
+++ resolved
@@ -15,14 +15,8 @@
 
 import openai
 import pytest
-<<<<<<< HEAD
 from testing_support.ml_testing_utils import (
     add_token_count_to_events,
-=======
-from conftest import (
-    add_token_count_to_event,
-    disabled_ai_monitoring_record_content_settings,
->>>>>>> fa7c186c
     events_sans_content,
     llm_token_count_callback,
     disabled_ai_monitoring_record_content_settings,
