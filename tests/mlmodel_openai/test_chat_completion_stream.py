--- conflicted
+++ resolved
@@ -12,10 +12,6 @@
 # See the License for the specific language governing permissions and
 # limitations under the License.
 
-<<<<<<< HEAD
-import copy
-=======
->>>>>>> ee2f61b1
 
 import openai
 from conftest import (  # pylint: disable=E0611
@@ -25,7 +21,6 @@
     events_sans_content,
 )
 from testing_support.fixtures import (
-    override_application_settings,
     reset_core_stats_engine,
     validate_attributes,
     validate_custom_event_count,
@@ -37,15 +32,6 @@
 
 from newrelic.api.background_task import background_task
 from newrelic.api.transaction import add_custom_attribute
-
-
-def events_sans_content(event):
-    new_event = copy.deepcopy(event)
-    for _event in new_event:
-        if "content" in _event[1]:
-            del _event[1]["content"]
-    return new_event
-
 
 disabled_custom_insights_settings = {"custom_insights_events.enabled": False}
 
@@ -176,11 +162,7 @@
 
 
 @reset_core_stats_engine()
-<<<<<<< HEAD
-@override_application_settings({"ai_monitoring.record_content.enabled": False})
-=======
 @disabled_ai_monitoring_record_content_settings
->>>>>>> ee2f61b1
 @validate_custom_events(events_sans_content(chat_completion_recorded_events))
 # One summary event, one system message, one user message, and one response message from the assistant
 @validate_custom_event_count(count=4)
@@ -431,11 +413,7 @@
 
 
 @reset_core_stats_engine()
-<<<<<<< HEAD
-@override_application_settings({"ai_monitoring.record_content.enabled": False})
-=======
 @disabled_ai_monitoring_record_content_settings
->>>>>>> ee2f61b1
 @validate_custom_events(events_sans_content(chat_completion_recorded_events))
 @validate_custom_event_count(count=4)
 @validate_transaction_metrics(
