# Copyright 2010 New Relic, Inc.
#
# Licensed under the Apache License, Version 2.0 (the "License");
# you may not use this file except in compliance with the License.
# You may obtain a copy of the License at
#
#      http://www.apache.org/licenses/LICENSE-2.0
#
# Unless required by applicable law or agreed to in writing, software
# distributed under the License is distributed on an "AS IS" BASIS,
# WITHOUT WARRANTIES OR CONDITIONS OF ANY KIND, either express or implied.
# See the License for the specific language governing permissions and
# limitations under the License.

<<<<<<< HEAD
import copy
=======
>>>>>>> ee2f61b1

import openai
from conftest import (  # pylint: disable=E0611
    disabled_ai_monitoring_record_content_settings,
    disabled_ai_monitoring_settings,
    disabled_ai_monitoring_streaming_settings,
    events_sans_content,
)
from testing_support.fixtures import (
    reset_core_stats_engine,
    validate_attributes,
    validate_custom_event_count,
)
from testing_support.validators.validate_custom_events import validate_custom_events
from testing_support.validators.validate_transaction_metrics import (
    validate_transaction_metrics,
)

from newrelic.api.background_task import background_task
from newrelic.api.transaction import add_custom_attribute

<<<<<<< HEAD

def events_sans_content(event):
    new_event = copy.deepcopy(event)
    for _event in new_event:
        if "content" in _event[1]:
            del _event[1]["content"]
    return new_event


disabled_custom_insights_settings = {"custom_insights_events.enabled": False}

=======
>>>>>>> ee2f61b1
_test_openai_chat_completion_messages = (
    {"role": "system", "content": "You are a scientist."},
    {"role": "user", "content": "What is 212 degrees Fahrenheit converted to Celsius?"},
)

chat_completion_recorded_events = [
    (
        {"type": "LlmChatCompletionSummary"},
        {
            "id": None,  # UUID that varies with each run
            "llm.conversation_id": "my-awesome-id",
            "transaction_id": "transaction-id",
            "span_id": None,
            "trace_id": "trace-id",
            "request_id": "f8d0f53b6881c5c0a3698e55f8f410ac",
            "duration": None,  # Response time varies each test run
            "request.model": "gpt-3.5-turbo",
            "response.model": "gpt-3.5-turbo-0613",
            "response.organization": "new-relic-nkmd8b",
            # Usage tokens aren't available when streaming.
            "request.temperature": 0.7,
            "request.max_tokens": 100,
            "response.choices.finish_reason": "stop",
            "response.headers.llmVersion": "2020-10-01",
            "response.headers.ratelimitLimitRequests": 200,
            "response.headers.ratelimitLimitTokens": 40000,
            "response.headers.ratelimitResetTokens": "180ms",
            "response.headers.ratelimitResetRequests": "11m32.334s",
            "response.headers.ratelimitRemainingTokens": 39880,
            "response.headers.ratelimitRemainingRequests": 198,
            "vendor": "openai",
            "ingest_source": "Python",
            "response.number_of_messages": 3,
        },
    ),
    (
        {"type": "LlmChatCompletionMessage"},
        {
            "id": "chatcmpl-8TJ9dS50zgQM7XicE8PLnCyEihRug-0",
            "llm.conversation_id": "my-awesome-id",
            "request_id": "f8d0f53b6881c5c0a3698e55f8f410ac",
            "span_id": None,
            "trace_id": "trace-id",
            "transaction_id": "transaction-id",
            "content": "You are a scientist.",
            "role": "system",
            "completion_id": None,
            "sequence": 0,
            "response.model": "gpt-3.5-turbo-0613",
            "vendor": "openai",
            "ingest_source": "Python",
        },
    ),
    (
        {"type": "LlmChatCompletionMessage"},
        {
            "id": "chatcmpl-8TJ9dS50zgQM7XicE8PLnCyEihRug-1",
            "llm.conversation_id": "my-awesome-id",
            "request_id": "f8d0f53b6881c5c0a3698e55f8f410ac",
            "span_id": None,
            "trace_id": "trace-id",
            "transaction_id": "transaction-id",
            "content": "What is 212 degrees Fahrenheit converted to Celsius?",
            "role": "user",
            "completion_id": None,
            "sequence": 1,
            "response.model": "gpt-3.5-turbo-0613",
            "vendor": "openai",
            "ingest_source": "Python",
        },
    ),
    (
        {"type": "LlmChatCompletionMessage"},
        {
            "id": "chatcmpl-8TJ9dS50zgQM7XicE8PLnCyEihRug-2",
            "llm.conversation_id": "my-awesome-id",
            "request_id": "f8d0f53b6881c5c0a3698e55f8f410ac",
            "span_id": None,
            "trace_id": "trace-id",
            "transaction_id": "transaction-id",
            "content": "212 degrees Fahrenheit is equal to 100 degrees Celsius.",
            "role": "assistant",
            "completion_id": None,
            "sequence": 2,
            "response.model": "gpt-3.5-turbo-0613",
            "vendor": "openai",
            "is_response": True,
            "ingest_source": "Python",
        },
    ),
]


@reset_core_stats_engine()
@validate_custom_events(chat_completion_recorded_events)
# One summary event, one system message, one user message, and one response message from the assistant
# @validate_custom_event_count(count=4)
@validate_transaction_metrics(
    name="test_chat_completion_stream_v1:test_openai_chat_completion_sync_in_txn_with_llm_metadata",
    custom_metrics=[
        ("Supportability/Python/ML/OpenAI/%s" % openai.__version__, 1),
    ],
    background_task=True,
)
@validate_attributes("agent", ["llm"])
@background_task()
def test_openai_chat_completion_sync_in_txn_with_llm_metadata(set_trace_info, sync_openai_client):
    set_trace_info()
    add_custom_attribute("llm.conversation_id", "my-awesome-id")
    generator = sync_openai_client.chat.completions.create(
        model="gpt-3.5-turbo",
        messages=_test_openai_chat_completion_messages,
        temperature=0.7,
        max_tokens=100,
        stream=True,
    )
    for resp in generator:
        assert resp


@reset_core_stats_engine()
<<<<<<< HEAD
@override_application_settings({"ai_monitoring.record_content.enabled": False})
=======
@disabled_ai_monitoring_record_content_settings
>>>>>>> ee2f61b1
@validate_custom_events(events_sans_content(chat_completion_recorded_events))
# One summary event, one system message, one user message, and one response message from the assistant
# @validate_custom_event_count(count=4)
@validate_transaction_metrics(
    name="test_chat_completion_stream_v1:test_openai_chat_completion_sync_in_txn_with_llm_metadata_no_content",
    custom_metrics=[
        ("Supportability/Python/ML/OpenAI/%s" % openai.__version__, 1),
    ],
    background_task=True,
)
@validate_attributes("agent", ["llm"])
@background_task()
def test_openai_chat_completion_sync_in_txn_with_llm_metadata_no_content(set_trace_info, sync_openai_client):
    set_trace_info()
    add_custom_attribute("llm.conversation_id", "my-awesome-id")
    generator = sync_openai_client.chat.completions.create(
        model="gpt-3.5-turbo",
        messages=_test_openai_chat_completion_messages,
        temperature=0.7,
        max_tokens=100,
        stream=True,
    )
    for resp in generator:
        assert resp


chat_completion_recorded_events_no_llm_metadata = [
    (
        {"type": "LlmChatCompletionSummary"},
        {
            "id": None,  # UUID that varies with each run
            "transaction_id": "transaction-id",
            "span_id": None,
            "trace_id": "trace-id",
            "request_id": "f8d0f53b6881c5c0a3698e55f8f410ac",
            "duration": None,  # Response time varies each test run
            "request.model": "gpt-3.5-turbo",
            "response.model": "gpt-3.5-turbo-0613",
            "response.organization": "new-relic-nkmd8b",
            # Usage tokens aren't available when streaming.
            "request.temperature": 0.7,
            "request.max_tokens": 100,
            "response.choices.finish_reason": "stop",
            "response.headers.llmVersion": "2020-10-01",
            "response.headers.ratelimitLimitRequests": 200,
            "response.headers.ratelimitLimitTokens": 40000,
            "response.headers.ratelimitResetTokens": "180ms",
            "response.headers.ratelimitResetRequests": "11m32.334s",
            "response.headers.ratelimitRemainingTokens": 39880,
            "response.headers.ratelimitRemainingRequests": 198,
            "vendor": "openai",
            "ingest_source": "Python",
            "response.number_of_messages": 3,
        },
    ),
    (
        {"type": "LlmChatCompletionMessage"},
        {
            "id": "chatcmpl-8TJ9dS50zgQM7XicE8PLnCyEihRug-0",
            "request_id": "f8d0f53b6881c5c0a3698e55f8f410ac",
            "span_id": None,
            "trace_id": "trace-id",
            "transaction_id": "transaction-id",
            "content": "You are a scientist.",
            "role": "system",
            "completion_id": None,
            "sequence": 0,
            "response.model": "gpt-3.5-turbo-0613",
            "vendor": "openai",
            "ingest_source": "Python",
        },
    ),
    (
        {"type": "LlmChatCompletionMessage"},
        {
            "id": "chatcmpl-8TJ9dS50zgQM7XicE8PLnCyEihRug-1",
            "request_id": "f8d0f53b6881c5c0a3698e55f8f410ac",
            "span_id": None,
            "trace_id": "trace-id",
            "transaction_id": "transaction-id",
            "content": "What is 212 degrees Fahrenheit converted to Celsius?",
            "role": "user",
            "completion_id": None,
            "sequence": 1,
            "response.model": "gpt-3.5-turbo-0613",
            "vendor": "openai",
            "ingest_source": "Python",
        },
    ),
    (
        {"type": "LlmChatCompletionMessage"},
        {
            "id": "chatcmpl-8TJ9dS50zgQM7XicE8PLnCyEihRug-2",
            "request_id": "f8d0f53b6881c5c0a3698e55f8f410ac",
            "span_id": None,
            "trace_id": "trace-id",
            "transaction_id": "transaction-id",
            "content": "212 degrees Fahrenheit is equal to 100 degrees Celsius.",
            "role": "assistant",
            "completion_id": None,
            "sequence": 2,
            "response.model": "gpt-3.5-turbo-0613",
            "vendor": "openai",
            "is_response": True,
            "ingest_source": "Python",
        },
    ),
]


@reset_core_stats_engine()
@validate_custom_events(chat_completion_recorded_events_no_llm_metadata)
# One summary event, one system message, one user message, and one response message from the assistant
@validate_custom_event_count(count=4)
@validate_transaction_metrics(
    "test_chat_completion_stream_v1:test_openai_chat_completion_sync_in_txn_no_llm_metadata",
    scoped_metrics=[("Llm/completion/OpenAI/create", 1)],
    rollup_metrics=[("Llm/completion/OpenAI/create", 1)],
    background_task=True,
)
@background_task()
def test_openai_chat_completion_sync_in_txn_no_llm_metadata(set_trace_info, sync_openai_client):
    set_trace_info()
    generator = sync_openai_client.chat.completions.create(
        model="gpt-3.5-turbo",
        messages=_test_openai_chat_completion_messages,
        temperature=0.7,
        max_tokens=100,
        stream=True,
    )
    for resp in generator:
        assert resp


@disabled_ai_monitoring_streaming_settings
@reset_core_stats_engine()
@validate_custom_event_count(count=0)
@validate_transaction_metrics(
    "test_chat_completion_stream_v1:test_openai_chat_completion_sync_ai_monitoring_streaming_disabled",
    custom_metrics=[
        ("Supportability/Python/ML/OpenAI/%s" % openai.__version__, 1),
    ],
    scoped_metrics=[("Llm/completion/OpenAI/create", 1)],
    rollup_metrics=[("Llm/completion/OpenAI/create", 1)],
    background_task=True,
)
@background_task()
def test_openai_chat_completion_sync_ai_monitoring_streaming_disabled(sync_openai_client):
    add_custom_attribute("llm.conversation_id", "my-awesome-id")
    generator = sync_openai_client.chat.completions.create(
        model="gpt-3.5-turbo",
        messages=_test_openai_chat_completion_messages,
        temperature=0.7,
        max_tokens=100,
        stream=True,
    )
    for resp in generator:
        assert resp


@reset_core_stats_engine()
@validate_custom_event_count(count=0)
def test_openai_chat_completion_sync_outside_txn(sync_openai_client):
    add_custom_attribute("llm.conversation_id", "my-awesome-id")
    generator = sync_openai_client.chat.completions.create(
        model="gpt-3.5-turbo",
        messages=_test_openai_chat_completion_messages,
        temperature=0.7,
        max_tokens=100,
        stream=True,
    )
    for resp in generator:
        assert resp


@disabled_ai_monitoring_settings
@reset_core_stats_engine()
@validate_custom_event_count(count=0)
@background_task()
def test_openai_chat_completion_sync_ai_monitoring_disabled(sync_openai_client):
    add_custom_attribute("llm.conversation_id", "my-awesome-id")
    generator = sync_openai_client.chat.completions.create(
        model="gpt-3.5-turbo",
        messages=_test_openai_chat_completion_messages,
        temperature=0.7,
        max_tokens=100,
        stream=True,
    )
    for resp in generator:
        assert resp


@reset_core_stats_engine()
@validate_custom_events(chat_completion_recorded_events_no_llm_metadata)
@validate_custom_event_count(count=4)
@validate_transaction_metrics(
    "test_chat_completion_stream_v1:test_openai_chat_completion_async_conversation_id_unset",
    scoped_metrics=[("Llm/completion/OpenAI/create", 1)],
    rollup_metrics=[("Llm/completion/OpenAI/create", 1)],
    background_task=True,
)
@background_task()
def test_openai_chat_completion_async_conversation_id_unset(loop, set_trace_info, async_openai_client):
    set_trace_info()

    async def consumer():
        generator = await async_openai_client.chat.completions.create(
            model="gpt-3.5-turbo",
            messages=_test_openai_chat_completion_messages,
            temperature=0.7,
            max_tokens=100,
            stream=True,
        )
        async for resp in generator:
            assert resp

    loop.run_until_complete(consumer())


@reset_core_stats_engine()
@validate_custom_events(chat_completion_recorded_events)
@validate_custom_event_count(count=4)
@validate_transaction_metrics(
    "test_chat_completion_stream_v1:test_openai_chat_completion_async_conversation_id_set",
    scoped_metrics=[("Llm/completion/OpenAI/create", 1)],
    rollup_metrics=[("Llm/completion/OpenAI/create", 1)],
<<<<<<< HEAD
    custom_metrics=[
        ("Supportability/Python/ML/OpenAI/%s" % openai.__version__, 1),
    ],
    background_task=True,
)
@validate_attributes("agent", ["llm"])
@background_task()
def test_openai_chat_completion_async_conversation_id_set(loop, set_trace_info, async_openai_client):
    set_trace_info()
    add_custom_attribute("llm.conversation_id", "my-awesome-id")

    async def consumer():
        generator = await async_openai_client.chat.completions.create(
            model="gpt-3.5-turbo",
            messages=_test_openai_chat_completion_messages,
            temperature=0.7,
            max_tokens=100,
            stream=True,
        )
        async for resp in generator:
            assert resp

    loop.run_until_complete(consumer())


@reset_core_stats_engine()
@override_application_settings({"ai_monitoring.record_content.enabled": False})
@validate_custom_events(events_sans_content(chat_completion_recorded_events))
@validate_custom_event_count(count=4)
@validate_transaction_metrics(
    "test_chat_completion_stream_v1:test_openai_chat_completion_async_conversation_id_set_no_content",
    scoped_metrics=[("Llm/completion/OpenAI/create", 1)],
    rollup_metrics=[("Llm/completion/OpenAI/create", 1)],
=======
>>>>>>> ee2f61b1
    custom_metrics=[
        ("Supportability/Python/ML/OpenAI/%s" % openai.__version__, 1),
    ],
    background_task=True,
)
@validate_attributes("agent", ["llm"])
@background_task()
def test_openai_chat_completion_async_conversation_id_set_no_content(loop, set_trace_info, async_openai_client):
    set_trace_info()
    add_custom_attribute("llm.conversation_id", "my-awesome-id")

    async def consumer():
        generator = await async_openai_client.chat.completions.create(
            model="gpt-3.5-turbo",
            messages=_test_openai_chat_completion_messages,
            temperature=0.7,
            max_tokens=100,
            stream=True,
        )
        async for resp in generator:
            assert resp

    loop.run_until_complete(consumer())


@reset_core_stats_engine()
@disabled_ai_monitoring_record_content_settings
@validate_custom_events(events_sans_content(chat_completion_recorded_events))
@validate_custom_event_count(count=4)
@validate_transaction_metrics(
    "test_chat_completion_stream_v1:test_openai_chat_completion_async_conversation_id_set_no_content",
    scoped_metrics=[("Llm/completion/OpenAI/create", 1)],
    rollup_metrics=[("Llm/completion/OpenAI/create", 1)],
    custom_metrics=[
        ("Supportability/Python/ML/OpenAI/%s" % openai.__version__, 1),
    ],
    background_task=True,
)
@validate_attributes("agent", ["llm"])
@background_task()
def test_openai_chat_completion_async_conversation_id_set_no_content(loop, set_trace_info, async_openai_client):
    set_trace_info()
    add_custom_attribute("llm.conversation_id", "my-awesome-id")

    async def consumer():
        generator = await async_openai_client.chat.completions.create(
            model="gpt-3.5-turbo",
            messages=_test_openai_chat_completion_messages,
            temperature=0.7,
            max_tokens=100,
            stream=True,
        )
        async for resp in generator:
            assert resp

    loop.run_until_complete(consumer())


@disabled_ai_monitoring_streaming_settings
@reset_core_stats_engine()
@validate_custom_event_count(count=0)
@validate_transaction_metrics(
    "test_chat_completion_stream_v1:test_openai_chat_completion_async_ai_monitoring_streaming_disabled",
    custom_metrics=[
        ("Supportability/Python/ML/OpenAI/%s" % openai.__version__, 1),
    ],
    scoped_metrics=[("Llm/completion/OpenAI/create", 1)],
    rollup_metrics=[("Llm/completion/OpenAI/create", 1)],
    background_task=True,
)
@background_task()
def test_openai_chat_completion_async_ai_monitoring_streaming_disabled(loop, async_openai_client):
    async def consumer():
        generator = await async_openai_client.chat.completions.create(
            model="gpt-3.5-turbo",
            messages=_test_openai_chat_completion_messages,
            temperature=0.7,
            max_tokens=100,
            stream=True,
        )
        async for resp in generator:
            assert resp

    loop.run_until_complete(consumer())


@reset_core_stats_engine()
@validate_custom_event_count(count=0)
def test_openai_chat_completion_async_outside_transaction(loop, async_openai_client):
    async def consumer():
        generator = await async_openai_client.chat.completions.create(
            model="gpt-3.5-turbo",
            messages=_test_openai_chat_completion_messages,
            temperature=0.7,
            max_tokens=100,
            stream=True,
        )
        async for resp in generator:
            assert resp

    loop.run_until_complete(consumer())


@disabled_ai_monitoring_settings
@reset_core_stats_engine()
@validate_custom_event_count(count=0)
@background_task()
def test_openai_chat_completion_async_disabled_ai_monitoring_settings(loop, async_openai_client):
    async def consumer():
        generator = await async_openai_client.chat.completions.create(
            model="gpt-3.5-turbo",
            messages=_test_openai_chat_completion_messages,
            temperature=0.7,
            max_tokens=100,
            stream=True,
        )
        async for resp in generator:
            assert resp

    loop.run_until_complete(consumer())<|MERGE_RESOLUTION|>--- conflicted
+++ resolved
@@ -12,10 +12,6 @@
 # See the License for the specific language governing permissions and
 # limitations under the License.
 
-<<<<<<< HEAD
-import copy
-=======
->>>>>>> ee2f61b1
 
 import openai
 from conftest import (  # pylint: disable=E0611
@@ -37,20 +33,6 @@
 from newrelic.api.background_task import background_task
 from newrelic.api.transaction import add_custom_attribute
 
-<<<<<<< HEAD
-
-def events_sans_content(event):
-    new_event = copy.deepcopy(event)
-    for _event in new_event:
-        if "content" in _event[1]:
-            del _event[1]["content"]
-    return new_event
-
-
-disabled_custom_insights_settings = {"custom_insights_events.enabled": False}
-
-=======
->>>>>>> ee2f61b1
 _test_openai_chat_completion_messages = (
     {"role": "system", "content": "You are a scientist."},
     {"role": "user", "content": "What is 212 degrees Fahrenheit converted to Celsius?"},
@@ -172,11 +154,7 @@
 
 
 @reset_core_stats_engine()
-<<<<<<< HEAD
-@override_application_settings({"ai_monitoring.record_content.enabled": False})
-=======
 @disabled_ai_monitoring_record_content_settings
->>>>>>> ee2f61b1
 @validate_custom_events(events_sans_content(chat_completion_recorded_events))
 # One summary event, one system message, one user message, and one response message from the assistant
 # @validate_custom_event_count(count=4)
@@ -403,7 +381,6 @@
     "test_chat_completion_stream_v1:test_openai_chat_completion_async_conversation_id_set",
     scoped_metrics=[("Llm/completion/OpenAI/create", 1)],
     rollup_metrics=[("Llm/completion/OpenAI/create", 1)],
-<<<<<<< HEAD
     custom_metrics=[
         ("Supportability/Python/ML/OpenAI/%s" % openai.__version__, 1),
     ],
@@ -412,41 +389,6 @@
 @validate_attributes("agent", ["llm"])
 @background_task()
 def test_openai_chat_completion_async_conversation_id_set(loop, set_trace_info, async_openai_client):
-    set_trace_info()
-    add_custom_attribute("llm.conversation_id", "my-awesome-id")
-
-    async def consumer():
-        generator = await async_openai_client.chat.completions.create(
-            model="gpt-3.5-turbo",
-            messages=_test_openai_chat_completion_messages,
-            temperature=0.7,
-            max_tokens=100,
-            stream=True,
-        )
-        async for resp in generator:
-            assert resp
-
-    loop.run_until_complete(consumer())
-
-
-@reset_core_stats_engine()
-@override_application_settings({"ai_monitoring.record_content.enabled": False})
-@validate_custom_events(events_sans_content(chat_completion_recorded_events))
-@validate_custom_event_count(count=4)
-@validate_transaction_metrics(
-    "test_chat_completion_stream_v1:test_openai_chat_completion_async_conversation_id_set_no_content",
-    scoped_metrics=[("Llm/completion/OpenAI/create", 1)],
-    rollup_metrics=[("Llm/completion/OpenAI/create", 1)],
-=======
->>>>>>> ee2f61b1
-    custom_metrics=[
-        ("Supportability/Python/ML/OpenAI/%s" % openai.__version__, 1),
-    ],
-    background_task=True,
-)
-@validate_attributes("agent", ["llm"])
-@background_task()
-def test_openai_chat_completion_async_conversation_id_set_no_content(loop, set_trace_info, async_openai_client):
     set_trace_info()
     add_custom_attribute("llm.conversation_id", "my-awesome-id")
 
