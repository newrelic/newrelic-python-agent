--- conflicted
+++ resolved
@@ -12,8 +12,6 @@
 # See the License for the specific language governing permissions and
 # limitations under the License.
 
-import copy
-
 import openai
 from conftest import (  # pylint: disable=E0611
     disabled_ai_monitoring_record_content_settings,
@@ -33,20 +31,6 @@
 from newrelic.api.background_task import background_task
 from newrelic.api.transaction import add_custom_attribute
 
-<<<<<<< HEAD
-
-def events_sans_content(event):
-    new_event = copy.deepcopy(event)
-    for _event in new_event:
-        if "content" in _event[1]:
-            del _event[1]["content"]
-    return new_event
-
-
-disabled_custom_insights_settings = {"custom_insights_events.enabled": False}
-
-=======
->>>>>>> ee2f61b1
 _test_openai_chat_completion_messages = (
     {"role": "system", "content": "You are a scientist."},
     {"role": "user", "content": "What is 212 degrees Fahrenheit converted to Celsius?"},
@@ -168,11 +152,7 @@
 
 
 @reset_core_stats_engine()
-<<<<<<< HEAD
-@override_application_settings({"ai_monitoring.record_content.enabled": False})
-=======
 @disabled_ai_monitoring_record_content_settings
->>>>>>> ee2f61b1
 @validate_custom_events(events_sans_content(chat_completion_recorded_events))
 # One summary event, one system message, one user message, and one response message from the assistant
 @validate_custom_event_count(count=4)
@@ -348,7 +328,6 @@
     "test_chat_completion_v1:test_openai_chat_completion_async_with_llm_metadata",
     scoped_metrics=[("Llm/completion/OpenAI/create", 1)],
     rollup_metrics=[("Llm/completion/OpenAI/create", 1)],
-<<<<<<< HEAD
     custom_metrics=[
         ("Supportability/Python/ML/OpenAI/%s" % openai.__version__, 1),
     ],
@@ -357,34 +336,6 @@
 @validate_attributes("agent", ["llm"])
 @background_task()
 def test_openai_chat_completion_async_with_llm_metadata(loop, set_trace_info, async_openai_client):
-    set_trace_info()
-    add_custom_attribute("llm.conversation_id", "my-awesome-id")
-
-    loop.run_until_complete(
-        async_openai_client.chat.completions.create(
-            model="gpt-3.5-turbo", messages=_test_openai_chat_completion_messages, temperature=0.7, max_tokens=100
-        )
-    )
-
-
-@reset_core_stats_engine()
-@override_application_settings({"ai_monitoring.record_content.enabled": False})
-@validate_custom_events(events_sans_content(chat_completion_recorded_events))
-@validate_custom_event_count(count=4)
-@validate_transaction_metrics(
-    "test_chat_completion_v1:test_openai_chat_completion_async_with_llm_metadata_no_content",
-    scoped_metrics=[("Llm/completion/OpenAI/create", 1)],
-    rollup_metrics=[("Llm/completion/OpenAI/create", 1)],
-=======
->>>>>>> ee2f61b1
-    custom_metrics=[
-        ("Supportability/Python/ML/OpenAI/%s" % openai.__version__, 1),
-    ],
-    background_task=True,
-)
-@validate_attributes("agent", ["llm"])
-@background_task()
-def test_openai_chat_completion_async_with_llm_metadata_no_content(loop, set_trace_info, async_openai_client):
     set_trace_info()
     add_custom_attribute("llm.conversation_id", "my-awesome-id")
 
