--- conflicted
+++ resolved
@@ -14,7 +14,6 @@
 
 import openai
 import pytest
-from conftest import OPENAI_V1, OPENAI_V028, sync_client, async_client
 from testing_support.fixtures import (
     dt_enabled,
     reset_core_stats_engine,
@@ -31,15 +30,6 @@
 
 from newrelic.api.background_task import background_task
 from newrelic.common.object_names import callable_name
-try:
-    from openai import InvalidRequestError as request_error
-except ImportError:
-    from openai import BadRequestError as request_error
-
-try:
-    from openai.error import AuthenticationError as auth_error
-except ImportError:
-    from openai._exceptions import AuthenticationError as auth_error
 
 # Sync tests:
 embedding_recorded_events = [
@@ -68,7 +58,7 @@
 @dt_enabled
 @reset_core_stats_engine()
 @validate_error_trace_attributes(
-    callable_name(request_error),
+    callable_name(openai.InvalidRequestError),
     exact_attrs={
         "agent": {},
         "intrinsic": {},
@@ -77,7 +67,6 @@
         },
     },
 )
-<<<<<<< HEAD
 @validate_span_events(
     exact_agents={
         "error.message": "Must provide an 'engine' or 'model' parameter to create a <class 'openai.api_resources.embedding.Embedding'>",
@@ -92,26 +81,16 @@
     ],
     background_task=True,
 )
-=======
-# @validate_span_events(
-#     exact_agents={
-#         "error.message": "Must provide an 'engine' or 'model' parameter to create a <class 'openai.api_resources.embedding.Embedding'>",
-#     }
-# )
->>>>>>> 5405d945
 @validate_custom_events(embedding_recorded_events)
 @validate_custom_event_count(count=1)
 @background_task()
 def test_embeddings_invalid_request_error_no_model(set_trace_info):
-    with pytest.raises(request_error):
-        set_trace_info()
-        if OPENAI_V028:
-            openai.Embedding.create(
-                input="This is an embedding test with no model.",
-                # no model provided
-            )
-        if OPENAI_V1:
-            sync_client.embeddings.create(input="This is an embedding test with no model.")
+    with pytest.raises(openai.InvalidRequestError):
+        set_trace_info()
+        openai.Embedding.create(
+            input="This is an embedding test with no model.",
+            # no model provided
+        )
 
 
 invalid_model_events = [
@@ -140,16 +119,15 @@
 @dt_enabled
 @reset_core_stats_engine()
 @validate_error_trace_attributes(
-    callable_name(request_error),
-    exact_attrs={
-        "agent": {},
-        "intrinsic": {},
-        "user": {
-            "http.statusCode": 404 if OPENAI_V028 else None,
-        },
-    },
-)
-<<<<<<< HEAD
+    callable_name(openai.InvalidRequestError),
+    exact_attrs={
+        "agent": {},
+        "intrinsic": {},
+        "user": {
+            "http.statusCode": 404,
+        },
+    },
+)
 @validate_span_events(
     exact_agents={
         "error.message": "The model `does-not-exist` does not exist",
@@ -165,24 +143,13 @@
     ],
     background_task=True,
 )
-=======
-# @validate_span_events(
-#     exact_agents={
-#         "error.message": "The model `does-not-exist` does not exist",
-#         # "http.statusCode": 404,
-#     }
-# )
->>>>>>> 5405d945
 @validate_custom_events(invalid_model_events)
 @validate_custom_event_count(count=1)
 @background_task()
 def test_embeddings_invalid_request_error_invalid_model(set_trace_info):
-    with pytest.raises(request_error):
-        set_trace_info()
-        if OPENAI_V028:
-            openai.Embedding.create(input="Model does not exist.", model="does-not-exist")
-        if OPENAI_V1:
-            sync_client.embeddings.create(input="Model does not exist.", model="does-not-exist")
+    set_trace_info()
+    with pytest.raises(openai.InvalidRequestError):
+        openai.Embedding.create(input="Model does not exist.", model="does-not-exist")
 
 
 embedding_auth_error_events = [
@@ -211,14 +178,13 @@
 @dt_enabled
 @reset_core_stats_engine()
 @validate_error_trace_attributes(
-    callable_name(auth_error),
+    callable_name(openai.error.AuthenticationError),
     exact_attrs={
         "agent": {},
         "intrinsic": {},
         "user": {},
     },
 )
-<<<<<<< HEAD
 @validate_span_events(
     exact_agents={
         "error.message": "No API key provided. You can set your API key in code using 'openai.api_key = <API-KEY>', or you can set the environment variable OPENAI_API_KEY=<API-KEY>). If your API key is stored in a file, you can point the openai module at it with 'openai.api_key_path = <PATH>'. You can generate API keys in the OpenAI web interface. See https://platform.openai.com/account/api-keys for details.",
@@ -233,24 +199,14 @@
     ],
     background_task=True,
 )
-=======
-# @validate_span_events(
-#     exact_agents={
-#         "error.message": "No API key provided. You can set your API key in code using 'openai.api_key = <API-KEY>', or you can set the environment variable OPENAI_API_KEY=<API-KEY>). If your API key is stored in a file, you can point the openai module at it with 'openai.api_key_path = <PATH>'. You can generate API keys in the OpenAI web interface. See https://platform.openai.com/account/api-keys for details.",
-#     }
-# )
->>>>>>> 5405d945
 @validate_custom_events(embedding_auth_error_events)
 @validate_custom_event_count(count=1)
 @background_task()
 def test_embeddings_authentication_error(monkeypatch, set_trace_info):
-    with pytest.raises(auth_error):
+    with pytest.raises(openai.error.AuthenticationError):
         set_trace_info()
         monkeypatch.setattr(openai, "api_key", None)  # openai.api_key = None
-        if OPENAI_V028:
-            openai.Embedding.create(input="Invalid API key.", model="text-embedding-ada-002")
-        if OPENAI_V1:
-            sync_client.embeddings.create(input="Invalid API key.", model="text-embedding-ada-002")
+        openai.Embedding.create(input="Invalid API key.", model="text-embedding-ada-002")
 
 
 embedding_invalid_key_error_events = [
@@ -279,7 +235,7 @@
 @dt_enabled
 @reset_core_stats_engine()
 @validate_error_trace_attributes(
-    callable_name(auth_error),
+    callable_name(openai.error.AuthenticationError),
     exact_attrs={
         "agent": {},
         "intrinsic": {},
@@ -288,7 +244,6 @@
         },
     },
 )
-<<<<<<< HEAD
 @validate_span_events(
     exact_agents={
         "error.message": "Incorrect API key provided: DEADBEEF. You can find your API key at https://platform.openai.com/account/api-keys.",
@@ -303,24 +258,14 @@
     ],
     background_task=True,
 )
-=======
-# @validate_span_events(
-#     exact_agents={
-#         "error.message": "Incorrect API key provided: DEADBEEF. You can find your API key at https://platform.openai.com/account/api-keys.",
-#     }
-# )
->>>>>>> 5405d945
 @validate_custom_events(embedding_invalid_key_error_events)
 @validate_custom_event_count(count=1)
 @background_task()
 def test_embeddings_wrong_api_key_error(monkeypatch, set_trace_info):
-    with pytest.raises(auth_error):
+    with pytest.raises(openai.error.AuthenticationError):
         set_trace_info()
         monkeypatch.setattr(openai, "api_key", "DEADBEEF")  # openai.api_key = "DEADBEEF"
-        if OPENAI_V028:
-            openai.Embedding.create(input="Embedded: Invalid API key.", model="text-embedding-ada-002")
-        if OPENAI_V1:
-            sync_client.embeddings.create(input="Embedded: Invalid API key.", model="text-embedding-ada-002")
+        openai.Embedding.create(input="Embedded: Invalid API key.", model="text-embedding-ada-002")
 
 
 # Async tests:
@@ -330,7 +275,7 @@
 @dt_enabled
 @reset_core_stats_engine()
 @validate_error_trace_attributes(
-    callable_name(request_error),
+    callable_name(openai.InvalidRequestError),
     exact_attrs={
         "agent": {},
         "intrinsic": {},
@@ -339,7 +284,6 @@
         },
     },
 )
-<<<<<<< HEAD
 @validate_span_events(
     exact_agents={
         "error.message": "Must provide an 'engine' or 'model' parameter to create a <class 'openai.api_resources.embedding.Embedding'>",
@@ -354,41 +298,25 @@
     ],
     background_task=True,
 )
-=======
-# @validate_span_events(
-#     exact_agents={
-#         "error.message": "Must provide an 'engine' or 'model' parameter to create a <class 'openai.api_resources.embedding.Embedding'>",
-#     }
-# )
->>>>>>> 5405d945
 @validate_custom_events(embedding_recorded_events)
 @validate_custom_event_count(count=1)
 @background_task()
 def test_embeddings_invalid_request_error_no_model_async(loop, set_trace_info):
-    if OPENAI_V028:
-        with pytest.raises(request_error):
-            set_trace_info()
-            loop.run_until_complete(
-                    openai.Embedding.acreate(
-                        input="This is an embedding test with no model.",
-                        # No model provided
-                    )
-                )
-        if OPENAI_V1:
-            with pytest.raises(TypeError):
-                loop.run_until_complete(
-                    async_client.embeddings.create(
-                        input="This is an embedding test with no model.",
-                        # No model provided
-                    )
-                )
+    with pytest.raises(openai.InvalidRequestError):
+        set_trace_info()
+        loop.run_until_complete(
+            openai.Embedding.acreate(
+                input="This is an embedding test with no model.",
+                # No model provided
+            )
+        )
 
 
 # Invalid model provided
 @dt_enabled
 @reset_core_stats_engine()
 @validate_error_trace_attributes(
-    callable_name(request_error),
+    callable_name(openai.InvalidRequestError),
     exact_attrs={
         "agent": {},
         "intrinsic": {},
@@ -397,7 +325,6 @@
         },
     },
 )
-<<<<<<< HEAD
 @validate_span_events(
     exact_agents={
         "error.message": "The model `does-not-exist` does not exist",
@@ -412,37 +339,26 @@
     ],
     background_task=True,
 )
-=======
-# @validate_span_events(
-#     exact_agents={
-#         "error.message": "The model `does-not-exist` does not exist",
-#     }
-# )
->>>>>>> 5405d945
 @validate_custom_events(invalid_model_events)
 @validate_custom_event_count(count=1)
 @background_task()
 def test_embeddings_invalid_request_error_invalid_model_async(loop, set_trace_info):
-    with pytest.raises(request_error):
-        set_trace_info()
-        if OPENAI_V028:
-            loop.run_until_complete(openai.Embedding.acreate(input="Model does not exist.", model="does-not-exist"))
-        if OPENAI_V1:
-            loop.run_until_complete(async_client.embeddings.create(input="Model does not exist.", model="does-not-exist"))
+    with pytest.raises(openai.InvalidRequestError):
+        set_trace_info()
+        loop.run_until_complete(openai.Embedding.acreate(input="Model does not exist.", model="does-not-exist"))
 
 
 # No api_key provided
 @dt_enabled
 @reset_core_stats_engine()
 @validate_error_trace_attributes(
-    callable_name(auth_error),
+    callable_name(openai.error.AuthenticationError),
     exact_attrs={
         "agent": {},
         "intrinsic": {},
         "user": {},
     },
 )
-<<<<<<< HEAD
 @validate_span_events(
     exact_agents={
         "error.message": "No API key provided. You can set your API key in code using 'openai.api_key = <API-KEY>', or you can set the environment variable OPENAI_API_KEY=<API-KEY>). If your API key is stored in a file, you can point the openai module at it with 'openai.api_key_path = <PATH>'. You can generate API keys in the OpenAI web interface. See https://platform.openai.com/account/api-keys for details.",
@@ -457,31 +373,21 @@
     ],
     background_task=True,
 )
-=======
-# @validate_span_events(
-#     exact_agents={
-#         "error.message": "No API key provided. You can set your API key in code using 'openai.api_key = <API-KEY>', or you can set the environment variable OPENAI_API_KEY=<API-KEY>). If your API key is stored in a file, you can point the openai module at it with 'openai.api_key_path = <PATH>'. You can generate API keys in the OpenAI web interface. See https://platform.openai.com/account/api-keys for details.",
-#     }
-# )
->>>>>>> 5405d945
 @validate_custom_events(embedding_auth_error_events)
 @validate_custom_event_count(count=1)
 @background_task()
 def test_embeddings_authentication_error_async(loop, monkeypatch, set_trace_info):
-    with pytest.raises(auth_error):
+    with pytest.raises(openai.error.AuthenticationError):
         set_trace_info()
         monkeypatch.setattr(openai, "api_key", None)  # openai.api_key = None
-        if OPENAI_V028:
-            loop.run_until_complete(openai.Embedding.acreate(input="Invalid API key.", model="text-embedding-ada-002"))
-        if OPENAI_V1:
-            loop.run_until_complete(async_client.embeddings.create(input="Invalid API key.", model="text-embedding-ada-002"))
+        loop.run_until_complete(openai.Embedding.acreate(input="Invalid API key.", model="text-embedding-ada-002"))
 
 
 # Wrong api_key provided
 @dt_enabled
 @reset_core_stats_engine()
 @validate_error_trace_attributes(
-    callable_name(auth_error),
+    callable_name(openai.error.AuthenticationError),
     exact_attrs={
         "agent": {},
         "intrinsic": {},
@@ -490,7 +396,6 @@
         },
     },
 )
-<<<<<<< HEAD
 @validate_span_events(
     exact_agents={
         "error.message": "Incorrect API key provided: DEADBEEF. You can find your API key at https://platform.openai.com/account/api-keys.",
@@ -505,25 +410,13 @@
     ],
     background_task=True,
 )
-=======
-# @validate_span_events(
-#     exact_agents={
-#         "error.message": "Incorrect API key provided: DEADBEEF. You can find your API key at https://platform.openai.com/account/api-keys.",
-#     }
-# )
->>>>>>> 5405d945
 @validate_custom_events(embedding_invalid_key_error_events)
 @validate_custom_event_count(count=1)
 @background_task()
 def test_embeddings_wrong_api_key_error_async(loop, monkeypatch, set_trace_info):
-    with pytest.raises(auth_error):
+    with pytest.raises(openai.error.AuthenticationError):
         set_trace_info()
         monkeypatch.setattr(openai, "api_key", "DEADBEEF")  # openai.api_key = "DEADBEEF"
-        if OPENAI_V028:
-            loop.run_until_complete(
-                openai.Embedding.acreate(input="Embedded: Invalid API key.", model="text-embedding-ada-002")
-            )
-        if OPENAI_V1:
-            loop.run_until_complete(
-                async_client.embeddings.create(input="Embedded: Invalid API key.", model="text-embedding-ada-002")
-            )+        loop.run_until_complete(
+            openai.Embedding.acreate(input="Embedded: Invalid API key.", model="text-embedding-ada-002")
+        )