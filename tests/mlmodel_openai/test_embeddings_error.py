# Copyright 2010 New Relic, Inc.
#
# Licensed under the Apache License, Version 2.0 (the "License");
# you may not use this file except in compliance with the License.
# You may obtain a copy of the License at
#
#      http://www.apache.org/licenses/LICENSE-2.0
#
# Unless required by applicable law or agreed to in writing, software
# distributed under the License is distributed on an "AS IS" BASIS,
# WITHOUT WARRANTIES OR CONDITIONS OF ANY KIND, either express or implied.
# See the License for the specific language governing permissions and
# limitations under the License.

import openai
import pytest
from testing_support.fixtures import (
    dt_enabled,
    reset_core_stats_engine,
    validate_custom_event_count,
)
from testing_support.validators.validate_custom_events import validate_custom_events
from testing_support.validators.validate_error_trace_attributes import (
    validate_error_trace_attributes,
)
from testing_support.validators.validate_span_events import validate_span_events

from newrelic.api.background_task import background_task
from newrelic.common.object_names import callable_name

# Sync tests:
embedding_recorded_events = [
    (
        {"type": "LlmEmbedding"},
        {
            "id": None,  # UUID that varies with each run
            "appName": "Python Agent Test (mlmodel_openai)",
            "transaction_id": "transaction-id",
            "span_id": "span-id",
            "trace_id": "trace-id",
            "input": "This is an embedding test with no model.",
            "api_key_last_four_digits": "sk-CRET",
            "duration": None,  # Response time varies each test run
            "request.model": "",  # No model in this test case
            "response.organization": "",
            "vendor": "openAI",
            "ingest_source": "Python",
            "error": True,
        },
    ),
]


# No model provided
@dt_enabled
@reset_core_stats_engine()
@validate_error_trace_attributes(
    callable_name(openai.InvalidRequestError),
    exact_attrs={
        "agent": {},
        "intrinsic": {},
<<<<<<< HEAD
        "user": {
            "error.param": "engine",
        },
=======
        "user": {"error.param": "engine", "embedding_id": None},
>>>>>>> 6e6c8770
    },
)
@validate_span_events(
    exact_agents={
        "error.message": "Must provide an 'engine' or 'model' parameter to create a <class 'openai.api_resources.embedding.Embedding'>",
    }
)
@validate_custom_events(embedding_recorded_events)
@validate_custom_event_count(count=1)
@background_task()
def test_embeddings_invalid_request_error_no_model(set_trace_info):
    with pytest.raises(openai.InvalidRequestError):
        set_trace_info()
        openai.Embedding.create(
            input="This is an embedding test with no model.",
            # no model provided
        )


invalid_model_events = [
    (
        {"type": "LlmEmbedding"},
        {
            "id": None,  # UUID that varies with each run
            "appName": "Python Agent Test (mlmodel_openai)",
            "transaction_id": "transaction-id",
            "span_id": "span-id",
            "trace_id": "trace-id",
            "input": "Model does not exist.",
            "api_key_last_four_digits": "sk-CRET",
            "duration": None,  # Response time varies each test run
            "request.model": "does-not-exist",  # No model in this test case
            "response.organization": None,
            "vendor": "openAI",
            "ingest_source": "Python",
            "error": True,
        },
    ),
]


# Invalid model provided
@dt_enabled
@reset_core_stats_engine()
@validate_error_trace_attributes(
    callable_name(openai.InvalidRequestError),
    exact_attrs={
        "agent": {},
        "intrinsic": {},
        "user": {
            "http.statusCode": 404,
        },
    },
)
@validate_span_events(
    exact_agents={
        "error.message": "The model `does-not-exist` does not exist",
        # "http.statusCode": 404,
    }
)
@validate_custom_events(invalid_model_events)
@validate_custom_event_count(count=1)
@background_task()
def test_embeddings_invalid_request_error_invalid_model(set_trace_info):
    set_trace_info()
    with pytest.raises(openai.InvalidRequestError):
        openai.Embedding.create(input="Model does not exist.", model="does-not-exist")


embedding_auth_error_events = [
    (
        {"type": "LlmEmbedding"},
        {
            "id": None,  # UUID that varies with each run
            "appName": "Python Agent Test (mlmodel_openai)",
            "transaction_id": "transaction-id",
            "span_id": "span-id",
            "trace_id": "trace-id",
            "input": "Invalid API key.",
            "api_key_last_four_digits": "",
            "duration": None,  # Response time varies each test run
            "request.model": "text-embedding-ada-002",  # No model in this test case
            "response.organization": None,
            "vendor": "openAI",
            "ingest_source": "Python",
            "error": True,
        },
    ),
]


# No api_key provided
@dt_enabled
@reset_core_stats_engine()
@validate_error_trace_attributes(
    callable_name(openai.error.AuthenticationError),
    exact_attrs={
        "agent": {},
        "intrinsic": {},
        "user": {},
    },
)
@validate_span_events(
    exact_agents={
        "error.message": "No API key provided. You can set your API key in code using 'openai.api_key = <API-KEY>', or you can set the environment variable OPENAI_API_KEY=<API-KEY>). If your API key is stored in a file, you can point the openai module at it with 'openai.api_key_path = <PATH>'. You can generate API keys in the OpenAI web interface. See https://platform.openai.com/account/api-keys for details.",
    }
)
@validate_custom_events(embedding_auth_error_events)
@validate_custom_event_count(count=1)
@background_task()
def test_embeddings_authentication_error(monkeypatch, set_trace_info):
    with pytest.raises(openai.error.AuthenticationError):
        set_trace_info()
        monkeypatch.setattr(openai, "api_key", None)  # openai.api_key = None
        openai.Embedding.create(input="Invalid API key.", model="text-embedding-ada-002")


embedding_invalid_key_error_events = [
    (
        {"type": "LlmEmbedding"},
        {
            "id": None,  # UUID that varies with each run
            "appName": "Python Agent Test (mlmodel_openai)",
            "transaction_id": "transaction-id",
            "span_id": "span-id",
            "trace_id": "trace-id",
            "input": "Embedded: Invalid API key.",
            "api_key_last_four_digits": "sk-BEEF",
            "duration": None,  # Response time varies each test run
            "request.model": "text-embedding-ada-002",  # No model in this test case
            "response.organization": None,
            "vendor": "openAI",
            "ingest_source": "Python",
            "error": True,
        },
    ),
]


# Wrong api_key provided
@dt_enabled
@reset_core_stats_engine()
@validate_error_trace_attributes(
    callable_name(openai.error.AuthenticationError),
    exact_attrs={
        "agent": {},
        "intrinsic": {},
        "user": {
            "http.statusCode": 401,
        },
    },
)
@validate_span_events(
    exact_agents={
        "error.message": "Incorrect API key provided: DEADBEEF. You can find your API key at https://platform.openai.com/account/api-keys.",
    }
)
@validate_custom_events(embedding_invalid_key_error_events)
@validate_custom_event_count(count=1)
@background_task()
def test_embeddings_wrong_api_key_error(monkeypatch, set_trace_info):
    with pytest.raises(openai.error.AuthenticationError):
        set_trace_info()
        monkeypatch.setattr(openai, "api_key", "DEADBEEF")  # openai.api_key = "DEADBEEF"
        openai.Embedding.create(input="Embedded: Invalid API key.", model="text-embedding-ada-002")


# Async tests:


# No model provided
@dt_enabled
@reset_core_stats_engine()
@validate_error_trace_attributes(
    callable_name(openai.InvalidRequestError),
    exact_attrs={
        "agent": {},
        "intrinsic": {},
        "user": {
            "error.param": "engine",
        },
    },
)
@validate_span_events(
    exact_agents={
        "error.message": "Must provide an 'engine' or 'model' parameter to create a <class 'openai.api_resources.embedding.Embedding'>",
    }
)
@validate_custom_events(embedding_recorded_events)
@validate_custom_event_count(count=1)
@background_task()
def test_embeddings_invalid_request_error_no_model_async(loop, set_trace_info):
    with pytest.raises(openai.InvalidRequestError):
        set_trace_info()
        loop.run_until_complete(
            openai.Embedding.acreate(
                input="This is an embedding test with no model.",
                # No model provided
            )
        )


# Invalid model provided
@dt_enabled
@reset_core_stats_engine()
@validate_error_trace_attributes(
    callable_name(openai.InvalidRequestError),
    exact_attrs={
        "agent": {},
        "intrinsic": {},
        "user": {
            "http.statusCode": 404,
        },
    },
)
@validate_span_events(
    exact_agents={
        "error.message": "The model `does-not-exist` does not exist",
    }
)
@validate_custom_events(invalid_model_events)
@validate_custom_event_count(count=1)
@background_task()
def test_embeddings_invalid_request_error_invalid_model_async(loop, set_trace_info):
    with pytest.raises(openai.InvalidRequestError):
        set_trace_info()
        loop.run_until_complete(openai.Embedding.acreate(input="Model does not exist.", model="does-not-exist"))


# No api_key provided
@dt_enabled
@reset_core_stats_engine()
@validate_error_trace_attributes(
    callable_name(openai.error.AuthenticationError),
    exact_attrs={
        "agent": {},
        "intrinsic": {},
        "user": {},
    },
)
@validate_span_events(
    exact_agents={
        "error.message": "No API key provided. You can set your API key in code using 'openai.api_key = <API-KEY>', or you can set the environment variable OPENAI_API_KEY=<API-KEY>). If your API key is stored in a file, you can point the openai module at it with 'openai.api_key_path = <PATH>'. You can generate API keys in the OpenAI web interface. See https://platform.openai.com/account/api-keys for details.",
    }
)
@validate_custom_events(embedding_auth_error_events)
@validate_custom_event_count(count=1)
@background_task()
def test_embeddings_authentication_error_async(loop, monkeypatch, set_trace_info):
    with pytest.raises(openai.error.AuthenticationError):
        set_trace_info()
        monkeypatch.setattr(openai, "api_key", None)  # openai.api_key = None
        loop.run_until_complete(openai.Embedding.acreate(input="Invalid API key.", model="text-embedding-ada-002"))


# Wrong api_key provided
@dt_enabled
@reset_core_stats_engine()
@validate_error_trace_attributes(
    callable_name(openai.error.AuthenticationError),
    exact_attrs={
        "agent": {},
        "intrinsic": {},
        "user": {
            "http.statusCode": 401,
        },
    },
)
@validate_span_events(
    exact_agents={
        "error.message": "Incorrect API key provided: DEADBEEF. You can find your API key at https://platform.openai.com/account/api-keys.",
    }
)
@validate_custom_events(embedding_invalid_key_error_events)
@validate_custom_event_count(count=1)
@background_task()
def test_embeddings_wrong_api_key_error_async(loop, monkeypatch, set_trace_info):
    with pytest.raises(openai.error.AuthenticationError):
        set_trace_info()
        monkeypatch.setattr(openai, "api_key", "DEADBEEF")  # openai.api_key = "DEADBEEF"
        loop.run_until_complete(
            openai.Embedding.acreate(input="Embedded: Invalid API key.", model="text-embedding-ada-002")
        )<|MERGE_RESOLUTION|>--- conflicted
+++ resolved
@@ -59,13 +59,9 @@
     exact_attrs={
         "agent": {},
         "intrinsic": {},
-<<<<<<< HEAD
         "user": {
             "error.param": "engine",
-        },
-=======
-        "user": {"error.param": "engine", "embedding_id": None},
->>>>>>> 6e6c8770
+        }
     },
 )
 @validate_span_events(
