# Copyright 2010 New Relic, Inc.
#
# Licensed under the Apache License, Version 2.0 (the "License");
# you may not use this file except in compliance with the License.
# You may obtain a copy of the License at
#
#      http://www.apache.org/licenses/LICENSE-2.0
#
# Unless required by applicable law or agreed to in writing, software
# distributed under the License is distributed on an "AS IS" BASIS,
# WITHOUT WARRANTIES OR CONDITIONS OF ANY KIND, either express or implied.
# See the License for the specific language governing permissions and
# limitations under the License.

import openai
import pytest
import sys
from testing_support.fixtures import (
    dt_enabled,
    reset_core_stats_engine,
    validate_custom_event_count,
)
from testing_support.validators.validate_custom_events import validate_custom_events
from testing_support.validators.validate_error_trace_attributes import (
    validate_error_trace_attributes,
)
from testing_support.validators.validate_span_events import validate_span_events
from testing_support.validators.validate_transaction_metrics import (
    validate_transaction_metrics,
)

from newrelic.api.background_task import background_task
from newrelic.common.object_names import callable_name


# Sync tests:
embedding_recorded_events = [
    (
        {"type": "LlmEmbedding"},
        {
            "id": None,  # UUID that varies with each run
            "appName": "Python Agent Test (mlmodel_openai)",
            "transaction_id": "transaction-id",
            "span_id": None,
            "trace_id": "trace-id",
            "input": "This is an embedding test with no model.",
            "api_key_last_four_digits": "sk-CRET",
            "duration": None,  # Response time varies each test run
            "request.model": "",  # No model in this test case
            "response.organization": "",
            "vendor": "openAI",
            "ingest_source": "Python",
            "error": True,
        },
    ),
]


@dt_enabled
@reset_core_stats_engine()
@validate_error_trace_attributes(
    callable_name(TypeError),
    exact_attrs={
        "agent": {},
        "intrinsic": {},
        "user": {},
    },
)
@validate_span_events(
    exact_agents={
        "error.message": "create() missing 1 required keyword-only argument: 'model'" if sys.version_info < (3, 10) else "Embeddings.create() missing 1 required keyword-only argument: 'model'",
    }
)
@validate_transaction_metrics(
    name="test_embeddings_error_v1:test_embeddings_invalid_request_error_no_model",
    scoped_metrics=[("Llm/embedding/OpenAI/create", 1)],
    rollup_metrics=[("Llm/embedding/OpenAI/create", 1)],
    custom_metrics=[
        ("Python/ML/OpenAI/%s" % openai.__version__, 1),
    ],
    background_task=True,
)
@validate_custom_events(embedding_recorded_events)
@validate_custom_event_count(count=1)
@background_task()
def test_embeddings_invalid_request_error_no_model(set_trace_info, sync_openai_client):
    with pytest.raises(TypeError):
        set_trace_info()
        sync_openai_client.embeddings.create(input="This is an embedding test with no model.")  # no model provided


invalid_model_events = [
    (
        {"type": "LlmEmbedding"},
        {
            "id": None,  # UUID that varies with each run
            "appName": "Python Agent Test (mlmodel_openai)",
            "transaction_id": "transaction-id",
            "span_id": None,
            "trace_id": "trace-id",
            "input": "Model does not exist.",
            "api_key_last_four_digits": "sk-CRET",
            "duration": None,  # Response time varies each test run
            "request.model": "does-not-exist",
            "response.organization": None,
            "vendor": "openAI",
            "ingest_source": "Python",
            "error": True,
        },
    ),
]


@dt_enabled
@reset_core_stats_engine()
@validate_error_trace_attributes(
    callable_name(openai.InternalServerError),
    exact_attrs={
        "agent": {},
        "intrinsic": {},
        "user": {},
    },
)
@validate_span_events(
    exact_agents={
        "error.message": "Unknown Prompt:\nModel does not exist.",
    }
)
@validate_transaction_metrics(
    name="test_embeddings_error_v1:test_embeddings_invalid_request_error_invalid_model",
    scoped_metrics=[("Llm/embedding/OpenAI/create", 1)],
    rollup_metrics=[("Llm/embedding/OpenAI/create", 1)],
    custom_metrics=[
        ("Python/ML/OpenAI/%s" % openai.__version__, 1),
    ],
    background_task=True,
)
@validate_custom_events(invalid_model_events)
@validate_custom_event_count(count=1)
@background_task()
def test_embeddings_invalid_request_error_invalid_model(set_trace_info, sync_openai_client):
    with pytest.raises(openai.InternalServerError):
        set_trace_info()
        sync_openai_client.embeddings.create(input="Model does not exist.", model="does-not-exist")


embedding_invalid_key_error_events = [
    (
        {"type": "LlmEmbedding"},
        {
            "id": None,  # UUID that varies with each run
            "appName": "Python Agent Test (mlmodel_openai)",
            "transaction_id": "transaction-id",
            "span_id": None,
            "trace_id": "trace-id",
            "input": "Invalid API key.",
            "api_key_last_four_digits": "sk-BEEF",
            "duration": None,  # Response time varies each test run
            "request.model": "text-embedding-ada-002",
            "response.organization": None,
            "vendor": "openAI",
            "ingest_source": "Python",
            "error": True,
        },
    ),
]


@dt_enabled
@reset_core_stats_engine()
@validate_error_trace_attributes(
    callable_name(openai.AuthenticationError),
    exact_attrs={
        "agent": {},
        "intrinsic": {},
        "user": {
            "http.statusCode": 401,
            "error.code": "invalid_api_key",
        },
    },
)
@validate_span_events(
    exact_agents={
        "error.message": "Incorrect API key provided: DEADBEEF. You can find your API key at https://platform.openai.com/account/api-keys.",
    }
)
@validate_transaction_metrics(
    name="test_embeddings_error_v1:test_embeddings_wrong_api_key_error",
    scoped_metrics=[("Llm/embedding/OpenAI/create", 1)],
    rollup_metrics=[("Llm/embedding/OpenAI/create", 1)],
    custom_metrics=[
        ("Python/ML/OpenAI/%s" % openai.__version__, 1),
    ],
    background_task=True,
)
@validate_custom_events(embedding_invalid_key_error_events)
@validate_custom_event_count(count=1)
@background_task()
def test_embeddings_wrong_api_key_error(set_trace_info, monkeypatch, sync_openai_client):
    with pytest.raises(openai.AuthenticationError):
        set_trace_info()
        monkeypatch.setattr(sync_openai_client, "api_key", "DEADBEEF")
        sync_openai_client.embeddings.create(input="Invalid API key.", model="text-embedding-ada-002")


embedding_auth_error_events = [
    (
        {"type": "LlmEmbedding"},
        {
            "id": None,  # UUID that varies with each run
            "appName": "Python Agent Test (mlmodel_openai)",
            "transaction_id": "transaction-id",
            "span_id": None,
            "trace_id": "trace-id",
            "input": "No API key.",
            "api_key_last_four_digits": "",
            "duration": None,  # Response time varies each test run
            "request.model": "text-embedding-ada-002",
            "response.organization": None,
            "vendor": "openAI",
            "ingest_source": "Python",
            "error": True,
        },
    ),
]


@dt_enabled
@reset_core_stats_engine()
@validate_error_trace_attributes(
    callable_name(openai.APIConnectionError),
    exact_attrs={
        "agent": {},
        "intrinsic": {},
        "user": {},
    },
)
@validate_span_events(
    exact_agents={
        "error.message": "Connection error.",
    }
)
@validate_transaction_metrics(
    name="test_embeddings_error_v1:test_embeddings_authentication_error",
    scoped_metrics=[("Llm/embedding/OpenAI/create", 1)],
    rollup_metrics=[("Llm/embedding/OpenAI/create", 1)],
    custom_metrics=[
        ("Python/ML/OpenAI/%s" % openai.__version__, 1),
    ],
    background_task=True,
)
@validate_custom_events(embedding_auth_error_events)
@validate_custom_event_count(count=1)
@background_task()
def test_embeddings_authentication_error(set_trace_info, monkeypatch, sync_openai_client):
    with pytest.raises(openai.APIConnectionError):
        set_trace_info()
        monkeypatch.setattr(sync_openai_client, "api_key", "")
        sync_openai_client.embeddings.create(input="No API key.", model="text-embedding-ada-002")


@dt_enabled
@reset_core_stats_engine()
@validate_error_trace_attributes(
    callable_name(TypeError),
    exact_attrs={
        "agent": {},
        "intrinsic": {},
        "user": {},
    },
)
@validate_span_events(
    exact_agents={
        "error.message": "create() missing 1 required keyword-only argument: 'model'" if sys.version_info < (3, 10) else "AsyncEmbeddings.create() missing 1 required keyword-only argument: 'model'",
    }
)
@validate_transaction_metrics(
    name="test_embeddings_error_v1:test_embeddings_invalid_request_error_no_model_async",
    scoped_metrics=[("Llm/embedding/OpenAI/create", 1)],
    rollup_metrics=[("Llm/embedding/OpenAI/create", 1)],
    custom_metrics=[
        ("Python/ML/OpenAI/%s" % openai.__version__, 1),
    ],
    background_task=True,
)
@validate_custom_events(embedding_recorded_events)
@validate_custom_event_count(count=1)
@background_task()
def test_embeddings_invalid_request_error_no_model_async(set_trace_info, async_openai_client, loop):
    with pytest.raises(TypeError):
        set_trace_info()
        loop.run_until_complete(
            async_openai_client.embeddings.create(input="This is an embedding test with no model.")
        )  # no model provided


@dt_enabled
@reset_core_stats_engine()
@validate_error_trace_attributes(
    callable_name(openai.InternalServerError),
    exact_attrs={
        "agent": {},
        "intrinsic": {},
        "user": {},
    },
)
@validate_span_events(
    exact_agents={
        "error.message": "Unknown Prompt:\nModel does not exist.",
    }
)
@validate_transaction_metrics(
    name="test_embeddings_error_v1:test_embeddings_invalid_request_error_invalid_model_async",
    scoped_metrics=[("Llm/embedding/OpenAI/create", 1)],
    rollup_metrics=[("Llm/embedding/OpenAI/create", 1)],
    custom_metrics=[
        ("Python/ML/OpenAI/%s" % openai.__version__, 1),
    ],
    background_task=True,
)
@validate_custom_events(invalid_model_events)
@validate_custom_event_count(count=1)
@background_task()
def test_embeddings_invalid_request_error_invalid_model_async(set_trace_info, async_openai_client, loop):
    with pytest.raises(openai.InternalServerError):
        set_trace_info()
        loop.run_until_complete(
            async_openai_client.embeddings.create(input="Model does not exist.", model="does-not-exist")
        )


@dt_enabled
@reset_core_stats_engine()
@validate_error_trace_attributes(
    callable_name(openai.AuthenticationError),
    exact_attrs={
        "agent": {},
        "intrinsic": {},
        "user": {
            "http.statusCode": 401,
            "error.code": "invalid_api_key",
        },
    },
)
@validate_span_events(
    exact_agents={
        "error.message": "Incorrect API key provided: DEADBEEF. You can find your API key at https://platform.openai.com/account/api-keys.",
    }
)
@validate_transaction_metrics(
    name="test_embeddings_error_v1:test_embeddings_wrong_api_key_error_async",
    scoped_metrics=[("Llm/embedding/OpenAI/create", 1)],
    rollup_metrics=[("Llm/embedding/OpenAI/create", 1)],
    custom_metrics=[
        ("Python/ML/OpenAI/%s" % openai.__version__, 1),
    ],
    background_task=True,
)
@validate_custom_events(embedding_invalid_key_error_events)
@validate_custom_event_count(count=1)
@background_task()
def test_embeddings_wrong_api_key_error_async(set_trace_info, monkeypatch, async_openai_client, loop):
    with pytest.raises(openai.AuthenticationError):
        set_trace_info()
        monkeypatch.setattr(async_openai_client, "api_key", "DEADBEEF")
        loop.run_until_complete(
            async_openai_client.embeddings.create(input="Invalid API key.", model="text-embedding-ada-002")
        )


@dt_enabled
@reset_core_stats_engine()
@validate_error_trace_attributes(
    callable_name(openai.APIConnectionError),
    exact_attrs={
        "agent": {},
        "intrinsic": {},
        "user": {},
    },
)
@validate_span_events(
    exact_agents={
        "error.message": "Connection error.",
    }
)
@validate_transaction_metrics(
    name="test_embeddings_error_v1:test_embeddings_authentication_error_async",
    scoped_metrics=[("Llm/embedding/OpenAI/create", 1)],
    rollup_metrics=[("Llm/embedding/OpenAI/create", 1)],
    custom_metrics=[
        ("Python/ML/OpenAI/%s" % openai.__version__, 1),
    ],
    background_task=True,
)
@validate_custom_events(embedding_auth_error_events)
@validate_custom_event_count(count=1)
@background_task()
<<<<<<< HEAD
def test_embeddings_authentication_error_async(set_trace_info, loop):
    with pytest.raises(openai.APIConnectionError):
        set_trace_info()
        no_api_key_client = openai.AsyncOpenAI(api_key="")
        loop.run_until_complete(
<<<<<<< HEAD
            no_api_key_client.embeddings.create(input="No API key.", model="text-embedding-ada-002")
=======
            async_openai_client.embeddings.create(input="No API key.", model="text-embedding-ada-002")
>>>>>>> fd0d93159 (Fix auth test.)
=======
def test_embeddings_authentication_error_async(set_trace_info, monkeypatch, async_openai_client, loop):
    with pytest.raises(openai.APIConnectionError):
        set_trace_info()
        monkeypatch.setattr(async_openai_client, "api_key", "")
        loop.run_until_complete(
            async_openai_client.embeddings.create(input="No API key.", model="text-embedding-ada-002")
>>>>>>> 1ca28ca7
        )<|MERGE_RESOLUTION|>--- conflicted
+++ resolved
@@ -395,23 +395,10 @@
 @validate_custom_events(embedding_auth_error_events)
 @validate_custom_event_count(count=1)
 @background_task()
-<<<<<<< HEAD
-def test_embeddings_authentication_error_async(set_trace_info, loop):
-    with pytest.raises(openai.APIConnectionError):
-        set_trace_info()
-        no_api_key_client = openai.AsyncOpenAI(api_key="")
-        loop.run_until_complete(
-<<<<<<< HEAD
-            no_api_key_client.embeddings.create(input="No API key.", model="text-embedding-ada-002")
-=======
-            async_openai_client.embeddings.create(input="No API key.", model="text-embedding-ada-002")
->>>>>>> fd0d93159 (Fix auth test.)
-=======
 def test_embeddings_authentication_error_async(set_trace_info, monkeypatch, async_openai_client, loop):
     with pytest.raises(openai.APIConnectionError):
         set_trace_info()
         monkeypatch.setattr(async_openai_client, "api_key", "")
         loop.run_until_complete(
             async_openai_client.embeddings.create(input="No API key.", model="text-embedding-ada-002")
->>>>>>> 1ca28ca7
         )