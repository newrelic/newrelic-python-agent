# Copyright 2010 New Relic, Inc.
#
# Licensed under the Apache License, Version 2.0 (the "License");
# you may not use this file except in compliance with the License.
# You may obtain a copy of the License at
#
#      http://www.apache.org/licenses/LICENSE-2.0
#
# Unless required by applicable law or agreed to in writing, software
# distributed under the License is distributed on an "AS IS" BASIS,
# WITHOUT WARRANTIES OR CONDITIONS OF ANY KIND, either express or implied.
# See the License for the specific language governing permissions and
# limitations under the License.

import copy
import sys

import openai
import pytest
from conftest import disabled_ai_monitoring_record_content_settings, events_sans_content
from testing_support.fixtures import (
    dt_enabled,
    override_application_settings,
    reset_core_stats_engine,
    validate_custom_event_count,
)
from testing_support.validators.validate_custom_events import validate_custom_events
from testing_support.validators.validate_error_trace_attributes import (
    validate_error_trace_attributes,
)
from testing_support.validators.validate_span_events import validate_span_events
from testing_support.validators.validate_transaction_metrics import (
    validate_transaction_metrics,
)

from newrelic.api.background_task import background_task
from newrelic.common.object_names import callable_name


def events_sans_content(event):
    new_event = copy.deepcopy(event)
    for _event in new_event:
        del _event[1]["input"]
    return new_event


# Sync tests:
no_model_events = [
    (
        {"type": "LlmEmbedding"},
        {
            "id": None,  # UUID that varies with each run
            "transaction_id": "transaction-id",
            "span_id": None,
            "trace_id": "trace-id",
            "input": "This is an embedding test with no model.",
            "duration": None,  # Response time varies each test run
            "request.model": "",  # No model in this test case
            "response.organization": "",
            "vendor": "openai",
            "ingest_source": "Python",
            "error": True,
        },
    ),
]


@dt_enabled
@reset_core_stats_engine()
@validate_error_trace_attributes(
    callable_name(TypeError),
    exact_attrs={
        "agent": {},
        "intrinsic": {},
        "user": {},
    },
)
@validate_span_events(
    exact_agents={
        "error.message": "create() missing 1 required keyword-only argument: 'model'"
        if sys.version_info < (3, 10)
        else "Embeddings.create() missing 1 required keyword-only argument: 'model'",
    }
)
@validate_transaction_metrics(
    name="test_embeddings_error_v1:test_embeddings_invalid_request_error_no_model",
    scoped_metrics=[("Llm/embedding/OpenAI/create", 1)],
    rollup_metrics=[("Llm/embedding/OpenAI/create", 1)],
    custom_metrics=[
        ("Supportability/Python/ML/OpenAI/%s" % openai.__version__, 1),
    ],
    background_task=True,
)
@validate_custom_events(no_model_events)
@validate_custom_event_count(count=1)
@background_task()
def test_embeddings_invalid_request_error_no_model(set_trace_info, sync_openai_client):
    with pytest.raises(TypeError):
        set_trace_info()
        sync_openai_client.embeddings.create(input="This is an embedding test with no model.")  # no model provided


@dt_enabled
<<<<<<< HEAD
@override_application_settings({"ai_monitoring.record_content.enabled": False})
=======
@disabled_ai_monitoring_record_content_settings
>>>>>>> ee2f61b1
@reset_core_stats_engine()
@validate_error_trace_attributes(
    callable_name(TypeError),
    exact_attrs={
        "agent": {},
        "intrinsic": {},
        "user": {},
    },
)
@validate_span_events(
    exact_agents={
        "error.message": "create() missing 1 required keyword-only argument: 'model'"
        if sys.version_info < (3, 10)
        else "Embeddings.create() missing 1 required keyword-only argument: 'model'",
    }
)
@validate_transaction_metrics(
    name="test_embeddings_error_v1:test_embeddings_invalid_request_error_no_model_no_content",
    scoped_metrics=[("Llm/embedding/OpenAI/create", 1)],
    rollup_metrics=[("Llm/embedding/OpenAI/create", 1)],
    custom_metrics=[
        ("Supportability/Python/ML/OpenAI/%s" % openai.__version__, 1),
    ],
    background_task=True,
)
@validate_custom_events(events_sans_content(no_model_events))
@validate_custom_event_count(count=1)
@background_task()
def test_embeddings_invalid_request_error_no_model_no_content(set_trace_info, sync_openai_client):
    with pytest.raises(TypeError):
        set_trace_info()
        sync_openai_client.embeddings.create(input="This is an embedding test with no model.")  # no model provided


@dt_enabled
@reset_core_stats_engine()
@validate_error_trace_attributes(
    callable_name(TypeError),
    exact_attrs={
        "agent": {},
        "intrinsic": {},
        "user": {},
    },
)
@validate_span_events(
    exact_agents={
        "error.message": "create() missing 1 required keyword-only argument: 'model'"
        if sys.version_info < (3, 10)
        else "AsyncEmbeddings.create() missing 1 required keyword-only argument: 'model'",
    }
)
@validate_transaction_metrics(
    name="test_embeddings_error_v1:test_embeddings_invalid_request_error_no_model_async",
    scoped_metrics=[("Llm/embedding/OpenAI/create", 1)],
    rollup_metrics=[("Llm/embedding/OpenAI/create", 1)],
    custom_metrics=[
        ("Supportability/Python/ML/OpenAI/%s" % openai.__version__, 1),
    ],
    background_task=True,
)
@validate_custom_events(no_model_events)
@validate_custom_event_count(count=1)
@background_task()
def test_embeddings_invalid_request_error_no_model_async(set_trace_info, async_openai_client, loop):
    with pytest.raises(TypeError):
        set_trace_info()
        loop.run_until_complete(
            async_openai_client.embeddings.create(input="This is an embedding test with no model.")
        )  # no model provided


invalid_model_events = [
    (
        {"type": "LlmEmbedding"},
        {
            "id": None,  # UUID that varies with each run
            "transaction_id": "transaction-id",
            "span_id": None,
            "trace_id": "trace-id",
            "input": "Model does not exist.",
            "duration": None,  # Response time varies each test run
            "request.model": "does-not-exist",
            "response.organization": None,
            "vendor": "openai",
            "ingest_source": "Python",
            "error": True,
        },
    ),
]


@dt_enabled
@reset_core_stats_engine()
@validate_error_trace_attributes(
    callable_name(openai.NotFoundError),
    exact_attrs={
        "agent": {},
        "intrinsic": {},
        "user": {
            "http.statusCode": 404,
            "error.code": "model_not_found",
        },
    },
)
@validate_span_events(
    exact_agents={
        "error.message": "The model `does-not-exist` does not exist",
    }
)
@validate_transaction_metrics(
    name="test_embeddings_error_v1:test_embeddings_invalid_request_error_invalid_model",
    scoped_metrics=[("Llm/embedding/OpenAI/create", 1)],
    rollup_metrics=[("Llm/embedding/OpenAI/create", 1)],
    custom_metrics=[
        ("Supportability/Python/ML/OpenAI/%s" % openai.__version__, 1),
    ],
    background_task=True,
)
@validate_custom_events(invalid_model_events)
@validate_custom_event_count(count=1)
@background_task()
def test_embeddings_invalid_request_error_invalid_model(set_trace_info, sync_openai_client):
    with pytest.raises(openai.NotFoundError):
        set_trace_info()
        sync_openai_client.embeddings.create(input="Model does not exist.", model="does-not-exist")


@dt_enabled
@reset_core_stats_engine()
@validate_error_trace_attributes(
    callable_name(openai.NotFoundError),
    exact_attrs={
        "agent": {},
        "intrinsic": {},
        "user": {
            "http.statusCode": 404,
            "error.code": "model_not_found",
        },
    },
)
@validate_span_events(
    exact_agents={
        "error.message": "The model `does-not-exist` does not exist",
    }
)
@validate_transaction_metrics(
    name="test_embeddings_error_v1:test_embeddings_invalid_request_error_invalid_model_async",
    scoped_metrics=[("Llm/embedding/OpenAI/create", 1)],
    rollup_metrics=[("Llm/embedding/OpenAI/create", 1)],
    custom_metrics=[
        ("Supportability/Python/ML/OpenAI/%s" % openai.__version__, 1),
    ],
    background_task=True,
)
@validate_custom_events(invalid_model_events)
@validate_custom_event_count(count=1)
@background_task()
def test_embeddings_invalid_request_error_invalid_model_async(set_trace_info, async_openai_client, loop):
    with pytest.raises(openai.NotFoundError):
        set_trace_info()
        loop.run_until_complete(
            async_openai_client.embeddings.create(input="Model does not exist.", model="does-not-exist")
        )


@dt_enabled
@reset_core_stats_engine()
<<<<<<< HEAD
@override_application_settings({"ai_monitoring.record_content.enabled": False})
=======
@disabled_ai_monitoring_record_content_settings
>>>>>>> ee2f61b1
@validate_error_trace_attributes(
    callable_name(openai.NotFoundError),
    exact_attrs={
        "agent": {},
        "intrinsic": {},
        "user": {
            "http.statusCode": 404,
            "error.code": "model_not_found",
        },
    },
)
@validate_span_events(
    exact_agents={
        "error.message": "The model `does-not-exist` does not exist",
    }
)
@validate_transaction_metrics(
    name="test_embeddings_error_v1:test_embeddings_invalid_request_error_invalid_model_async_no_content",
    scoped_metrics=[("Llm/embedding/OpenAI/create", 1)],
    rollup_metrics=[("Llm/embedding/OpenAI/create", 1)],
    custom_metrics=[
        ("Supportability/Python/ML/OpenAI/%s" % openai.__version__, 1),
    ],
    background_task=True,
)
@validate_custom_events(events_sans_content(invalid_model_events))
@validate_custom_event_count(count=1)
@background_task()
def test_embeddings_invalid_request_error_invalid_model_async_no_content(set_trace_info, async_openai_client, loop):
    with pytest.raises(openai.NotFoundError):
        set_trace_info()
        loop.run_until_complete(
            async_openai_client.embeddings.create(input="Model does not exist.", model="does-not-exist")
        )


embedding_invalid_key_error_events = [
    (
        {"type": "LlmEmbedding"},
        {
            "id": None,  # UUID that varies with each run
            "transaction_id": "transaction-id",
            "span_id": None,
            "trace_id": "trace-id",
            "input": "Invalid API key.",
            "duration": None,  # Response time varies each test run
            "request.model": "text-embedding-ada-002",
            "response.organization": None,
            "vendor": "openai",
            "ingest_source": "Python",
            "error": True,
        },
    ),
]


@dt_enabled
@reset_core_stats_engine()
@validate_error_trace_attributes(
    callable_name(openai.AuthenticationError),
    exact_attrs={
        "agent": {},
        "intrinsic": {},
        "user": {
            "http.statusCode": 401,
            "error.code": "invalid_api_key",
        },
    },
)
@validate_span_events(
    exact_agents={
        "error.message": "Incorrect API key provided: DEADBEEF. You can find your API key at https://platform.openai.com/account/api-keys.",
    }
)
@validate_transaction_metrics(
    name="test_embeddings_error_v1:test_embeddings_wrong_api_key_error",
    scoped_metrics=[("Llm/embedding/OpenAI/create", 1)],
    rollup_metrics=[("Llm/embedding/OpenAI/create", 1)],
    custom_metrics=[
        ("Supportability/Python/ML/OpenAI/%s" % openai.__version__, 1),
    ],
    background_task=True,
)
@validate_custom_events(embedding_invalid_key_error_events)
@validate_custom_event_count(count=1)
@background_task()
def test_embeddings_wrong_api_key_error(set_trace_info, monkeypatch, sync_openai_client):
    with pytest.raises(openai.AuthenticationError):
        set_trace_info()
        monkeypatch.setattr(sync_openai_client, "api_key", "DEADBEEF")
        sync_openai_client.embeddings.create(input="Invalid API key.", model="text-embedding-ada-002")


@dt_enabled
@reset_core_stats_engine()
@validate_error_trace_attributes(
    callable_name(openai.AuthenticationError),
    exact_attrs={
        "agent": {},
        "intrinsic": {},
        "user": {
            "http.statusCode": 401,
            "error.code": "invalid_api_key",
        },
    },
)
@validate_span_events(
    exact_agents={
        "error.message": "Incorrect API key provided: DEADBEEF. You can find your API key at https://platform.openai.com/account/api-keys.",
    }
)
@validate_transaction_metrics(
    name="test_embeddings_error_v1:test_embeddings_wrong_api_key_error_async",
    scoped_metrics=[("Llm/embedding/OpenAI/create", 1)],
    rollup_metrics=[("Llm/embedding/OpenAI/create", 1)],
    custom_metrics=[
        ("Supportability/Python/ML/OpenAI/%s" % openai.__version__, 1),
    ],
    background_task=True,
)
@validate_custom_events(embedding_invalid_key_error_events)
@validate_custom_event_count(count=1)
@background_task()
def test_embeddings_wrong_api_key_error_async(set_trace_info, monkeypatch, async_openai_client, loop):
    with pytest.raises(openai.AuthenticationError):
        set_trace_info()
        monkeypatch.setattr(async_openai_client, "api_key", "DEADBEEF")
        loop.run_until_complete(
            async_openai_client.embeddings.create(input="Invalid API key.", model="text-embedding-ada-002")
        )<|MERGE_RESOLUTION|>--- conflicted
+++ resolved
@@ -12,7 +12,6 @@
 # See the License for the specific language governing permissions and
 # limitations under the License.
 
-import copy
 import sys
 
 import openai
@@ -20,7 +19,6 @@
 from conftest import disabled_ai_monitoring_record_content_settings, events_sans_content
 from testing_support.fixtures import (
     dt_enabled,
-    override_application_settings,
     reset_core_stats_engine,
     validate_custom_event_count,
 )
@@ -35,14 +33,6 @@
 
 from newrelic.api.background_task import background_task
 from newrelic.common.object_names import callable_name
-
-
-def events_sans_content(event):
-    new_event = copy.deepcopy(event)
-    for _event in new_event:
-        del _event[1]["input"]
-    return new_event
-
 
 # Sync tests:
 no_model_events = [
@@ -101,11 +91,7 @@
 
 
 @dt_enabled
-<<<<<<< HEAD
-@override_application_settings({"ai_monitoring.record_content.enabled": False})
-=======
 @disabled_ai_monitoring_record_content_settings
->>>>>>> ee2f61b1
 @reset_core_stats_engine()
 @validate_error_trace_attributes(
     callable_name(TypeError),
@@ -273,11 +259,7 @@
 
 @dt_enabled
 @reset_core_stats_engine()
-<<<<<<< HEAD
-@override_application_settings({"ai_monitoring.record_content.enabled": False})
-=======
 @disabled_ai_monitoring_record_content_settings
->>>>>>> ee2f61b1
 @validate_error_trace_attributes(
     callable_name(openai.NotFoundError),
     exact_attrs={
