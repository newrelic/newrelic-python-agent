# Copyright 2010 New Relic, Inc.
#
# Licensed under the Apache License, Version 2.0 (the "License");
# you may not use this file except in compliance with the License.
# You may obtain a copy of the License at
#
#      http://www.apache.org/licenses/LICENSE-2.0
#
# Unless required by applicable law or agreed to in writing, software
# distributed under the License is distributed on an "AS IS" BASIS,
# WITHOUT WARRANTIES OR CONDITIONS OF ANY KIND, either express or implied.
# See the License for the specific language governing permissions and
# limitations under the License.

import openai
from testing_support.fixtures import reset_core_stats_engine
from testing_support.validators.validate_ml_event_count import validate_ml_event_count

from newrelic.api.background_task import background_task
from newrelic.api.ml_model import get_ai_message_ids, record_ai_feedback_event
from newrelic.api.transaction import add_custom_attribute, current_transaction

_test_openai_chat_completion_messages_1 = (
    {"role": "system", "content": "You are a scientist."},
    {"role": "user", "content": "What is 212 degrees Fahrenheit converted to Celsius?"},
)
_test_openai_chat_completion_messages_2 = (
    {"role": "system", "content": "You are a mathematician."},
    {"role": "user", "content": "What is 1 plus 2?"},
)
expected_message_ids_1 = [
    {
        "conversation_id": "my-awesome-id",
        "request_id": "49dbbffbd3c3f4612aa48def69059ccd",
        "message_id": "chatcmpl-87sb95K4EF2nuJRcTs43Tm9ntTemv-0",
    },
    {
        "conversation_id": "my-awesome-id",
        "request_id": "49dbbffbd3c3f4612aa48def69059ccd",
        "message_id": "chatcmpl-87sb95K4EF2nuJRcTs43Tm9ntTemv-1",
    },
    {
        "conversation_id": "my-awesome-id",
        "request_id": "49dbbffbd3c3f4612aa48def69059ccd",
        "message_id": "chatcmpl-87sb95K4EF2nuJRcTs43Tm9ntTemv-2",
    },
]

expected_message_ids_1_no_conversation_id = [
    {
        "conversation_id": "",
        "request_id": "49dbbffbd3c3f4612aa48def69059ccd",
        "message_id": "chatcmpl-87sb95K4EF2nuJRcTs43Tm9ntTemv-0",
    },
    {
        "conversation_id": "",
        "request_id": "49dbbffbd3c3f4612aa48def69059ccd",
        "message_id": "chatcmpl-87sb95K4EF2nuJRcTs43Tm9ntTemv-1",
    },
    {
        "conversation_id": "",
        "request_id": "49dbbffbd3c3f4612aa48def69059ccd",
        "message_id": "chatcmpl-87sb95K4EF2nuJRcTs43Tm9ntTemv-2",
    },
]
expected_message_ids_2 = [
    {
        "conversation_id": "my-awesome-id",
        "request_id": "49dbbffbd3c3f4612aa48def69059aad",
        "message_id": "chatcmpl-87sb95K4EF2nuJRcTs43Tm9ntTeat-0",
    },
    {
        "conversation_id": "my-awesome-id",
        "request_id": "49dbbffbd3c3f4612aa48def69059aad",
        "message_id": "chatcmpl-87sb95K4EF2nuJRcTs43Tm9ntTeat-1",
    },
    {
        "conversation_id": "my-awesome-id",
        "request_id": "49dbbffbd3c3f4612aa48def69059aad",
        "message_id": "chatcmpl-87sb95K4EF2nuJRcTs43Tm9ntTeat-2",
    },
]
expected_message_ids_2_no_conversation_id = [
    {
        "conversation_id": "",
        "request_id": "49dbbffbd3c3f4612aa48def69059aad",
        "message_id": "chatcmpl-87sb95K4EF2nuJRcTs43Tm9ntTeat-0",
    },
    {
        "conversation_id": "",
        "request_id": "49dbbffbd3c3f4612aa48def69059aad",
        "message_id": "chatcmpl-87sb95K4EF2nuJRcTs43Tm9ntTeat-1",
    },
    {
        "conversation_id": "",
        "request_id": "49dbbffbd3c3f4612aa48def69059aad",
        "message_id": "chatcmpl-87sb95K4EF2nuJRcTs43Tm9ntTeat-2",
    },
]


@reset_core_stats_engine()
@background_task()
def test_get_ai_message_ids_when_nr_message_ids_not_set():
    message_ids = get_ai_message_ids("request-id-1")
    assert message_ids == []


@reset_core_stats_engine()
def test_get_ai_message_ids_outside_transaction():
    message_ids = get_ai_message_ids("request-id-1")
    assert message_ids == []


@reset_core_stats_engine()
@background_task()
def test_get_ai_message_ids_mulitple_async(loop, set_trace_info):
    set_trace_info()
    add_custom_attribute("conversation_id", "my-awesome-id")

    async def _run():
        res1 = await openai.ChatCompletion.acreate(
            model="gpt-3.5-turbo", messages=_test_openai_chat_completion_messages_1, temperature=0.7, max_tokens=100
        )
        res2 = await openai.ChatCompletion.acreate(
            model="gpt-3.5-turbo", messages=_test_openai_chat_completion_messages_2, temperature=0.7, max_tokens=100
        )
        return [res1, res2]

    results = loop.run_until_complete(_run())

    message_ids = [m for m in get_ai_message_ids(results[0].id)]
    assert message_ids == expected_message_ids_1

    message_ids = [m for m in get_ai_message_ids(results[1].id)]
    assert message_ids == expected_message_ids_2

    # Make sure we aren't causing a memory leak.
    transaction = current_transaction()
    assert not transaction._nr_message_ids


@reset_core_stats_engine()
@background_task()
def test_get_ai_message_ids_mulitple_async_no_conversation_id(loop, set_trace_info):
    set_trace_info()

    async def _run():
        res1 = await openai.ChatCompletion.acreate(
            model="gpt-3.5-turbo", messages=_test_openai_chat_completion_messages_1, temperature=0.7, max_tokens=100
        )
        res2 = await openai.ChatCompletion.acreate(
            model="gpt-3.5-turbo", messages=_test_openai_chat_completion_messages_2, temperature=0.7, max_tokens=100
        )
        return [res1, res2]

    results = loop.run_until_complete(_run())

    message_ids = [m for m in get_ai_message_ids(results[0].id)]
    assert message_ids == expected_message_ids_1_no_conversation_id

    message_ids = [m for m in get_ai_message_ids(results[1].id)]
    assert message_ids == expected_message_ids_2_no_conversation_id

    # Make sure we aren't causing a memory leak.
    transaction = current_transaction()
    assert not transaction._nr_message_ids


@reset_core_stats_engine()
# Three chat completion messages and one chat completion summary for each create call (8 in total)
# Three feedback events for the first create call
@validate_ml_event_count(11)
@background_task()
def test_get_ai_message_ids_mulitple_sync(set_trace_info):
    set_trace_info()
    add_custom_attribute("conversation_id", "my-awesome-id")

    results = openai.ChatCompletion.create(
        model="gpt-3.5-turbo", messages=_test_openai_chat_completion_messages_1, temperature=0.7, max_tokens=100
    )
    message_ids = [m for m in get_ai_message_ids(results.id)]
    assert message_ids == expected_message_ids_1

    for message_id in message_ids:
<<<<<<< HEAD
        record_ai_feedback_event(category="informative", rating=1, message_id=message_id.get("message_id"), request_id=message_id.get("request_id"), conversation_id=message_id.get("conversation_id"))
=======
        record_ai_feedback(
            category="informative",
            rating=1,
            message_id=message_id.get("message_id"),
            request_id=message_id.get("request_id"),
            conversation_id=message_id.get("conversation_id"),
        )
>>>>>>> 1a0e2188

    results = openai.ChatCompletion.create(
        model="gpt-3.5-turbo", messages=_test_openai_chat_completion_messages_2, temperature=0.7, max_tokens=100
    )
    message_ids = [m for m in get_ai_message_ids(results.id)]
    assert message_ids == expected_message_ids_2

    # Make sure we aren't causing a memory leak.
    transaction = current_transaction()
    assert not transaction._nr_message_ids


@reset_core_stats_engine()
@validate_ml_event_count(11)
@background_task()
def test_get_ai_message_ids_mulitple_sync_no_conversation_id(set_trace_info):
    set_trace_info()

    results = openai.ChatCompletion.create(
        model="gpt-3.5-turbo", messages=_test_openai_chat_completion_messages_1, temperature=0.7, max_tokens=100
    )
    message_ids = [m for m in get_ai_message_ids(results.id)]
    assert message_ids == expected_message_ids_1_no_conversation_id

    for message_id in message_ids:
<<<<<<< HEAD
        record_ai_feedback_event(category="informative", rating=1, message_id=message_id.get("message_id"), request_id=message_id.get("request_id"), conversation_id=message_id.get("conversation_id"))
=======
        record_ai_feedback(
            category="informative",
            rating=1,
            message_id=message_id.get("message_id"),
            request_id=message_id.get("request_id"),
            conversation_id=message_id.get("conversation_id"),
        )
>>>>>>> 1a0e2188

    results = openai.ChatCompletion.create(
        model="gpt-3.5-turbo", messages=_test_openai_chat_completion_messages_2, temperature=0.7, max_tokens=100
    )
    message_ids = [m for m in get_ai_message_ids(results.id)]
    assert message_ids == expected_message_ids_2_no_conversation_id

    # Make sure we aren't causing a memory leak.
    transaction = current_transaction()
    assert not transaction._nr_message_ids<|MERGE_RESOLUTION|>--- conflicted
+++ resolved
@@ -183,17 +183,13 @@
     assert message_ids == expected_message_ids_1
 
     for message_id in message_ids:
-<<<<<<< HEAD
-        record_ai_feedback_event(category="informative", rating=1, message_id=message_id.get("message_id"), request_id=message_id.get("request_id"), conversation_id=message_id.get("conversation_id"))
-=======
-        record_ai_feedback(
+        record_ai_feedback_event(
             category="informative",
             rating=1,
             message_id=message_id.get("message_id"),
             request_id=message_id.get("request_id"),
             conversation_id=message_id.get("conversation_id"),
         )
->>>>>>> 1a0e2188
 
     results = openai.ChatCompletion.create(
         model="gpt-3.5-turbo", messages=_test_openai_chat_completion_messages_2, temperature=0.7, max_tokens=100
@@ -219,17 +215,13 @@
     assert message_ids == expected_message_ids_1_no_conversation_id
 
     for message_id in message_ids:
-<<<<<<< HEAD
-        record_ai_feedback_event(category="informative", rating=1, message_id=message_id.get("message_id"), request_id=message_id.get("request_id"), conversation_id=message_id.get("conversation_id"))
-=======
-        record_ai_feedback(
+        record_ai_feedback_event(
             category="informative",
             rating=1,
             message_id=message_id.get("message_id"),
             request_id=message_id.get("request_id"),
             conversation_id=message_id.get("conversation_id"),
         )
->>>>>>> 1a0e2188
 
     results = openai.ChatCompletion.create(
         model="gpt-3.5-turbo", messages=_test_openai_chat_completion_messages_2, temperature=0.7, max_tokens=100
