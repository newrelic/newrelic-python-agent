import pwd
import os

USER = pwd.getpwuid(os.getuid()).pw_name


def postgresql_settings():
    """Return a list of dict of settings for connecting to postgresql.

    Will return the correct settings, depending on which of the environments it
    is running in. It attempts to set variables in the following order, where
    later environments override earlier ones.

        1. Local
        2. Github Actions
    """

    if "GITHUB_ACTIONS" in os.environ:
        instances = 2

        user = password = db = "postgres"
        base_port = 8080
    else:
        instances = 1

        user = db = USER
        password = ""
        base_port = 5432

    settings = [
        {
            "user": user,
            "password": password,
            "name": db,
            "host": "localhost",
            "port": base_port + instance_num,
            "table_name": "postgres_table_" + str(os.getpid()),
        }
        for instance_num in range(instances)
    ]
    return settings


def mysql_settings():
    """Return a list of dict of settings for connecting to postgresql.

    Will return the correct settings, depending on which of the environments it
    is running in. It attempts to set variables in the following order, where
    later environments override earlier ones.

        1. Local
        2. Github Actions
    """

    if "GITHUB_ACTIONS" in os.environ:
        instances = 2

        user = password = db = "python_agent"
        base_port = 8080
    else:
        instances = 1

        user = db = USER
        password = ""
        base_port = 3306

    settings = [
        {
            "user": user,
            "password": password,
            "name": db,
            "host": "127.0.0.1",
            "port": base_port + instance_num,
            "namespace": str(os.getpid()),
        }
        for instance_num in range(instances)
    ]
    return settings


def redis_settings():
    """Return a list of dict of settings for connecting to redis.

    Will return the correct settings, depending on which of the environments it
    is running in. It attempts to set variables in the following order, where
    later environments override earlier ones.

        1. Local
        2. Github Actions
    """

    if "GITHUB_ACTIONS" in os.environ:
        instances = 2
        base_port = 8080
    else:
        instances = 1
        base_port = 6379

    settings = [
        {
            "host": "localhost",
            "port": base_port + instance_num,
        }
        for instance_num in range(instances)
    ]
    return settings


def memcached_settings():
    """Return a list of dict of settings for connecting to memcached.

    Will return the correct settings, depending on which of the environments it
    is running in. It attempts to set variables in the following order, where
    later environments override earlier ones.

        1. Local
        2. Github Actions
    """

    if "GITHUB_ACTIONS" in os.environ:
        instances = 2
        base_port = 8080
    else:
        instances = 1
        base_port = 11211

    settings = [
        {
            "host": "127.0.0.1",
            "port": base_port + instance_num,
            "namespace": str(os.getpid()),
        }
        for instance_num in range(instances)
    ]
    return settings


def mongodb_settings():
    """Return a list of dict of settings for connecting to mongodb.

    Will return the correct settings, depending on which of the environments it
    is running in. It attempts to set variables in the following order, where
    later environments override earlier ones.

        1. Local
        2. Github Actions
    """

    if "GITHUB_ACTIONS" in os.environ:
        instances = 2
        base_port = 8080
    else:
        instances = 1
        base_port = 27017

    settings = [
        {
            "host": "127.0.0.1",
            "port": base_port + instance_num,
            "collection": "mongodb_collection_" + str(os.getpid())
        }
        for instance_num in range(instances)
    ]
    return settings


def elasticsearch_settings():
    """Return a list of dict of settings for connecting to elasticsearch.

    Will return the correct settings, depending on which of the environments it
    is running in. It attempts to set variables in the following order, where
    later environments override earlier ones.

        1. Local
        2. Github Actions
    """

    if "GITHUB_ACTIONS" in os.environ:
        instances = 2
        base_port = 8080
    else:
        instances = 1
        base_port = 9200

    settings = [
        {
            "host": "localhost",
            "port": str(base_port + instance_num),
            "namespace": str(os.getpid()),
        }
        for instance_num in range(instances)
    ]
    return settings

<<<<<<< HEAD
def solr_settings():
    """Return a list of dict of settings for connecting to solr.
=======
def rabbitmq_settings():
    """Return a list of dict of settings for connecting to rabbitmq.
>>>>>>> 20a45b4c

    Will return the correct settings, depending on which of the environments it
    is running in. It attempts to set variables in the following order, where
    later environments override earlier ones.

        1. Local
        2. Github Actions
    """

<<<<<<< HEAD
    if "GITHUB_ACTIONS" in os.environ:
        instances = 2
        base_port = 8080
    else:
        instances = 1
        base_port = 8983

    settings = [
        {
            "host": "127.0.0.1",
            "port": base_port + instance_num,
            "namespace": str(os.getpid()),
=======
    instances = 1
    base_port = 5672

    settings = [
        {
            "host": "localhost",
            "port": base_port + instance_num,
>>>>>>> 20a45b4c
        }
        for instance_num in range(instances)
    ]
    return settings<|MERGE_RESOLUTION|>--- conflicted
+++ resolved
@@ -192,36 +192,47 @@
     ]
     return settings
 
-<<<<<<< HEAD
+
 def solr_settings():
     """Return a list of dict of settings for connecting to solr.
-=======
+
+    Will return the correct settings, depending on which of the environments it
+    is running in. It attempts to set variables in the following order, where
+    later environments override earlier ones.
+
+        1. Local
+        2. Github Actions
+    """
+
+    if "GITHUB_ACTIONS" in os.environ:
+        instances = 2
+        base_port = 8080
+    else:
+        instances = 1
+        base_port = 8983
+
+    settings = [
+        {
+            "host": "127.0.0.1",
+            "port": base_port + instance_num,
+            "namespace": str(os.getpid()),
+        }
+        for instance_num in range(instances)
+    ]
+    return settings
+
+
 def rabbitmq_settings():
     """Return a list of dict of settings for connecting to rabbitmq.
->>>>>>> 20a45b4c
-
-    Will return the correct settings, depending on which of the environments it
-    is running in. It attempts to set variables in the following order, where
-    later environments override earlier ones.
-
-        1. Local
-        2. Github Actions
-    """
-
-<<<<<<< HEAD
-    if "GITHUB_ACTIONS" in os.environ:
-        instances = 2
-        base_port = 8080
-    else:
-        instances = 1
-        base_port = 8983
-
-    settings = [
-        {
-            "host": "127.0.0.1",
-            "port": base_port + instance_num,
-            "namespace": str(os.getpid()),
-=======
+
+    Will return the correct settings, depending on which of the environments it
+    is running in. It attempts to set variables in the following order, where
+    later environments override earlier ones.
+
+        1. Local
+        2. Github Actions
+    """
+
     instances = 1
     base_port = 5672
 
@@ -229,7 +240,6 @@
         {
             "host": "localhost",
             "port": base_port + instance_num,
->>>>>>> 20a45b4c
         }
         for instance_num in range(instances)
     ]
