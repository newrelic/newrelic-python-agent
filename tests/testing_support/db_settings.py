--- conflicted
+++ resolved
@@ -58,18 +58,11 @@
 
     host = "host.docker.internal" if "GITHUB_ACTIONS" in os.environ else "127.0.0.1"
     instances = 1
-<<<<<<< HEAD
     settings = [
         {
             "user": "python_agent",
             "password": "python_agent",
             "name": "python_agent",
-=======
-    settings = [
-        {
-            "user": "python_agent",
-            "password": "python_agent",
-            "name": "python_agent",
             "host": host,
             "port": 8080 + instance_num,
             "namespace": str(os.getpid()),
@@ -96,7 +89,6 @@
         {
             "user": "SA",
             "password": "python_agent#1234",
->>>>>>> ab590a20
             "host": host,
             "port": 8080 + instance_num,
             "namespace": str(os.getpid()),
