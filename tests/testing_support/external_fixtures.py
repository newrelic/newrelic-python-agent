# Copyright 2010 New Relic, Inc.
#
# Licensed under the Apache License, Version 2.0 (the "License");
# you may not use this file except in compliance with the License.
# You may obtain a copy of the License at
#
#      http://www.apache.org/licenses/LICENSE-2.0
#
# Unless required by applicable law or agreed to in writing, software
# distributed under the License is distributed on an "AS IS" BASIS,
# WITHOUT WARRANTIES OR CONDITIONS OF ANY KIND, either express or implied.
# See the License for the specific language governing permissions and
# limitations under the License.

from newrelic.api.external_trace import ExternalTrace
from newrelic.api.transaction import current_transaction
<<<<<<< HEAD
from newrelic.common.encoding_utils import (json_encode, json_decode,
    obfuscate, deobfuscate, DistributedTracePayload)
from newrelic.common.object_wrapper import (transient_function_wrapper,
        function_wrapper)

OUTBOUND_TRACE_KEYS_REQUIRED = (
        'ty', 'ac', 'ap', 'tr', 'pr', 'sa', 'ti')



def validate_outbound_headers(header_id='X-NewRelic-ID',
        header_transaction='X-NewRelic-Transaction'):
    transaction = current_transaction()
    headers = transaction._test_request_headers
    settings = transaction.settings
    encoding_key = settings.encoding_key

    assert header_id in headers

    values = headers[header_id]
    if isinstance(values, list):
        assert len(values) == 1, headers
        assert isinstance(values[0], type(''))
        value = values[0]
    else:
        value = values

    cross_process_id = deobfuscate(value, encoding_key)
    assert cross_process_id == settings.cross_process_id

    assert header_transaction in headers

    values = headers[header_transaction]
    if isinstance(values, list):
        assert len(values) == 1, headers
        assert isinstance(values[0], type(''))
        value = values[0]
    else:
        value = values

    (guid, record_tt, trip_id, path_hash) = \
            json_decode(deobfuscate(value, encoding_key))

    assert guid == transaction.guid
    assert record_tt == transaction.record_tt
    assert trip_id == transaction.trip_id
    assert path_hash == transaction.path_hash


def validate_distributed_tracing_header(header='newrelic'):
    transaction = current_transaction()
    headers = transaction._test_request_headers
    account_id = transaction.settings.account_id
    application_id = transaction.settings.primary_application_id

    assert header in headers, headers

    values = headers[header]
    if isinstance(values, list):
        assert len(values) == 1, headers
        assert isinstance(values[0], type(''))
        value = values[0]
    else:
        value = values

    # Parse payload
    payload = DistributedTracePayload.from_http_safe(value)

    # Distributed Tracing v0.1 is currently implemented
    assert payload['v'] == [0, 1], payload['v']

    data = payload['d']

    # Verify all required keys are present
    assert all(k in data for k in OUTBOUND_TRACE_KEYS_REQUIRED)

    # Type will always be App (not mobile / browser)
    assert data['ty'] == 'App'

    # Verify account/app id
    assert data['ac'] == account_id
    assert data['ap'] == application_id

    # Verify data belonging to this transaction
    assert data['tx'] == transaction.guid

    # If span events are enabled, id should be sent
    # otherwise, id should be omitted
    if transaction.settings.span_events.enabled:
        assert 'id' in data
    else:
        assert 'id' not in data

    # Verify referring transaction information
    assert len(data['tr']) == 32
    if transaction.referring_transaction_guid is not None:
        assert data['tr'] == transaction._trace_id
    else:
        assert data['tr'].startswith(transaction.guid)

    assert 'pa' not in data

    # Verify timestamp is an integer
    assert isinstance(data['ti'], int)

    # Verify that priority is a float
    assert isinstance(data['pr'], float)


@function_wrapper
def validate_cross_process_headers(wrapped, instance, args, kwargs):
    result = wrapped(*args, **kwargs)

    transaction = current_transaction()
    settings = transaction.settings

    if settings.distributed_tracing.enabled:
        validate_distributed_tracing_header()
    else:
        validate_outbound_headers()

    return result

def create_incoming_headers(transaction):
    settings = transaction.settings
    encoding_key = settings.encoding_key

    headers = []

    cross_process_id = '1#2'
    path = 'test'
    queue_time = 1.0
    duration = 2.0
    read_length = 1024
    guid = '0123456789012345'
    record_tt = False

    payload = (cross_process_id, path, queue_time, duration, read_length,
            guid, record_tt)
    app_data = json_encode(payload)

    value = obfuscate(app_data, encoding_key)

    assert isinstance(value, type(''))

    headers.append(('X-NewRelic-App-Data', value))

    return headers


def validate_external_node_params(params=[], forgone_params=[]):
    """
    Validate the parameters on the external node.

    params: a list of tuples
    forgone_params: a flat list
    """
    @transient_function_wrapper('newrelic.api.external_trace',
            'ExternalTrace.process_response_headers')
    def _validate_external_node_params(wrapped, instance, args, kwargs):
        result = wrapped(*args, **kwargs)

        # This is only validating that logic to extract cross process
        # header and update params in ExternalTrace is succeeding. This
        # is actually done after the ExternalTrace __exit__() is called
        # with the ExternalNode only being updated by virtue of the
        # original params dictionary being aliased rather than copied.
        # So isn't strictly validating that params ended up in the actual
        # ExternalNode in the transaction trace.

        for name, value in params:
            assert instance.params[name] == value

        for name in forgone_params:
            assert name not in instance.params

        return result

    return _validate_external_node_params
=======
from newrelic.common.encoding_utils import (json_decode,
    obfuscate, deobfuscate, DistributedTracePayload)
from newrelic.common.object_wrapper import transient_function_wrapper
>>>>>>> fa0ed0e2

OUTBOUND_TRACE_KEYS_REQUIRED = (
        'ty', 'ac', 'ap', 'tr', 'pr', 'sa', 'ti')

def validate_synthetics_external_trace_header(required_header=(),
        should_exist=True):
    @transient_function_wrapper('newrelic.core.stats_engine',
            'StatsEngine.record_transaction')
    def _validate_synthetics_external_trace_header(wrapped, instance,
            args, kwargs):
        def _bind_params(transaction, *args, **kwargs):
            return transaction

        transaction = _bind_params(*args, **kwargs)

        try:
            result = wrapped(*args, **kwargs)
        except:
            raise
        else:
            if should_exist:
                # XXX This validation routine is technically
                # broken as the argument to record_transaction()
                # is not actually an instance of the Transaction
                # object. Instead it is a TransactionNode object.
                # The static method generate_request_headers() is
                # expecting a Transaction object and not
                # TransactionNode. The latter provides attributes
                # which are not updatable by the static method
                # generate_request_headers(), which it wants to
                # update, so would fail. For now what we do is use
                # a little proxy wrapper so that updates do not
                # fail. The use of this wrapper needs to be
                # reviewed and a better way of achieving what is
                # required found.

                class _Transaction(object):
                    def __init__(self, wrapped):
                        self.__wrapped__ = wrapped

                    def __getattr__(self, name):
                        return getattr(self.__wrapped__, name)

                external_headers = ExternalTrace.generate_request_headers(
                        _Transaction(transaction))
                assert required_header in external_headers, (
                        'required_header=%r, ''external_headers=%r' % (
                        required_header, external_headers))

        return result

    return _validate_synthetics_external_trace_header

def validate_outbound_headers(header_id='X-NewRelic-ID',
        header_transaction='X-NewRelic-Transaction'):
    transaction = current_transaction()
    headers = transaction._test_request_headers
    settings = transaction.settings
    encoding_key = settings.encoding_key

    assert header_id in headers

    values = headers[header_id]
    if isinstance(values, list):
        assert len(values) == 1, headers
        assert isinstance(values[0], type(''))
        value = values[0]
    else:
        value = values

    cross_process_id = deobfuscate(value, encoding_key)
    assert cross_process_id == settings.cross_process_id

    assert header_transaction in headers

    values = headers[header_transaction]
    if isinstance(values, list):
        assert len(values) == 1, headers
        assert isinstance(values[0], type(''))
        value = values[0]
    else:
        value = values

    (guid, record_tt, trip_id, path_hash) = \
            json_decode(deobfuscate(value, encoding_key))

    assert guid == transaction.guid
    assert record_tt == transaction.record_tt
    assert trip_id == transaction.trip_id
    assert path_hash == transaction.path_hash


def validate_distributed_tracing_header(header='newrelic'):
    transaction = current_transaction()
    headers = transaction._test_request_headers
    account_id = transaction.settings.account_id
    application_id = transaction.settings.primary_application_id

    assert header in headers, headers

    values = headers[header]
    if isinstance(values, list):
        assert len(values) == 1, headers
        assert isinstance(values[0], type(''))
        value = values[0]
    else:
        value = values

    # Parse payload
    payload = DistributedTracePayload.from_http_safe(value)

    # Distributed Tracing v0.1 is currently implemented
    assert payload['v'] == [0, 1], payload['v']

    data = payload['d']

    # Verify all required keys are present
    assert all(k in data for k in OUTBOUND_TRACE_KEYS_REQUIRED)

    # Type will always be App (not mobile / browser)
    assert data['ty'] == 'App'

    # Verify account/app id
    assert data['ac'] == account_id
    assert data['ap'] == application_id

    # Verify data belonging to this transaction
    assert data['tx'] == transaction.guid

    # If span events are enabled, id should be sent
    # otherwise, id should be omitted
    if transaction.settings.span_events.enabled:
        assert 'id' in data
    else:
        assert 'id' not in data

    # Verify referring transaction information
    assert len(data['tr']) == 32
    if transaction.referring_transaction_guid is not None:
        assert data['tr'] == transaction._trace_id
    else:
        assert data['tr'].startswith(transaction.guid)

    assert 'pa' not in data

    # Verify timestamp is an integer
    assert isinstance(data['ti'], int)

    # Verify that priority is a float
    assert isinstance(data['pr'], float)
<|MERGE_RESOLUTION|>--- conflicted
+++ resolved
@@ -14,7 +14,6 @@
 
 from newrelic.api.external_trace import ExternalTrace
 from newrelic.api.transaction import current_transaction
-<<<<<<< HEAD
 from newrelic.common.encoding_utils import (json_encode, json_decode,
     obfuscate, deobfuscate, DistributedTracePayload)
 from newrelic.common.object_wrapper import (transient_function_wrapper,
@@ -194,14 +193,6 @@
         return result
 
     return _validate_external_node_params
-=======
-from newrelic.common.encoding_utils import (json_decode,
-    obfuscate, deobfuscate, DistributedTracePayload)
-from newrelic.common.object_wrapper import transient_function_wrapper
->>>>>>> fa0ed0e2
-
-OUTBOUND_TRACE_KEYS_REQUIRED = (
-        'ty', 'ac', 'ap', 'tr', 'pr', 'sa', 'ti')
 
 def validate_synthetics_external_trace_header(required_header=(),
         should_exist=True):
