--- conflicted
+++ resolved
@@ -759,10 +759,7 @@
     @function_wrapper
     def _validator_wrapper(wrapped, instance, args, kwargs):
         result = _validate_error_trace_attributes_outside_transaction(wrapped)(*args, **kwargs)
-<<<<<<< HEAD
-=======
-
->>>>>>> c46f20b8
+
         assert target_error and target_error[0] is not None, "No error found with name %s" % err_name
         check_error_attributes(target_error[0].parameters, required_params, forgone_params, exact_attrs)
 
@@ -770,10 +767,6 @@
 
 
     return _validator_wrapper
-<<<<<<< HEAD
-
-=======
->>>>>>> c46f20b8
 
 
 def validate_error_event_attributes_outside_transaction(
