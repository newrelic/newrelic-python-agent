--- conflicted
+++ resolved
@@ -57,13 +57,6 @@
     AttributeFilter,
 )
 from newrelic.core.config import apply_config_setting, flatten_settings, global_settings
-<<<<<<< HEAD
-=======
-from newrelic.core.database_utils import SQLConnections
-
-# from newrelic.core.internal_metrics import InternalTraceContext
-# from newrelic.core.stats_engine import CustomMetrics
->>>>>>> 0db5fee1
 from newrelic.network.exceptions import RetryDataForRequest
 from newrelic.packages import six
 
@@ -85,17 +78,6 @@
     return flag
 
 
-<<<<<<< HEAD
-# def _lookup_string_table(name, string_table, default=None):
-#     try:
-#         index = int(name.lstrip("`"))
-#         return string_table[index]
-#     except ValueError:
-#         return default
-
-
-=======
->>>>>>> 0db5fee1
 if _environ_as_bool("NEW_RELIC_HIGH_SECURITY"):
     DeveloperModeClient.RESPONSES["connect"]["high_security"] = True
 
@@ -443,651 +425,6 @@
             assert intrinsics[param] == value, ((param, value), intrinsics)
 
 
-<<<<<<< HEAD
-# def check_error_attributes(
-#     parameters, required_params=None, forgone_params=None, exact_attrs=None, is_transaction=True
-# ):
-#     required_params = required_params or {}
-#     forgone_params = forgone_params or {}
-#     exact_attrs = exact_attrs or {}
-
-#     parameter_fields = ["userAttributes"]
-#     if is_transaction:
-#         parameter_fields.extend(["stack_trace", "agentAttributes", "intrinsics"])
-
-#     for field in parameter_fields:
-#         assert field in parameters
-
-#     # we can remove this after agent attributes transition is all over
-#     assert "parameter_groups" not in parameters
-#     assert "custom_params" not in parameters
-#     assert "request_params" not in parameters
-#     assert "request_uri" not in parameters
-
-#     check_attributes(parameters, required_params, forgone_params, exact_attrs)
-
-
-# def check_attributes(parameters, required_params=None, forgone_params=None, exact_attrs=None):
-#     required_params = required_params or {}
-#     forgone_params = forgone_params or {}
-#     exact_attrs = exact_attrs or {}
-
-#     intrinsics = parameters.get("intrinsics", {})
-#     user_attributes = parameters.get("userAttributes", {})
-#     agent_attributes = parameters.get("agentAttributes", {})
-
-#     if required_params:
-#         for param in required_params["agent"]:
-#             assert param in agent_attributes, (param, agent_attributes)
-#         for param in required_params["user"]:
-#             assert param in user_attributes, (param, user_attributes)
-#         for param in required_params["intrinsic"]:
-#             assert param in intrinsics, (param, intrinsics)
-
-#     if forgone_params:
-#         for param in forgone_params["agent"]:
-#             assert param not in agent_attributes, (param, agent_attributes)
-#         for param in forgone_params["user"]:
-#             assert param not in user_attributes, (param, user_attributes)
-#         for param in forgone_params["intrinsic"]:
-#             assert param not in intrinsics, (param, intrinsics)
-
-#     if exact_attrs:
-#         for param, value in exact_attrs["agent"].items():
-#             assert agent_attributes[param] == value, ((param, value), agent_attributes)
-#         for param, value in exact_attrs["user"].items():
-#             assert user_attributes[param] == value, ((param, value), user_attributes)
-#         for param, value in exact_attrs["intrinsic"].items():
-#             assert intrinsics[param] == value, ((param, value), intrinsics)
-
-
-# def validate_tt_segment_params(forgone_params=(), present_params=(), exact_params=None):
-#     exact_params = exact_params or {}
-#     recorded_traces = []
-
-#     @transient_function_wrapper("newrelic.core.stats_engine", "StatsEngine.record_transaction")
-#     def _extract_trace(wrapped, instance, args, kwargs):
-#         result = wrapped(*args, **kwargs)
-
-#         # Now that transaction has been recorded, generate
-#         # a transaction trace
-
-#         connections = SQLConnections()
-#         trace_data = instance.transaction_trace_data(connections)
-#         # Save the recorded traces
-#         recorded_traces.extend(trace_data)
-
-#         return result
-
-#     @function_wrapper
-#     def validator(wrapped, instance, args, kwargs):
-#         new_wrapper = _extract_trace(wrapped)
-#         result = new_wrapper(*args, **kwargs)
-
-#         # Verify that traces have been recorded
-#         assert recorded_traces
-
-#         # Extract the first transaction trace
-#         transaction_trace = recorded_traces[0]
-#         pack_data = unpack_field(transaction_trace[4])
-
-#         # Extract the root segment from the root node
-#         root_segment = pack_data[0][3]
-
-#         recorded_params = {}
-
-#         def _validate_segment_params(segment):
-#             segment_params = segment[3]
-
-#             # Translate from the string cache
-#             for key, value in segment_params.items():
-#                 if hasattr(value, "startswith") and value.startswith("`"):
-#                     try:
-#                         index = int(value[1:])
-#                         value = pack_data[1][index]
-#                     except ValueError:
-#                         pass
-#                 segment_params[key] = value
-
-#             recorded_params.update(segment_params)
-
-#             for child_segment in segment[4]:
-#                 _validate_segment_params(child_segment)
-
-#         _validate_segment_params(root_segment)
-
-#         recorded_params_set = set(recorded_params.keys())
-
-#         # Verify that the params in present params have been recorded
-#         present_params_set = set(present_params)
-#         assert recorded_params_set.issuperset(present_params_set)
-
-#         # Verify that all forgone params are omitted
-#         recorded_forgone_params = recorded_params_set & set(forgone_params)
-#         assert not recorded_forgone_params
-
-#         # Verify that all exact params are correct
-#         for key, value in exact_params.items():
-#             assert recorded_params[key] == value
-
-#         return result
-
-#     return validator
-
-
-# def validate_browser_attributes(required_params=None, forgone_params=None):
-#     required_params = required_params or {}
-#     forgone_params = forgone_params or {}
-
-#     @transient_function_wrapper("newrelic.api.web_transaction", "WSGIWebTransaction.browser_timing_footer")
-#     def _validate_browser_attributes(wrapped, instance, args, kwargs):
-#         try:
-#             result = wrapped(*args, **kwargs)
-#         except:
-#             raise
-
-#         # pick out attributes from footer string_types
-
-#         footer_data = result.split("NREUM.info=")[1]
-#         footer_data = footer_data.split("</script>")[0]
-#         footer_data = json.loads(footer_data)
-
-#         if "intrinsic" in required_params:
-#             for attr in required_params["intrinsic"]:
-#                 assert attr in footer_data
-
-#         if "atts" in footer_data:
-#             obfuscation_key = instance._settings.license_key[:13]
-#             attributes = json_decode(deobfuscate(footer_data["atts"], obfuscation_key))
-#         else:
-
-#             # if there are no user or agent attributes, there will be no dict
-#             # for them in the browser data
-
-#             attributes = None
-
-#         if "user" in required_params:
-#             for attr in required_params["user"]:
-#                 assert attr in attributes["u"]
-
-#         if "agent" in required_params:
-#             for attr in required_params["agent"]:
-#                 assert attr in attributes["a"]
-
-#         if "user" in forgone_params:
-#             if attributes:
-#                 if "u" in attributes:
-#                     for attr in forgone_params["user"]:
-#                         assert attr not in attributes["u"]
-
-#         if "agent" in forgone_params:
-#             if attributes:
-#                 if "a" in attributes:
-#                     for attr in forgone_params["agent"]:
-#                         assert attr not in attributes["a"]
-
-#         return result
-
-#     return _validate_browser_attributes
-
-
-# def validate_error_event_attributes(required_params=None, forgone_params=None, exact_attrs=None):
-#     """Check the error event for attributes, expect only one error to be
-#     present in the transaction.
-#     """
-#     required_params = required_params or {}
-#     forgone_params = forgone_params or {}
-#     exact_attrs = exact_attrs or {}
-#     error_data_samples = []
-
-#     @function_wrapper
-#     def _validate_wrapper(wrapped, instance, args, kwargs):
-#         @transient_function_wrapper("newrelic.core.stats_engine", "StatsEngine.record_transaction")
-#         def _validate_error_event_attributes(wrapped, instance, args, kwargs):
-#             try:
-#                 result = wrapped(*args, **kwargs)
-#             except:
-#                 raise
-#             else:
-
-#                 event_data = instance.error_events
-#                 for sample in event_data:
-#                     error_data_samples.append(sample)
-
-#                 check_event_attributes(event_data, required_params, forgone_params, exact_attrs)
-
-#             return result
-
-#         _new_wrapper = _validate_error_event_attributes(wrapped)
-#         val = _new_wrapper(*args, **kwargs)
-#         assert error_data_samples
-#         return val
-
-# t     return _validate_wrapper
-
-
-# def validate_error_trace_attributes_outside_transaction(
-#     err_name, required_params=None, forgone_params=None, exact_attrs=None
-# ):
-#     required_params = required_params or {}
-#     forgone_params = forgone_params or {}
-#     exact_attrs = exact_attrs or {}
-
-#     @transient_function_wrapper("newrelic.core.stats_engine", "StatsEngine.notice_error")
-#     def _validate_error_trace_attributes_outside_transaction(wrapped, instance, args, kwargs):
-#         try:
-#             result = wrapped(*args, **kwargs)
-#         except:
-#             raise
-#         else:
-#             target_error = core_application_stats_engine_error(err_name)
-
-#             check_error_attributes(
-#                 target_error.parameters, required_params, forgone_params, exact_attrs, is_transaction=False
-#             )
-
-#         return result
-
-#     return _validate_error_trace_attributes_outside_transaction
-
-
-# def validate_error_event_attributes_outside_transaction(
-#     required_params=None, forgone_params=None, exact_attrs=None, num_errors=None
-# ):
-#     required_params = required_params or {}
-#     forgone_params = forgone_params or {}
-
-#     @transient_function_wrapper("newrelic.core.stats_engine", "StatsEngine.notice_error")
-#     def _validate_error_event_attributes_outside_transaction(wrapped, instance, args, kwargs):
-
-#         try:
-#             result = wrapped(*args, **kwargs)
-#         except:
-#             raise
-#         else:
-#             event_data = list(instance.error_events)
-
-#             if num_errors is not None:
-#                 exc_message = (
-#                     "Expected: %d, Got: %d. Verify StatsEngine is being reset before using this validator."
-#                     % (num_errors, len(event_data))
-#                 )
-#                 assert num_errors == len(event_data), exc_message
-=======
-def check_error_attributes(
-    parameters, required_params=None, forgone_params=None, exact_attrs=None, is_transaction=True
-):
-    required_params = required_params or {}
-    forgone_params = forgone_params or {}
-    exact_attrs = exact_attrs or {}
->>>>>>> 0db5fee1
-
-#             for event in event_data:
-#                 check_event_attributes([event], required_params, forgone_params, exact_attrs=exact_attrs)
-
-#         return result
-
-<<<<<<< HEAD
-#     return _validate_error_event_attributes_outside_transaction
-=======
-    # we can remove this after agent attributes transition is all over
-    assert "parameter_groups" not in parameters
-    assert "custom_params" not in parameters
-    assert "request_params" not in parameters
-    assert "request_uri" not in parameters
-
-    check_attributes(parameters, required_params, forgone_params, exact_attrs)
-
-
-def check_attributes(parameters, required_params=None, forgone_params=None, exact_attrs=None):
-    required_params = required_params or {}
-    forgone_params = forgone_params or {}
-    exact_attrs = exact_attrs or {}
-
-    intrinsics = parameters.get("intrinsics", {})
-    user_attributes = parameters.get("userAttributes", {})
-    agent_attributes = parameters.get("agentAttributes", {})
-
-    if required_params:
-        for param in required_params["agent"]:
-            assert param in agent_attributes, (param, agent_attributes)
-        for param in required_params["user"]:
-            assert param in user_attributes, (param, user_attributes)
-        for param in required_params["intrinsic"]:
-            assert param in intrinsics, (param, intrinsics)
-
-    if forgone_params:
-        for param in forgone_params["agent"]:
-            assert param not in agent_attributes, (param, agent_attributes)
-        for param in forgone_params["user"]:
-            assert param not in user_attributes, (param, user_attributes)
-        for param in forgone_params["intrinsic"]:
-            assert param not in intrinsics, (param, intrinsics)
-
-    if exact_attrs:
-        for param, value in exact_attrs["agent"].items():
-            assert agent_attributes[param] == value, ((param, value), agent_attributes)
-        for param, value in exact_attrs["user"].items():
-            assert user_attributes[param] == value, ((param, value), user_attributes)
-        for param, value in exact_attrs["intrinsic"].items():
-            assert intrinsics[param] == value, ((param, value), intrinsics)
-
-
-def validate_custom_event_collector_json(num_events=1):
-    """Validate the format, types and number of custom events."""
-
-    @transient_function_wrapper("newrelic.core.application", "Application.record_transaction")
-    def _validate_custom_event_collector_json(wrapped, instance, args, kwargs):
-        try:
-            result = wrapped(*args, **kwargs)
-        except:
-            raise
-        else:
-            stats = instance._stats_engine
-            settings = stats.settings
-
-            agent_run_id = 666
-            sampling_info = stats.custom_events.sampling_info
-            samples = list(stats.custom_events)
-
-            # Emulate the payload used in data_collector.py
-
-            payload = (agent_run_id, sampling_info, samples)
-            collector_json = json_encode(payload)
-
-            decoded_json = json.loads(collector_json)
-
-            decoded_agent_run_id = decoded_json[0]
-            decoded_sampling_info = decoded_json[1]
-            decoded_events = decoded_json[2]
-
-            assert decoded_agent_run_id == agent_run_id
-            assert decoded_sampling_info == sampling_info
-
-            max_setting = settings.event_harvest_config.harvest_limits.custom_event_data
-            assert decoded_sampling_info["reservoir_size"] == max_setting
-
-            assert decoded_sampling_info["events_seen"] == num_events
-            assert len(decoded_events) == num_events
-
-            for (intrinsics, attributes) in decoded_events:
-                assert isinstance(intrinsics, dict)
-                assert isinstance(attributes, dict)
-
-        return result
-
-    return _validate_custom_event_collector_json
-
-
-def validate_tt_parameters(required_params=None, forgone_params=None):
-    required_params = required_params or {}
-    forgone_params = forgone_params or {}
-
-    @transient_function_wrapper("newrelic.core.stats_engine", "StatsEngine.record_transaction")
-    def _validate_tt_parameters(wrapped, instance, args, kwargs):
-        try:
-            result = wrapped(*args, **kwargs)
-        except:
-            raise
-        else:
-
-            # Now that transaction has been recorded, generate
-            # a transaction trace
-
-            connections = SQLConnections()
-            trace_data = instance.transaction_trace_data(connections)
-            pack_data = unpack_field(trace_data[0][4])
-            tt_intrinsics = pack_data[0][4]["intrinsics"]
-
-            for name in required_params:
-                assert name in tt_intrinsics, "name=%r, intrinsics=%r" % (name, tt_intrinsics)
-                assert tt_intrinsics[name] == required_params[name], "name=%r, value=%r, intrinsics=%r" % (
-                    name,
-                    required_params[name],
-                    tt_intrinsics,
-                )
-
-            for name in forgone_params:
-                assert name not in tt_intrinsics, "name=%r, intrinsics=%r" % (name, tt_intrinsics)
-
-        return result
-
-    return _validate_tt_parameters
-
-
-def validate_tt_segment_params(forgone_params=(), present_params=(), exact_params=None):
-    exact_params = exact_params or {}
-    recorded_traces = []
-
-    @transient_function_wrapper("newrelic.core.stats_engine", "StatsEngine.record_transaction")
-    def _extract_trace(wrapped, instance, args, kwargs):
-        result = wrapped(*args, **kwargs)
-
-        # Now that transaction has been recorded, generate
-        # a transaction trace
-
-        connections = SQLConnections()
-        trace_data = instance.transaction_trace_data(connections)
-        # Save the recorded traces
-        recorded_traces.extend(trace_data)
-
-        return result
-
-    @function_wrapper
-    def validator(wrapped, instance, args, kwargs):
-        new_wrapper = _extract_trace(wrapped)
-        result = new_wrapper(*args, **kwargs)
-
-        # Verify that traces have been recorded
-        assert recorded_traces
-
-        # Extract the first transaction trace
-        transaction_trace = recorded_traces[0]
-        pack_data = unpack_field(transaction_trace[4])
-
-        # Extract the root segment from the root node
-        root_segment = pack_data[0][3]
-
-        recorded_params = {}
-
-        def _validate_segment_params(segment):
-            segment_params = segment[3]
-
-            # Translate from the string cache
-            for key, value in segment_params.items():
-                if hasattr(value, "startswith") and value.startswith("`"):
-                    try:
-                        index = int(value[1:])
-                        value = pack_data[1][index]
-                    except ValueError:
-                        pass
-                segment_params[key] = value
-
-            recorded_params.update(segment_params)
-
-            for child_segment in segment[4]:
-                _validate_segment_params(child_segment)
-
-        _validate_segment_params(root_segment)
-
-        recorded_params_set = set(recorded_params.keys())
-
-        # Verify that the params in present params have been recorded
-        present_params_set = set(present_params)
-        assert recorded_params_set.issuperset(present_params_set)
-
-        # Verify that all forgone params are omitted
-        recorded_forgone_params = recorded_params_set & set(forgone_params)
-        assert not recorded_forgone_params
-
-        # Verify that all exact params are correct
-        for key, value in exact_params.items():
-            assert recorded_params[key] == value
-
-        return result
-
-    return validator
-
-
-def validate_browser_attributes(required_params=None, forgone_params=None):
-    required_params = required_params or {}
-    forgone_params = forgone_params or {}
-
-    @transient_function_wrapper("newrelic.api.web_transaction", "WSGIWebTransaction.browser_timing_footer")
-    def _validate_browser_attributes(wrapped, instance, args, kwargs):
-        try:
-            result = wrapped(*args, **kwargs)
-        except:
-            raise
-
-        # pick out attributes from footer string_types
-
-        footer_data = result.split("NREUM.info=")[1]
-        footer_data = footer_data.split("</script>")[0]
-        footer_data = json.loads(footer_data)
-
-        if "intrinsic" in required_params:
-            for attr in required_params["intrinsic"]:
-                assert attr in footer_data
-
-        if "atts" in footer_data:
-            obfuscation_key = instance._settings.license_key[:13]
-            attributes = json_decode(deobfuscate(footer_data["atts"], obfuscation_key))
-        else:
-
-            # if there are no user or agent attributes, there will be no dict
-            # for them in the browser data
-
-            attributes = None
-
-        if "user" in required_params:
-            for attr in required_params["user"]:
-                assert attr in attributes["u"]
-
-        if "agent" in required_params:
-            for attr in required_params["agent"]:
-                assert attr in attributes["a"]
-
-        if "user" in forgone_params:
-            if attributes:
-                if "u" in attributes:
-                    for attr in forgone_params["user"]:
-                        assert attr not in attributes["u"]
-
-        if "agent" in forgone_params:
-            if attributes:
-                if "a" in attributes:
-                    for attr in forgone_params["agent"]:
-                        assert attr not in attributes["a"]
-
-        return result
-
-    return _validate_browser_attributes
-
-
-def validate_error_event_attributes(required_params=None, forgone_params=None, exact_attrs=None):
-    """Check the error event for attributes, expect only one error to be
-    present in the transaction.
-    """
-    required_params = required_params or {}
-    forgone_params = forgone_params or {}
-    exact_attrs = exact_attrs or {}
-    error_data_samples = []
-
-    @function_wrapper
-    def _validate_wrapper(wrapped, instance, args, kwargs):
-        @transient_function_wrapper("newrelic.core.stats_engine", "StatsEngine.record_transaction")
-        def _validate_error_event_attributes(wrapped, instance, args, kwargs):
-            try:
-                result = wrapped(*args, **kwargs)
-            except:
-                raise
-            else:
-
-                event_data = instance.error_events
-                for sample in event_data:
-                    error_data_samples.append(sample)
-
-                check_event_attributes(event_data, required_params, forgone_params, exact_attrs)
-
-            return result
-
-        _new_wrapper = _validate_error_event_attributes(wrapped)
-        val = _new_wrapper(*args, **kwargs)
-        assert error_data_samples
-        return val
-
-    return _validate_wrapper
-
-
-def validate_error_trace_attributes_outside_transaction(
-    err_name, required_params=None, forgone_params=None, exact_attrs=None
-):
-    required_params = required_params or {}
-    forgone_params = forgone_params or {}
-    exact_attrs = exact_attrs or {}
-
-    @transient_function_wrapper("newrelic.core.stats_engine", "StatsEngine.notice_error")
-    def _validate_error_trace_attributes_outside_transaction(wrapped, instance, args, kwargs):
-        try:
-            result = wrapped(*args, **kwargs)
-        except:
-            raise
-        else:
-            target_error = core_application_stats_engine_error(err_name)
-
-            check_error_attributes(
-                target_error.parameters, required_params, forgone_params, exact_attrs, is_transaction=False
-            )
-
-        return result
-
-    return _validate_error_trace_attributes_outside_transaction
-
-
-def validate_error_event_attributes_outside_transaction(
-    required_params=None, forgone_params=None, exact_attrs=None, num_errors=None
-):
-    required_params = required_params or {}
-    forgone_params = forgone_params or {}
-
-    event_data = []
-
-    @transient_function_wrapper("newrelic.core.stats_engine", "StatsEngine.notice_error")
-    def _validate_error_event_attributes_outside_transaction(wrapped, instance, args, kwargs):
-        try:
-            result = wrapped(*args, **kwargs)
-        except:
-            raise
-        else:
-            for event in instance.error_events:
-                event_data.append(event)
-
-        return result
-
-    @function_wrapper
-    def wrapper(wrapped, instance, args, kwargs):
-        try:
-            result = _validate_error_event_attributes_outside_transaction(wrapped)(*args, **kwargs)
-        except:
-            raise
-        else:
-            if num_errors is not None:
-                exc_message = (
-                    "Expected: %d, Got: %d. Verify StatsEngine is being reset before using this validator."
-                    % (num_errors, len(event_data))
-                )
-                assert num_errors == len(event_data), exc_message
-
-            for event in event_data:
-                check_event_attributes([event], required_params, forgone_params, exact_attrs=exact_attrs)
-
-        return result
-
-    return wrapper
->>>>>>> 0db5fee1
-
-
 def validate_request_params_omitted():
     @transient_function_wrapper("newrelic.core.stats_engine", "StatsEngine.record_transaction")
     def _validate_request_params(wrapped, instance, args, kwargs):
@@ -1761,14 +1098,10 @@
     return _override_ignore_status_codes
 
 
-<<<<<<< HEAD
-def code_coverage_fixture(source=["newrelic"]):
-=======
 def code_coverage_fixture(source=None):
     if source is None:
         source = ["newrelic"]
 
->>>>>>> 0db5fee1
     @pytest.fixture(scope="session")
     def _code_coverage_fixture(request):
         if not source:
