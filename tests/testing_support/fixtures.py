# Copyright 2010 New Relic, Inc.
#
# Licensed under the Apache License, Version 2.0 (the "License");
# you may not use this file except in compliance with the License.
# You may obtain a copy of the License at
#
#      http://www.apache.org/licenses/LICENSE-2.0
#
# Unless required by applicable law or agreed to in writing, software
# distributed under the License is distributed on an "AS IS" BASIS,
# WITHOUT WARRANTIES OR CONDITIONS OF ANY KIND, either express or implied.
# See the License for the specific language governing permissions and
# limitations under the License.

import copy
import json
import logging
import os
import subprocess
import sys
import threading
import time

import pytest

try:
    from Queue import Queue
except ImportError:
    from queue import Queue

from testing_support.sample_applications import (
    error_user_params_added,
    user_attributes_added,
)

from newrelic.admin.record_deploy import record_deploy
from newrelic.api.application import (
    application_instance,
    application_settings,
    register_application,
)
from newrelic.common.agent_http import DeveloperModeClient
from newrelic.common.encoding_utils import (
    deobfuscate,
    json_decode,
    json_encode,
    obfuscate,
    unpack_field,
)
from newrelic.common.object_names import callable_name
from newrelic.common.object_wrapper import (
    ObjectProxy,
    function_wrapper,
    transient_function_wrapper,
    wrap_function_wrapper,
)
from newrelic.common.system_info import LOCALHOST_EQUIVALENTS
from newrelic.config import initialize
from newrelic.core.agent import shutdown_agent
from newrelic.core.attribute import create_attributes
from newrelic.core.attribute_filter import (
    DST_ERROR_COLLECTOR,
    DST_TRANSACTION_TRACER,
    AttributeFilter,
)
from newrelic.core.config import apply_config_setting, flatten_settings, global_settings
from newrelic.core.database_utils import SQLConnections
<<<<<<< HEAD
=======

# from newrelic.core.internal_metrics import InternalTraceContext
# from newrelic.core.stats_engine import CustomMetrics
>>>>>>> 52e10112
from newrelic.network.exceptions import RetryDataForRequest
from newrelic.packages import six

_logger = logging.getLogger("newrelic.tests")


def _environ_as_bool(name, default=False):
    flag = os.environ.get(name, default)
    if default is None or default:
        try:
            flag = not flag.lower() in ["off", "false", "0"]
        except AttributeError:
            pass
    else:
        try:
            flag = flag.lower() in ["on", "true", "1"]
        except AttributeError:
            pass
    return flag


def _lookup_string_table(name, string_table, default=None):
    try:
        index = int(name.lstrip("`"))
        return string_table[index]
    except ValueError:
        return default


if _environ_as_bool("NEW_RELIC_HIGH_SECURITY"):
    DeveloperModeClient.RESPONSES["connect"]["high_security"] = True


def initialize_agent(app_name=None, default_settings=None):
    default_settings = default_settings or {}
    settings = global_settings()

    settings.app_name = "Python Agent Test"

    if "NEW_RELIC_LICENSE_KEY" not in os.environ:
        settings.developer_mode = True
        settings.license_key = "DEVELOPERMODELICENSEKEY"

    settings.startup_timeout = float(os.environ.get("NEW_RELIC_STARTUP_TIMEOUT", 20.0))
    settings.shutdown_timeout = float(os.environ.get("NEW_RELIC_SHUTDOWN_TIMEOUT", 20.0))

    # Disable the harvest thread during testing so that harvest is explicitly
    # called on test shutdown
    settings.debug.disable_harvest_until_shutdown = True

    if app_name is not None:
        settings.app_name = app_name

    for name, value in default_settings.items():
        apply_config_setting(settings, name, value)

    env_directory = os.environ.get("TOX_ENVDIR", None)

    if env_directory is not None:
        log_directory = os.path.join(env_directory, "log")
    else:
        log_directory = "."

    log_file = os.path.join(log_directory, "python-agent-test.log")
    if "GITHUB_ACTIONS" in os.environ:
        log_level = logging.DEBUG
    else:
        log_level = logging.INFO

    try:
        os.unlink(log_file)
    except OSError:
        pass

    class FilteredStreamHandler(logging.StreamHandler):
        def emit(self, record):
            if len(logging.root.handlers) != 0:
                return

            if record.name.startswith("newrelic.packages"):
                return

            if record.levelno < logging.WARNING:
                return

            logging.StreamHandler.emit(self, record)

    _stdout_logger = logging.getLogger("newrelic")
    _stdout_handler = FilteredStreamHandler(sys.stderr)
    _stdout_format = "%(levelname)s - %(message)s"
    _stdout_formatter = logging.Formatter(_stdout_format)
    _stdout_handler.setFormatter(_stdout_formatter)
    _stdout_logger.addHandler(_stdout_handler)

    initialize(log_file=log_file, log_level=log_level, ignore_errors=False)


def capture_harvest_errors():
    queue = Queue()

    def wrap_harvest_loop(wrapped, instance, args, kwargs):
        try:
            return wrapped(*args, **kwargs)
        except Exception:
            exc_info = sys.exc_info()
            queue.put(exc_info)
            raise

    def wrap_shutdown_agent(wrapped, instance, args, kwargs):
        result = wrapped(*args, **kwargs)
        if not queue.empty():
            exc_info = queue.get()
            raise exc_info[1]
        return result

    def wrap_record_custom_metric(wrapped, instance, args, kwargs):
        def _bind_params(name, value, *args, **kwargs):
            return name

        metric_name = _bind_params(*args, **kwargs)
        if (
            metric_name.startswith("Supportability/Python/Harvest/Exception")
            and not metric_name.endswith("DiscardDataForRequest")
            and not metric_name.endswith("RetryDataForRequest")
            and not metric_name.endswith(("newrelic.packages.urllib3.exceptions:ClosedPoolError"))
        ):
            exc_info = sys.exc_info()
            queue.put(exc_info)

        return wrapped(*args, **kwargs)

    # Capture all unhandled exceptions from the harvest thread

    wrap_function_wrapper("newrelic.core.agent", "Agent._harvest_loop", wrap_harvest_loop)

    # Treat custom exception metrics as unhandled errors

    wrap_function_wrapper("newrelic.core.stats_engine", "CustomMetrics.record_custom_metric", wrap_record_custom_metric)

    # Re-raise exceptions in the main thread

    wrap_function_wrapper("newrelic.core.agent", "Agent.shutdown_agent", wrap_shutdown_agent)


def collector_agent_registration_fixture(
    app_name=None, default_settings=None, linked_applications=None, should_initialize_agent=True
):
    default_settings = default_settings or {}
    linked_applications = linked_applications or []

    @pytest.fixture(scope="session")
    def _collector_agent_registration_fixture(request):

        if should_initialize_agent:
            initialize_agent(app_name=app_name, default_settings=default_settings)

        settings = global_settings()

        # Determine if should be using an internal fake local
        # collector for the test.

        use_fake_collector = _environ_as_bool("NEW_RELIC_FAKE_COLLECTOR", False)
        use_developer_mode = _environ_as_bool("NEW_RELIC_DEVELOPER_MODE", use_fake_collector)

        # Catch exceptions in the harvest thread and reraise them in the main
        # thread. This way the tests will reveal any unhandled exceptions in
        # either of the two agent threads.

        capture_harvest_errors()

        # Associate linked applications.

        application = application_instance()

        for name in linked_applications:
            application.link_to_application(name)

        # Force registration of the application.

        application = register_application()

        # Attempt to record deployment marker for test. It's ok
        # if the deployment marker does not record successfully.

        api_host = settings.host

        if api_host is None:
            api_host = "api.newrelic.com"
        elif api_host == "staging-collector.newrelic.com":
            api_host = "staging-api.newrelic.com"

        if not use_fake_collector and not use_developer_mode:
            description = os.path.basename(os.path.normpath(sys.prefix))
            try:
                _logger.debug("Record deployment marker host: %s", api_host)
                record_deploy(
                    host=api_host,
                    api_key=settings.api_key,
                    app_name=settings.app_name,
                    description=description,
                    port=settings.port or 443,
                    proxy_scheme=settings.proxy_scheme,
                    proxy_host=settings.proxy_host,
                    proxy_user=settings.proxy_user,
                    proxy_pass=settings.proxy_pass,
                    timeout=settings.agent_limits.data_collector_timeout,
                    ca_bundle_path=settings.ca_bundle_path,
                    disable_certificate_validation=settings.debug.disable_certificate_validation,
                )
            except Exception:
                _logger.exception("Unable to record deployment marker.")

        def finalize():
            shutdown_agent()

        request.addfinalizer(finalize)

        return application

    return _collector_agent_registration_fixture


@pytest.fixture(scope="function")
def collector_available_fixture(request):
    application = application_instance()
    active = application.active
    assert active


def raise_background_exceptions(timeout=5.0):
    @function_wrapper
    def _raise_background_exceptions(wrapped, instance, args, kwargs):
        if getattr(raise_background_exceptions, "enabled", None) is None:
            raise_background_exceptions.event = threading.Event()
        else:
            assert raise_background_exceptions.count == 0

        raise_background_exceptions.enabled = True
        raise_background_exceptions.count = 0
        raise_background_exceptions.exception = None
        raise_background_exceptions.event.clear()

        try:
            result = wrapped(*args, **kwargs)

        except:
            # There was an exception in the immediate decorators.
            # Raise it rather than those from background threads.

            raise_background_exceptions.event.clear()
            raise_background_exceptions.exception = None
            raise

        else:
            # Immediate decorators completed normally. We need
            # though to make sure that background threads
            # completed within the timeout period and that no
            # exception occurred in the background threads.

            raise_background_exceptions.enabled = False

            done = raise_background_exceptions.event.is_set()
            raise_background_exceptions.event.clear()

            exc_info = raise_background_exceptions.exception
            raise_background_exceptions.exception = None

            assert done, "Timeout waiting for background task to finish."

            if exc_info is not None:
                six.reraise(*exc_info)

        return result

    return _raise_background_exceptions


def wait_for_background_threads(timeout=5.0):
    @function_wrapper
    def _wait_for_background_threads(wrapped, instance, args, kwargs):
        try:
            return wrapped(*args, **kwargs)
        finally:
            raise_background_exceptions.event.wait(timeout)

    return _wait_for_background_threads


@function_wrapper
def catch_background_exceptions(wrapped, instance, args, kwargs):
    if not getattr(raise_background_exceptions, "enabled", False):
        return wrapped(*args, **kwargs)

    raise_background_exceptions.count += 1

    try:
        return wrapped(*args, **kwargs)
    except:
        raise_background_exceptions.exception = sys.exc_info()
        raise
    finally:
        raise_background_exceptions.count -= 1
        if raise_background_exceptions.count == 0:
            raise_background_exceptions.event.set()


def make_cross_agent_headers(payload, encoding_key, cat_id):
    value = obfuscate(json_encode(payload), encoding_key)
    id_value = obfuscate(cat_id, encoding_key)
    return {"X-NewRelic-Transaction": value, "X-NewRelic-ID": id_value}


def make_synthetics_header(account_id, resource_id, job_id, monitor_id, encoding_key, version=1):
    value = [version, account_id, resource_id, job_id, monitor_id]
    value = obfuscate(json_encode(value), encoding_key)
    return {"X-NewRelic-Synthetics": value}


<<<<<<< HEAD
# def validate_transaction_metrics(
#     name,
#     group="Function",
#     background_task=False,
#     scoped_metrics=None,
#     rollup_metrics=None,
#     custom_metrics=None,
#     index=-1,
# ):
#     scoped_metrics = scoped_metrics or []
#     rollup_metrics = rollup_metrics or []
#     custom_metrics = custom_metrics or []

#     if background_task:
#         unscoped_metrics = [
#             "OtherTransaction/all",
#             "OtherTransaction/%s/%s" % (group, name),
#             "OtherTransactionTotalTime",
#             "OtherTransactionTotalTime/%s/%s" % (group, name),
#         ]
#         transaction_scope_name = "OtherTransaction/%s/%s" % (group, name)
#     else:
#         unscoped_metrics = [
#             "WebTransaction",
#             "WebTransaction/%s/%s" % (group, name),
#             "WebTransactionTotalTime",
#             "WebTransactionTotalTime/%s/%s" % (group, name),
#             "HttpDispatcher",
#         ]
#         transaction_scope_name = "WebTransaction/%s/%s" % (group, name)

#     @function_wrapper
#     def _validate_wrapper(wrapped, instance, args, kwargs):

#         record_transaction_called = []
#         recorded_metrics = []

#         @transient_function_wrapper("newrelic.core.stats_engine", "StatsEngine.record_transaction")
#         @catch_background_exceptions
#         def _validate_transaction_metrics(wrapped, instance, args, kwargs):
#             record_transaction_called.append(True)
#             try:
#                 result = wrapped(*args, **kwargs)
#             except:
#                 raise
#             else:
#                 metrics = instance.stats_table
#                 # Record a copy of the metric value so that the values aren't
#                 # merged in the future
#                 _metrics = {}
#                 for k, v in metrics.items():
#                     _metrics[k] = copy.copy(v)
#                 recorded_metrics.append(_metrics)

#             return result

#         def _validate(metrics, name, scope, count):
#             key = (name, scope)
#             metric = metrics.get(key)

#             def _metrics_table():
#                 out = [""]
#                 out.append("Expected: {0}: {1}".format(key, count))
#                 for metric_key, metric_value in metrics.items():
#                     out.append("{0}: {1}".format(metric_key, metric_value[0]))
#                 return "\n".join(out)

#             def _metric_details():
#                 return "metric=%r, count=%r" % (key, metric.call_count)

#             if count is not None:
#                 assert metric is not None, _metrics_table()
#                 if count == "present":
#                     assert metric.call_count > 0, _metric_details()
#                 else:
#                     assert metric.call_count == count, _metric_details()

#                 assert metric.total_call_time >= 0, (key, metric)
#                 assert metric.total_exclusive_call_time >= 0, (key, metric)
#                 assert metric.min_call_time >= 0, (key, metric)
#                 assert metric.sum_of_squares >= 0, (key, metric)

#             else:
#                 assert metric is None, _metrics_table()

#         _new_wrapper = _validate_transaction_metrics(wrapped)
#         val = _new_wrapper(*args, **kwargs)
#         assert record_transaction_called
#         metrics = recorded_metrics[index]

#         record_transaction_called[:] = []
#         recorded_metrics[:] = []

#         for unscoped_metric in unscoped_metrics:
#             _validate(metrics, unscoped_metric, "", 1)

#         for scoped_name, scoped_count in scoped_metrics:
#             _validate(metrics, scoped_name, transaction_scope_name, scoped_count)

#         for rollup_name, rollup_count in rollup_metrics:
#             _validate(metrics, rollup_name, "", rollup_count)

#         for custom_name, custom_count in custom_metrics:
#             _validate(metrics, custom_name, "", custom_count)

#         custom_metric_names = {name for name, _ in custom_metrics}
#         for name, _ in metrics:
#             if name not in custom_metric_names:
#                 assert not name.startswith("Supportability/api/"), name

#         return val

#     return _validate_wrapper


# def validate_time_metrics_outside_transaction(time_metrics=None, index=-1):
#     time_metrics = time_metrics or []

#     @function_wrapper
#     def _validate_wrapper(wrapped, instance, args, kwargs):

#         record_time_metric_called = []
#         recorded_metrics = []

#         @transient_function_wrapper("newrelic.core.stats_engine", "StatsEngine.record_time_metric")
#         @catch_background_exceptions
#         def _validate_transaction_metrics(wrapped, instance, args, kwargs):
#             record_time_metric_called.append(True)
#             try:
#                 result = wrapped(*args, **kwargs)
#             except:
#                 raise
#             else:
#                 metrics = instance.stats_table
#                 # Record a copy of the metric value so that the values aren't
#                 # merged in the future
#                 _metrics = {}
#                 for k, v in metrics.items():
#                     _metrics[k] = copy.copy(v)
#                 recorded_metrics.append(_metrics)

#             return result

#         def _validate(metrics, name, count):
#             key = (name, "")
#             metric = metrics.get(key)

#             def _metrics_table():
#                 out = [""]
#                 out.append("Expected: {0}: {1}".format(key, count))
#                 for metric_key, metric_value in metrics.items():
#                     out.append("{0}: {1}".format(metric_key, metric_value[0]))
#                 return "\n".join(out)

#             def _metric_details():
#                 return "metric=%r, count=%r" % (key, metric.call_count)

#             if count is not None:
#                 assert metric is not None, _metrics_table()
#                 if count == "present":
#                     assert metric.call_count > 0, _metric_details()
#                 else:
#                     assert metric.call_count == count, _metric_details()

#                 assert metric.total_call_time >= 0, (key, metric)
#                 assert metric.total_exclusive_call_time >= 0, (key, metric)
#                 assert metric.min_call_time >= 0, (key, metric)
#                 assert metric.sum_of_squares >= 0, (key, metric)

#             else:
#                 assert metric is None, _metrics_table()

#         _new_wrapper = _validate_transaction_metrics(wrapped)
#         val = _new_wrapper(*args, **kwargs)
#         assert record_time_metric_called
#         metrics = recorded_metrics[index]

#         record_time_metric_called[:] = []
#         recorded_metrics[:] = []

#         for time_metric, count in time_metrics:
#             _validate(metrics, time_metric, count)

#         return val

#     return _validate_wrapper


=======
>>>>>>> 52e10112
def capture_transaction_metrics(metrics_list, full_metrics=None):
    @transient_function_wrapper("newrelic.core.stats_engine", "StatsEngine.record_transaction")
    @catch_background_exceptions
    def _capture_transaction_metrics(wrapped, instance, args, kwargs):
        try:
            result = wrapped(*args, **kwargs)
        except:
            raise
        else:
            metrics = instance.stats_table
            if full_metrics is not None:
                full_metrics.update(metrics)
            for metric in metrics.keys():
                metrics_list.append(metric)
            metrics_list.sort()

        return result

    return _capture_transaction_metrics


<<<<<<< HEAD
# def validate_internal_metrics(metrics=None):
#     metrics = metrics or []

#     def no_op(wrapped, instance, args, kwargs):
#         pass

#     @function_wrapper
#     def _validate_wrapper(wrapped, instance, args, kwargs):
#         # Apply no-op wrappers to prevent new internal trace contexts from being started, preventing capture
#         wrapped = transient_function_wrapper("newrelic.core.internal_metrics", "InternalTraceContext.__enter__")(no_op)(wrapped)
#         wrapped = transient_function_wrapper("newrelic.core.internal_metrics", "InternalTraceContext.__exit__")(no_op)(wrapped)

#         captured_metrics = CustomMetrics()
#         with InternalTraceContext(captured_metrics):
#             result = wrapped(*args, **kwargs)
#         captured_metrics = dict(captured_metrics.metrics())

#         def _validate(name, count):
#             metric = captured_metrics.get(name)

#             def _metrics_table():
#                 return "metric=%r, metrics=%r" % (name, captured_metrics)

#             def _metric_details():
#                 return "metric=%r, count=%r" % (name, metric.call_count)

#             if count is not None and count > 0:
#                 assert metric is not None, _metrics_table()
#                 if count == "present":
#                     assert metric.call_count > 0, _metric_details()
#                 else:
#                     assert metric.call_count == count, _metric_details()

#             else:
#                 assert metric is None, _metrics_table()

#         for metric, count in metrics:
#             _validate(metric, count)

#         return result

#     return _validate_wrapper


# def validate_transaction_errors(errors=None, required_params=None, forgone_params=None):
#     errors = errors or []
#     required_params = required_params or []
#     forgone_params = forgone_params or []
#     captured_errors = []

#     @transient_function_wrapper("newrelic.core.stats_engine", "StatsEngine.record_transaction")
#     @catch_background_exceptions
#     def _capture_transaction_errors(wrapped, instance, args, kwargs):
#         def _bind_params(transaction, *args, **kwargs):
#             return transaction

#         transaction = _bind_params(*args, **kwargs)
#         captured = transaction.errors

#         captured_errors.append(captured)

#         return wrapped(*args, **kwargs)

#     @function_wrapper
#     def _validate_transaction_errors(wrapped, instance, args, kwargs):
#         _new_wrapped = _capture_transaction_errors(wrapped)
#         output = _new_wrapped(*args, **kwargs)

#         expected = sorted(errors)

#         if captured_errors:
#             captured = captured_errors[0]
#         else:
#             captured = []

#         if errors and isinstance(errors[0], (tuple, list)):
#             compare_to = sorted([(e.type, e.message) for e in captured])
#         else:
#             compare_to = sorted([e.type for e in captured])

#         assert expected == compare_to, "expected=%r, captured=%r, errors=%r" % (expected, compare_to, captured)

#         for e in captured:
#             assert e.span_id
#             for name, value in required_params:
#                 assert name in e.custom_params, "name=%r, params=%r" % (name, e.custom_params)
#                 assert e.custom_params[name] == value, "name=%r, value=%r, params=%r" % (
#                     name,
#                     value,
#                     e.custom_params,
#                 )

#             for name, value in forgone_params:
#                 assert name not in e.custom_params, "name=%r, params=%r" % (name, e.custom_params)

#         return output

#     return _validate_transaction_errors


# def validate_application_errors(errors=None, required_params=None, forgone_params=None):
#     errors = errors or []
#     required_params = required_params or []
#     forgone_params = forgone_params or []

#     @function_wrapper
#     def _validate_application_errors(wrapped, instace, args, kwargs):

#         try:
#             result = wrapped(*args, **kwargs)
#         except:
#             raise
#         else:

#             stats = core_application_stats_engine()

#             app_errors = stats.error_data()

#             expected = sorted(errors)
#             captured = sorted([(e.type, e.message) for e in stats.error_data()])

#             assert expected == captured, "expected=%r, captured=%r, errors=%r" % (expected, captured, app_errors)

#             for e in app_errors:
#                 for name, value in required_params:
#                     assert name in e.parameters["userAttributes"], "name=%r, params=%r" % (name, e.parameters)
#                     assert e.parameters["userAttributes"][name] == value, "name=%r, value=%r, params=%r" % (
#                         name,
#                         value,
#                         e.parameters,
#                     )

#                 for name, value in forgone_params:
#                     assert name not in e.parameters["userAttributes"], "name=%r, params=%r" % (name, e.parameters)

#         return result

#     return _validate_application_errors


# def validate_custom_parameters(required_params=None, forgone_params=None):
#     required_params = required_params or []
#     forgone_params = forgone_params or []

#     @transient_function_wrapper("newrelic.core.stats_engine", "StatsEngine.record_transaction")
#     @catch_background_exceptions
#     def _validate_custom_parameters(wrapped, instance, args, kwargs):
#         def _bind_params(transaction, *args, **kwargs):
#             return transaction

#         transaction = _bind_params(*args, **kwargs)

#         # these are pre-destination applied attributes, so they may not
#         # actually end up in a transaction/error trace, we are merely testing
#         # for presence on the TransactionNode

#         attrs = {}
#         for attr in transaction.user_attributes:
#             attrs[attr.name] = attr.value

#         for name, value in required_params:
#             assert name in attrs, "name=%r, params=%r" % (name, attrs)
#             assert attrs[name] == value, "name=%r, value=%r, params=%r" % (name, value, attrs)

#         for name, value in forgone_params:
#             assert name not in attrs, "name=%r, params=%r" % (name, attrs)

#         return wrapped(*args, **kwargs)

#     return _validate_custom_parameters


# def validate_synthetics_event(required_attrs=None, forgone_attrs=None, should_exist=True):
#     required_attrs = required_attrs or []
#     forgone_attrs = forgone_attrs or []
#     failed = []

#     @transient_function_wrapper("newrelic.core.stats_engine", "StatsEngine.record_transaction")
#     def _validate_synthetics_event(wrapped, instance, args, kwargs):
#         result = wrapped(*args, **kwargs)

#         try:
#             if not should_exist:
#                 assert instance.synthetics_events == []
#             else:
#                 assert len(instance.synthetics_events) == 1
#                 event = instance.synthetics_events[0]
#                 assert event is not None
#                 assert len(event) == 3

#                 def _flatten(event):
#                     result = {}
#                     for elem in event:
#                         for k, v in elem.items():
#                             result[k] = v
#                     return result

#                 flat_event = _flatten(event)

#                 assert "nr.guid" in flat_event, "name=%r, event=%r" % ("nr.guid", flat_event)

#                 for name, value in required_attrs:
#                     assert name in flat_event, "name=%r, event=%r" % (name, flat_event)
#                     assert flat_event[name] == value, "name=%r, value=%r, event=%r" % (name, value, flat_event)

#                 for name, value in forgone_attrs:
#                     assert name not in flat_event, "name=%r, value=%r, event=%r" % (name, value, flat_event)
#         except Exception as e:
#             failed.append(e)

#         return result

#     @function_wrapper
#     def wrapper(wrapped, instance, args, kwargs):
#         _new_wrapper = _validate_synthetics_event(wrapped)
#         result = _new_wrapper(*args, **kwargs)
#         if failed:
#             e = failed.pop()
#             raise e
#         return result

#     return wrapper


# def validate_transaction_event_attributes(required_params=None, forgone_params=None, exact_attrs=None, index=-1):
#     required_params = required_params or {}
#     forgone_params = forgone_params or {}
#     exact_attrs = exact_attrs or {}

#     captured_events = []

#     @transient_function_wrapper("newrelic.core.stats_engine", "StatsEngine.record_transaction")
#     def _capture_transaction_events(wrapped, instance, args, kwargs):
#         try:
#             result = wrapped(*args, **kwargs)
#         except:
#             raise
#         else:
#             event_data = instance.transaction_events
#             captured_events.append(event_data)
#             return result

#     @function_wrapper
#     def _validate_transaction_event_attributes(wrapped, instance, args, kwargs):
#         _new_wrapper = _capture_transaction_events(wrapped)
#         result = _new_wrapper(*args, **kwargs)

#         assert captured_events, "No events captured"
#         event_data = captured_events[index]
#         captured_events[:] = []

#         check_event_attributes(event_data, required_params, forgone_params, exact_attrs)

#         return result

#     return _validate_transaction_event_attributes


=======
>>>>>>> 52e10112
def check_event_attributes(event_data, required_params=None, forgone_params=None, exact_attrs=None):
    """Check the event attributes from a single (first) event in a
    SampledDataSet. If necessary, clear out previous errors from StatsEngine
    prior to saving error, so that the desired error is the only one present
    in the data set.
    """
    required_params = required_params or {}
    forgone_params = forgone_params or {}
    exact_attrs = exact_attrs or {}

    intrinsics, user_attributes, agent_attributes = next(iter(event_data))

    if required_params:
        for param in required_params["agent"]:
            assert param in agent_attributes, (param, agent_attributes)
        for param in required_params["user"]:
            assert param in user_attributes, (param, user_attributes)
        for param in required_params["intrinsic"]:
            assert param in intrinsics, (param, intrinsics)

    if forgone_params:
        for param in forgone_params["agent"]:
            assert param not in agent_attributes, (param, agent_attributes)
        for param in forgone_params["user"]:
            assert param not in user_attributes, (param, user_attributes)
        for param in forgone_params["intrinsic"]:
            assert param not in intrinsics, (param, intrinsics)

    if exact_attrs:
        for param, value in exact_attrs["agent"].items():
            assert agent_attributes[param] == value, ((param, value), agent_attributes)
        for param, value in exact_attrs["user"].items():
            assert user_attributes[param] == value, ((param, value), user_attributes)
        for param, value in exact_attrs["intrinsic"].items():
            assert intrinsics[param] == value, ((param, value), intrinsics)


<<<<<<< HEAD
# def validate_non_transaction_error_event(required_intrinsics=None, num_errors=1, required_user=None, forgone_user=None):
#     """Validate error event data for a single error occurring outside of a
#     transaction.
#     """
#     required_intrinsics = required_intrinsics or {}
#     required_user = required_user or {}
#     forgone_user = forgone_user or []

#     @function_wrapper
#     def _validate_non_transaction_error_event(wrapped, instace, args, kwargs):

#         try:
#             result = wrapped(*args, **kwargs)
#         except:
#             raise
#         else:

#             stats = core_application_stats_engine(None)

#             assert stats.error_events.num_seen == num_errors
#             for event in stats.error_events:

#                 assert len(event) == 3  # [intrinsic, user, agent attributes]

#                 intrinsics = event[0]

#                 # The following attributes are all required, and also the only
#                 # intrinsic attributes that can be included in an error event
#                 # recorded outside of a transaction

#                 assert intrinsics["type"] == "TransactionError"
#                 assert intrinsics["transactionName"] is None
#                 assert intrinsics["error.class"] == required_intrinsics["error.class"]
#                 assert intrinsics["error.message"].startswith(required_intrinsics["error.message"])
#                 assert intrinsics["error.expected"] == required_intrinsics["error.expected"]
#                 now = time.time()
#                 assert isinstance(intrinsics["timestamp"], int)
#                 assert intrinsics["timestamp"] <= 1000.0 * now

#                 user_params = event[1]
#                 for name, value in required_user.items():
#                     assert name in user_params, "name=%r, params=%r" % (name, user_params)
#                     assert user_params[name] == value, "name=%r, value=%r, params=%r" % (name, value, user_params)

#                 for param in forgone_user:
#                     assert param not in user_params

#         return result

#     return _validate_non_transaction_error_event


=======
>>>>>>> 52e10112
def validate_application_error_trace_count(num_errors):
    """Validate error event data for a single error occurring outside of a
    transaction.
    """

    @function_wrapper
    def _validate_application_error_trace_count(wrapped, instace, args, kwargs):

        try:
            result = wrapped(*args, **kwargs)
        except:
            raise
        else:

            stats = core_application_stats_engine(None)
            assert len(stats.error_data()) == num_errors

        return result

    return _validate_application_error_trace_count


def validate_application_error_event_count(num_errors):
    """Validate error event data for a single error occurring outside of a
    transaction.
    """

    @function_wrapper
    def _validate_application_error_event_count(wrapped, instace, args, kwargs):

        try:
            result = wrapped(*args, **kwargs)
        except:
            raise
        else:

            stats = core_application_stats_engine(None)
            assert len(list(stats.error_events)) == num_errors

        return result

    return _validate_application_error_event_count


def validate_synthetics_transaction_trace(required_params=None, forgone_params=None, should_exist=True):
    required_params = required_params or {}
    forgone_params = forgone_params or {}

    @transient_function_wrapper("newrelic.core.stats_engine", "StatsEngine.record_transaction")
    def _validate_synthetics_transaction_trace(wrapped, instance, args, kwargs):
        try:
            result = wrapped(*args, **kwargs)
        except:
            raise
        else:

            # Now that transaction has been recorded, generate
            # a transaction trace

            connections = SQLConnections()
            trace_data = instance.transaction_trace_data(connections)

            # Check that synthetics resource id is in TT header

            header = trace_data[0]
            header_key = "synthetics_resource_id"

            if should_exist:
                assert header_key in required_params
                assert header[9] == required_params[header_key], "name=%r, header=%r" % (header_key, header)
            else:
                assert header[9] is None

            # Check that synthetics ids are in TT custom params

            pack_data = unpack_field(trace_data[0][4])
            tt_intrinsics = pack_data[0][4]["intrinsics"]

            for name in required_params:
                assert name in tt_intrinsics, "name=%r, intrinsics=%r" % (name, tt_intrinsics)
                assert tt_intrinsics[name] == required_params[name], "name=%r, value=%r, intrinsics=%r" % (
                    name,
                    required_params[name],
                    tt_intrinsics,
                )

            for name in forgone_params:
                assert name not in tt_intrinsics, "name=%r, intrinsics=%r" % (name, tt_intrinsics)

        return result

    return _validate_synthetics_transaction_trace


def validate_tt_collector_json(
    required_params=None,
    forgone_params=None,
    should_exist=True,
    datastore_params=None,
    datastore_forgone_params=None,
    message_broker_params=None,
    message_broker_forgone_params=None,
    exclude_request_uri=False,
):
    """make assertions based off the cross-agent spec on transaction traces"""
    required_params = required_params or {}
    forgone_params = forgone_params or {}
    datastore_params = datastore_params or {}
    datastore_forgone_params = datastore_forgone_params or {}
    message_broker_params = message_broker_params or {}
    message_broker_forgone_params = message_broker_forgone_params or []

    @function_wrapper
    def _validate_wrapper(wrapped, instance, args, kwargs):

        traces_recorded = []

        @transient_function_wrapper("newrelic.core.stats_engine", "StatsEngine.record_transaction")
        def _validate_tt_collector_json(wrapped, instance, args, kwargs):

            result = wrapped(*args, **kwargs)

            # Now that transaction has been recorded, generate
            # a transaction trace

            connections = SQLConnections()
            trace_data = instance.transaction_trace_data(connections)
            traces_recorded.append(trace_data)

            return result

        def _validate_trace(trace):
            assert isinstance(trace[0], float)  # absolute start time (ms)
            assert isinstance(trace[1], float)  # duration (ms)
            assert trace[0] > 0  # absolute time (ms)
            assert isinstance(trace[2], six.string_types)  # transaction name
            if trace[2].startswith("WebTransaction"):
                if exclude_request_uri:
                    assert trace[3] is None  # request url
                else:
                    assert isinstance(trace[3], six.string_types)
                    # query parameters should not be captured
                    assert "?" not in trace[3]

            # trace details -- python agent always uses condensed trace array

            trace_details, string_table = unpack_field(trace[4])
            assert len(trace_details) == 5
            assert isinstance(trace_details[0], float)  # start time (ms)

            # the next two items should be empty dicts, old parameters stuff,
            # placeholders for now

            assert isinstance(trace_details[1], dict)
            assert len(trace_details[1]) == 0
            assert isinstance(trace_details[2], dict)
            assert len(trace_details[2]) == 0

            # root node in slot 3

            root_node = trace_details[3]
            assert isinstance(root_node[0], float)  # entry timestamp
            assert isinstance(root_node[1], float)  # exit timestamp
            assert root_node[2] == "ROOT"
            assert isinstance(root_node[3], dict)
            assert len(root_node[3]) == 0  # spec shows empty (for root)
            children = root_node[4]
            assert isinstance(children, list)

            # there are two optional items at the end of trace segments,
            # class name that segment is in, and method name function is in;
            # Python agent does not use these (only Java does)

            # let's just test the first child
            trace_segment = children[0]
            assert isinstance(trace_segment[0], float)  # entry timestamp
            assert isinstance(trace_segment[1], float)  # exit timestamp
            assert isinstance(trace_segment[2], six.string_types)  # scope
            assert isinstance(trace_segment[3], dict)  # request params
            assert isinstance(trace_segment[4], list)  # children

            assert trace_segment[0] >= root_node[0]  # trace starts after root

            def _check_params_and_start_time(node):
                children = node[4]
                for child in children:
                    assert child[0] >= node[0]  # child started after parent
                    _check_params_and_start_time(child)

                params = node[3]
                assert isinstance(params, dict)

                # We should always report exclusive_duration_millis on a
                # segment. This allows us to override exclusive time
                # calculations on APM.
                assert "exclusive_duration_millis" in params
                assert isinstance(params["exclusive_duration_millis"], float)

                segment_name = _lookup_string_table(node[2], string_table, default=node[2])
                if segment_name.startswith("Datastore"):
                    for key in datastore_params:
                        assert key in params, key
                        assert params[key] == datastore_params[key]
                    for key in datastore_forgone_params:
                        assert key not in params, key

                    # if host is reported, it cannot be localhost
                    if "host" in params:
                        assert params["host"] not in LOCALHOST_EQUIVALENTS

                elif segment_name.startswith("MessageBroker"):
                    for key in message_broker_params:
                        assert key in params, key
                        assert params[key] == message_broker_params[key]
                    for key in message_broker_forgone_params:
                        assert key not in params, key

            _check_params_and_start_time(trace_segment)

            attributes = trace_details[4]

            assert "intrinsics" in attributes
            assert "userAttributes" in attributes
            assert "agentAttributes" in attributes

            assert isinstance(trace[5], six.string_types)  # GUID
            assert trace[6] is None  # reserved for future use
            assert trace[7] is False  # deprecated force persist flag

            # x-ray session ID

            assert trace[8] is None

            # Synthetics ID

            assert trace[9] is None or isinstance(trace[9], six.string_types)

            assert isinstance(string_table, list)
            for name in string_table:
                assert isinstance(name, six.string_types)  # metric name

        _new_wrapper = _validate_tt_collector_json(wrapped)
        val = _new_wrapper(*args, **kwargs)
        trace_data = traces_recorded.pop()
        trace = trace_data[0]  # 1st trace
        _validate_trace(trace)
        return val

    return _validate_wrapper


def validate_transaction_trace_attributes(
    required_params=None, forgone_params=None, should_exist=True, url=None, index=-1
):
    required_params = required_params or {}
    forgone_params = forgone_params or {}

    trace_data = []

    @transient_function_wrapper("newrelic.core.stats_engine", "StatsEngine.record_transaction")
    def _validate_transaction_trace_attributes(wrapped, instance, args, kwargs):

        result = wrapped(*args, **kwargs)

        # Now that transaction has been recorded, generate
        # a transaction trace

        connections = SQLConnections()
        _trace_data = instance.transaction_trace_data(connections)
        trace_data.append(_trace_data)

        return result

    @function_wrapper
    def wrapper(wrapped, instance, args, kwargs):
        _new_wrapper = _validate_transaction_trace_attributes(wrapped)
        result = _new_wrapper(*args, **kwargs)

        _trace_data = trace_data[index]
        trace_data[:] = []

        if url is not None:
            trace_url = _trace_data[0][3]
            assert url == trace_url

        pack_data = unpack_field(_trace_data[0][4])
        assert len(pack_data) == 2
        assert len(pack_data[0]) == 5
        parameters = pack_data[0][4]

        assert "intrinsics" in parameters
        assert "userAttributes" in parameters
        assert "agentAttributes" in parameters

        check_attributes(parameters, required_params, forgone_params)

        return result

    return wrapper


def validate_transaction_error_trace_attributes(required_params=None, forgone_params=None, exact_attrs=None):
    """Check the error trace for attributes, expect only one error to be
    present in the transaction.
    """
    required_params = required_params or {}
    forgone_params = forgone_params or {}
    exact_attrs = exact_attrs or {}

    @transient_function_wrapper("newrelic.core.stats_engine", "StatsEngine.record_transaction")
    def _validate_transaction_error_trace(wrapped, instance, args, kwargs):
        try:
            result = wrapped(*args, **kwargs)
        except:
            raise
        else:

            error_data = instance.error_data()

            # there should be only one error
            assert len(error_data) == 1
            traced_error = error_data[0]

            check_error_attributes(
                traced_error.parameters, required_params, forgone_params, exact_attrs, is_transaction=True
            )

        return result

    return _validate_transaction_error_trace


def check_error_attributes(
    parameters, required_params=None, forgone_params=None, exact_attrs=None, is_transaction=True
):
    required_params = required_params or {}
    forgone_params = forgone_params or {}
    exact_attrs = exact_attrs or {}

    parameter_fields = ["userAttributes"]
    if is_transaction:
        parameter_fields.extend(["stack_trace", "agentAttributes", "intrinsics"])

    for field in parameter_fields:
        assert field in parameters

    # we can remove this after agent attributes transition is all over
    assert "parameter_groups" not in parameters
    assert "custom_params" not in parameters
    assert "request_params" not in parameters
    assert "request_uri" not in parameters

    check_attributes(parameters, required_params, forgone_params, exact_attrs)


def check_attributes(parameters, required_params=None, forgone_params=None, exact_attrs=None):
    required_params = required_params or {}
    forgone_params = forgone_params or {}
    exact_attrs = exact_attrs or {}

    intrinsics = parameters.get("intrinsics", {})
    user_attributes = parameters.get("userAttributes", {})
    agent_attributes = parameters.get("agentAttributes", {})

    if required_params:
        for param in required_params["agent"]:
            assert param in agent_attributes, (param, agent_attributes)
        for param in required_params["user"]:
            assert param in user_attributes, (param, user_attributes)
        for param in required_params["intrinsic"]:
            assert param in intrinsics, (param, intrinsics)

    if forgone_params:
        for param in forgone_params["agent"]:
            assert param not in agent_attributes, (param, agent_attributes)
        for param in forgone_params["user"]:
            assert param not in user_attributes, (param, user_attributes)
        for param in forgone_params["intrinsic"]:
            assert param not in intrinsics, (param, intrinsics)

    if exact_attrs:
        for param, value in exact_attrs["agent"].items():
            assert agent_attributes[param] == value, ((param, value), agent_attributes)
        for param, value in exact_attrs["user"].items():
            assert user_attributes[param] == value, ((param, value), user_attributes)
        for param, value in exact_attrs["intrinsic"].items():
            assert intrinsics[param] == value, ((param, value), intrinsics)


def validate_error_trace_collector_json():
    @transient_function_wrapper("newrelic.core.stats_engine", "StatsEngine.record_transaction")
    def _validate_error_trace_collector_json(wrapped, instance, args, kwargs):
        try:
            result = wrapped(*args, **kwargs)
        except:
            raise
        else:
            errors = instance.error_data()

            # recreate what happens right before data is sent to the collector
            # in data_collector.py via ApplicationSession.send_errors
            agent_run_id = 666
            payload = (agent_run_id, errors)
            collector_json = json_encode(payload)

            decoded_json = json.loads(collector_json)

            assert decoded_json[0] == agent_run_id
            err = decoded_json[1][0]
            assert len(err) == 5
            assert isinstance(err[0], (int, float))
            assert isinstance(err[1], six.string_types)  # path
            assert isinstance(err[2], six.string_types)  # error message
            assert isinstance(err[3], six.string_types)  # exception name
            parameters = err[4]

            parameter_fields = ["userAttributes", "stack_trace", "agentAttributes", "intrinsics"]

            for field in parameter_fields:
                assert field in parameters

            assert "request_uri" not in parameters

        return result

    return _validate_error_trace_collector_json


def validate_error_event_collector_json(num_errors=1):
    """Validate the format, types and number of errors of the data we
    send to the collector for harvest.
    """

    @transient_function_wrapper("newrelic.core.stats_engine", "StatsEngine.record_transaction")
    def _validate_error_event_collector_json(wrapped, instance, args, kwargs):
        try:
            result = wrapped(*args, **kwargs)
        except:
            raise
        else:

            samples = list(instance.error_events)
            s_info = instance.error_events.sampling_info
            agent_run_id = 666

            # emulate the payload used in data_collector.py

            payload = (agent_run_id, s_info, samples)
            collector_json = json_encode(payload)

            decoded_json = json.loads(collector_json)

            assert decoded_json[0] == agent_run_id

            sampling_info = decoded_json[1]

            harvest_config = instance.settings.event_harvest_config
            reservoir_size = harvest_config.harvest_limits.error_event_data

            assert sampling_info["reservoir_size"] == reservoir_size
            assert sampling_info["events_seen"] == num_errors

            error_events = decoded_json[2]

            assert len(error_events) == num_errors
            for event in error_events:

                # event is an array containing intrinsics, user-attributes,
                # and agent-attributes

                assert len(event) == 3
                for d in event:
                    assert isinstance(d, dict)

        return result

    return _validate_error_event_collector_json


def validate_transaction_event_collector_json():
    @transient_function_wrapper("newrelic.core.stats_engine", "StatsEngine.record_transaction")
    def _validate_transaction_event_collector_json(wrapped, instance, args, kwargs):
        try:
            result = wrapped(*args, **kwargs)
        except:
            raise
        else:
            samples = list(instance.transaction_events)

            # recreate what happens right before data is sent to the collector
            # in data_collector.py during the harvest via analytic_event_data
            agent_run_id = 666
            payload = (agent_run_id, samples)
            collector_json = json_encode(payload)

            decoded_json = json.loads(collector_json)

            assert decoded_json[0] == agent_run_id

            # list of events

            events = decoded_json[1]

            for event in events:

                # event is an array containing intrinsics, user-attributes,
                # and agent-attributes

                assert len(event) == 3
                for d in event:
                    assert isinstance(d, dict)

        return result

    return _validate_transaction_event_collector_json


def validate_custom_event_collector_json(num_events=1):
    """Validate the format, types and number of custom events."""

    @transient_function_wrapper("newrelic.core.application", "Application.record_transaction")
    def _validate_custom_event_collector_json(wrapped, instance, args, kwargs):
        try:
            result = wrapped(*args, **kwargs)
        except:
            raise
        else:
            stats = instance._stats_engine
            settings = stats.settings

            agent_run_id = 666
            sampling_info = stats.custom_events.sampling_info
            samples = list(stats.custom_events)

            # Emulate the payload used in data_collector.py

            payload = (agent_run_id, sampling_info, samples)
            collector_json = json_encode(payload)

            decoded_json = json.loads(collector_json)

            decoded_agent_run_id = decoded_json[0]
            decoded_sampling_info = decoded_json[1]
            decoded_events = decoded_json[2]

            assert decoded_agent_run_id == agent_run_id
            assert decoded_sampling_info == sampling_info

            max_setting = settings.event_harvest_config.harvest_limits.custom_event_data
            assert decoded_sampling_info["reservoir_size"] == max_setting

            assert decoded_sampling_info["events_seen"] == num_events
            assert len(decoded_events) == num_events

            for (intrinsics, attributes) in decoded_events:
                assert isinstance(intrinsics, dict)
                assert isinstance(attributes, dict)

        return result

    return _validate_custom_event_collector_json


def validate_tt_parameters(required_params=None, forgone_params=None):
    required_params = required_params or {}
    forgone_params = forgone_params or {}

    @transient_function_wrapper("newrelic.core.stats_engine", "StatsEngine.record_transaction")
    def _validate_tt_parameters(wrapped, instance, args, kwargs):
        try:
            result = wrapped(*args, **kwargs)
        except:
            raise
        else:

            # Now that transaction has been recorded, generate
            # a transaction trace

            connections = SQLConnections()
            trace_data = instance.transaction_trace_data(connections)
            pack_data = unpack_field(trace_data[0][4])
            tt_intrinsics = pack_data[0][4]["intrinsics"]

            for name in required_params:
                assert name in tt_intrinsics, "name=%r, intrinsics=%r" % (name, tt_intrinsics)
                assert tt_intrinsics[name] == required_params[name], "name=%r, value=%r, intrinsics=%r" % (
                    name,
                    required_params[name],
                    tt_intrinsics,
                )

            for name in forgone_params:
                assert name not in tt_intrinsics, "name=%r, intrinsics=%r" % (name, tt_intrinsics)

        return result

    return _validate_tt_parameters


def validate_tt_segment_params(forgone_params=(), present_params=(), exact_params=None):
    exact_params = exact_params or {}
    recorded_traces = []

    @transient_function_wrapper("newrelic.core.stats_engine", "StatsEngine.record_transaction")
    def _extract_trace(wrapped, instance, args, kwargs):
        result = wrapped(*args, **kwargs)

        # Now that transaction has been recorded, generate
        # a transaction trace

        connections = SQLConnections()
        trace_data = instance.transaction_trace_data(connections)
        # Save the recorded traces
        recorded_traces.extend(trace_data)

        return result

    @function_wrapper
    def validator(wrapped, instance, args, kwargs):
        new_wrapper = _extract_trace(wrapped)
        result = new_wrapper(*args, **kwargs)

        # Verify that traces have been recorded
        assert recorded_traces

        # Extract the first transaction trace
        transaction_trace = recorded_traces[0]
        pack_data = unpack_field(transaction_trace[4])

        # Extract the root segment from the root node
        root_segment = pack_data[0][3]

        recorded_params = {}

        def _validate_segment_params(segment):
            segment_params = segment[3]

            # Translate from the string cache
            for key, value in segment_params.items():
                if hasattr(value, "startswith") and value.startswith("`"):
                    try:
                        index = int(value[1:])
                        value = pack_data[1][index]
                    except ValueError:
                        pass
                segment_params[key] = value

            recorded_params.update(segment_params)

            for child_segment in segment[4]:
                _validate_segment_params(child_segment)

        _validate_segment_params(root_segment)

        recorded_params_set = set(recorded_params.keys())

        # Verify that the params in present params have been recorded
        present_params_set = set(present_params)
        assert recorded_params_set.issuperset(present_params_set)

        # Verify that all forgone params are omitted
        recorded_forgone_params = recorded_params_set & set(forgone_params)
        assert not recorded_forgone_params

        # Verify that all exact params are correct
        for key, value in exact_params.items():
            assert recorded_params[key] == value

        return result

    return validator


def validate_browser_attributes(required_params=None, forgone_params=None):
    required_params = required_params or {}
    forgone_params = forgone_params or {}

    @transient_function_wrapper("newrelic.api.web_transaction", "WSGIWebTransaction.browser_timing_footer")
    def _validate_browser_attributes(wrapped, instance, args, kwargs):
        try:
            result = wrapped(*args, **kwargs)
        except:
            raise

        # pick out attributes from footer string_types

        footer_data = result.split("NREUM.info=")[1]
        footer_data = footer_data.split("</script>")[0]
        footer_data = json.loads(footer_data)

        if "intrinsic" in required_params:
            for attr in required_params["intrinsic"]:
                assert attr in footer_data

        if "atts" in footer_data:
            obfuscation_key = instance._settings.license_key[:13]
            attributes = json_decode(deobfuscate(footer_data["atts"], obfuscation_key))
        else:

            # if there are no user or agent attributes, there will be no dict
            # for them in the browser data

            attributes = None

        if "user" in required_params:
            for attr in required_params["user"]:
                assert attr in attributes["u"]

        if "agent" in required_params:
            for attr in required_params["agent"]:
                assert attr in attributes["a"]

        if "user" in forgone_params:
            if attributes:
                if "u" in attributes:
                    for attr in forgone_params["user"]:
                        assert attr not in attributes["u"]

        if "agent" in forgone_params:
            if attributes:
                if "a" in attributes:
                    for attr in forgone_params["agent"]:
                        assert attr not in attributes["a"]

        return result

    return _validate_browser_attributes


def validate_error_event_attributes(required_params=None, forgone_params=None, exact_attrs=None):
    """Check the error event for attributes, expect only one error to be
    present in the transaction.
    """
    required_params = required_params or {}
    forgone_params = forgone_params or {}
    exact_attrs = exact_attrs or {}
    error_data_samples = []

    @function_wrapper
    def _validate_wrapper(wrapped, instance, args, kwargs):
        @transient_function_wrapper("newrelic.core.stats_engine", "StatsEngine.record_transaction")
        def _validate_error_event_attributes(wrapped, instance, args, kwargs):
            try:
                result = wrapped(*args, **kwargs)
            except:
                raise
            else:

                event_data = instance.error_events
                for sample in event_data:
                    error_data_samples.append(sample)

                check_event_attributes(event_data, required_params, forgone_params, exact_attrs)

            return result

        _new_wrapper = _validate_error_event_attributes(wrapped)
        val = _new_wrapper(*args, **kwargs)
        assert error_data_samples
        return val

    return _validate_wrapper


def validate_error_trace_attributes_outside_transaction(
    err_name, required_params=None, forgone_params=None, exact_attrs=None
):
    required_params = required_params or {}
    forgone_params = forgone_params or {}
    exact_attrs = exact_attrs or {}

    @transient_function_wrapper("newrelic.core.stats_engine", "StatsEngine.notice_error")
    def _validate_error_trace_attributes_outside_transaction(wrapped, instance, args, kwargs):
        try:
            result = wrapped(*args, **kwargs)
        except:
            raise
        else:
            target_error = core_application_stats_engine_error(err_name)

            check_error_attributes(
                target_error.parameters, required_params, forgone_params, exact_attrs, is_transaction=False
            )

        return result

    return _validate_error_trace_attributes_outside_transaction


def validate_error_event_attributes_outside_transaction(
    required_params=None, forgone_params=None, exact_attrs=None, num_errors=None
):
    required_params = required_params or {}
    forgone_params = forgone_params or {}

    event_data = []

    @transient_function_wrapper("newrelic.core.stats_engine", "StatsEngine.notice_error")
    def _validate_error_event_attributes_outside_transaction(wrapped, instance, args, kwargs):
        try:
            result = wrapped(*args, **kwargs)
        except:
            raise
        else:
            for event in instance.error_events:
                event_data.append(event)

        return result

    @function_wrapper
    def wrapper(wrapped, instance, args, kwargs):
        try:
            result = _validate_error_event_attributes_outside_transaction(wrapped)(*args, **kwargs)
        except:
            raise
        else:
            if num_errors is not None:
                exc_message = (
                    "Expected: %d, Got: %d. Verify StatsEngine is being reset before using this validator."
                    % (num_errors, len(event_data))
                )
                assert num_errors == len(event_data), exc_message

            for event in event_data:
                check_event_attributes([event], required_params, forgone_params, exact_attrs=exact_attrs)

        return result

    return wrapper


def validate_request_params_omitted():
    @transient_function_wrapper("newrelic.core.stats_engine", "StatsEngine.record_transaction")
    def _validate_request_params(wrapped, instance, args, kwargs):
        def _bind_params(transaction, *args, **kwargs):
            return transaction

        transaction = _bind_params(*args, **kwargs)

        for attr in transaction.agent_attributes:
            assert not attr.name.startswith("request.parameters")

        return wrapped(*args, **kwargs)

    return _validate_request_params


def validate_attributes(attr_type, required_attr_names=None, forgone_attr_names=None):
    required_attr_names = required_attr_names or []
    forgone_attr_names = forgone_attr_names or []

    @transient_function_wrapper("newrelic.core.stats_engine", "StatsEngine.record_transaction")
    def _validate_attributes(wrapped, instance, args, kwargs):
        def _bind_params(transaction, *args, **kwargs):
            return transaction

        transaction = _bind_params(*args, **kwargs)

        if attr_type == "intrinsic":
            attributes = transaction.trace_intrinsics
            attribute_names = attributes.keys()
        elif attr_type == "agent":
            attributes = transaction.agent_attributes
            attribute_names = [a.name for a in attributes]
            # validate that all agent attributes are included on the RootNode
            root_attribute_names = transaction.root.agent_attributes.keys()
            for name in attribute_names:
                assert name in root_attribute_names, name
        elif attr_type == "user":
            attributes = transaction.user_attributes
            attribute_names = [a.name for a in attributes]

            # validate that all user attributes are included on the RootNode
            root_attribute_names = transaction.root.user_attributes.keys()
            for name in attribute_names:
                assert name in root_attribute_names, name
        for name in required_attr_names:
            assert name in attribute_names, "name=%r, attributes=%r" % (name, attributes)

        for name in forgone_attr_names:
            assert name not in attribute_names, "name=%r, attributes=%r" % (name, attributes)

        return wrapped(*args, **kwargs)

    return _validate_attributes


def validate_attributes_complete(attr_type, required_attrs=None, forgone_attrs=None):

    # This differs from `validate_attributes` in that all fields of
    # Attribute must match (name, value, and destinations), not just
    # name. It's a more thorough test, but it's more of a pain to set
    # up, since you have to pass lists of Attributes to required_attrs
    # and forgone_attrs. For required destinations, the attribute will
    # match if at least the required destinations are present. For
    # forgone attributes the test will fail if any of the destinations
    # provided in the forgone attribute are found.
    #
    # Args:
    #
    #       attr_type: 'intrinsic' or 'agent' or 'user'
    #       required_attrs: List of Attributes that must be present.
    #       forgone_attrs: List of Attributes that must NOT be present.
    #
    # Note:
    #
    # The 'intrinsics' come from `transaction.trace_intrinsics`.

    required_attrs = required_attrs or []
    forgone_attrs = forgone_attrs or []

    @transient_function_wrapper("newrelic.core.stats_engine", "StatsEngine.record_transaction")
    def _validate_attributes_complete(wrapped, instance, args, kwargs):
        def _bind_params(transaction, *args, **kwargs):
            return transaction

        transaction = _bind_params(*args, **kwargs)
        attribute_filter = transaction.settings.attribute_filter

        if attr_type == "intrinsic":

            # Intrinsics are stored as a dict, so for consistency's sake
            # in this test, we convert them to Attributes.

            items = transaction.trace_intrinsics
            attributes = create_attributes(items, DST_ERROR_COLLECTOR | DST_TRANSACTION_TRACER, attribute_filter)

        elif attr_type == "agent":
            attributes = transaction.agent_attributes

        elif attr_type == "user":
            attributes = transaction.user_attributes

        def _find_match(a, attributes):
            # Match by name and value. Ignore destination.
            return next((match for match in attributes if match.name == a.name and match.value == a.value), None)

        # Check that there is a name/value match, and that the destinations
        # for the matched attribute include the ones in required.

        for required in required_attrs:
            match = _find_match(required, attributes)
            assert match, "required=%r, attributes=%r" % (required, attributes)

            result_dest = required.destinations & match.destinations
            assert result_dest == required.destinations, "required=%r, attributes=%r" % (required, attributes)

        # Check that the name and value are NOT going to ANY of the
        # destinations provided as forgone, either because there is no
        # name/value match, or because there is a name/value match, but
        # the destinations do not include the ones in forgone.

        for forgone in forgone_attrs:
            match = _find_match(forgone, attributes)

            if match:
                result_dest = forgone.destinations & match.destinations
                assert result_dest == 0, "forgone=%r, attributes=%r" % (forgone, attributes)

        return wrapped(*args, **kwargs)

    return _validate_attributes_complete


def validate_agent_attribute_types(required_attrs):
    @transient_function_wrapper("newrelic.core.stats_engine", "StatsEngine.record_transaction")
    def _validate_agent_attribute_types(wrapped, instance, args, kwargs):
        def _bind_params(transaction, *args, **kwargs):
            return transaction

        transaction = _bind_params(*args, **kwargs)
        attributes = transaction.agent_attributes
        attr_vals = {}
        for attr in attributes:
            attr_vals[attr.name] = attr.value

        for attr_name, attr_type in required_attrs.items():
            assert attr_name in attr_vals
            assert isinstance(attr_vals[attr_name], attr_type)

        return wrapped(*args, **kwargs)

    return _validate_agent_attribute_types


def validate_transaction_event_sample_data(required_attrs, required_user_attrs=True):
    """This test depends on values in the test application from
    agent_features/test_analytics.py, and is only meant to be run as a
    validation with those tests.
    """

    add_transaction_called = []

    @function_wrapper
    def _validate_wrapper(wrapped, instance, args, kwargs):
        @transient_function_wrapper("newrelic.core.stats_engine", "SampledDataSet.add")
        def _validate_transaction_event_sample_data(wrapped, instance, args, kwargs):
            def _bind_params(sample, *args, **kwargs):
                return sample

            sample = _bind_params(*args, **kwargs)

            assert isinstance(sample, list)
            assert len(sample) == 3

            intrinsics, user_attributes, _ = sample

            if intrinsics["type"] != "Transaction":
                return wrapped(*args, **kwargs)  # Exit early

            add_transaction_called.append(True)

            assert intrinsics["name"] == required_attrs["name"]

            # check that error event intrinsics haven't bled in

            assert "error.class" not in intrinsics
            assert "error.message" not in intrinsics
            assert "error.expected" not in intrinsics
            assert "transactionName" not in intrinsics

            _validate_event_attributes(
                intrinsics,
                user_attributes,
                required_attrs,
                required_user_attrs,
            )

            return wrapped(*args, **kwargs)

        result = _validate_transaction_event_sample_data(wrapped)(*args, **kwargs)
        assert add_transaction_called
        return result

    return _validate_wrapper


def validate_transaction_error_event_count(num_errors=1):
    """Validate that the correct number of error events are saved to StatsEngine
    after a transaction
    """

    @transient_function_wrapper("newrelic.core.stats_engine", "StatsEngine.record_transaction")
    def _validate_error_event_on_stats_engine(wrapped, instance, args, kwargs):
        try:
            result = wrapped(*args, **kwargs)
        except:
            raise
        else:
            error_events = list(instance.error_events)
            assert len(error_events) == num_errors

        return result

    return _validate_error_event_on_stats_engine


def validate_transaction_error_trace_count(num_errors):
    @transient_function_wrapper("newrelic.core.stats_engine", "StatsEngine.record_transaction")
    def _validate_transaction_error_trace_count(wrapped, instance, args, kwargs):
        try:
            result = wrapped(*args, **kwargs)
        except:
            raise
        else:
            traced_errors = instance.error_data()
            assert len(traced_errors) == num_errors

        return result

    return _validate_transaction_error_trace_count


def validate_stats_engine_explain_plan_output_is_none():
    """This fixture isn't useful by itself, because you need to generate
    explain plans, which doesn't normally occur during record_transaction().

    Use the `validate_transaction_slow_sql_count` fixture to force the
    generation of slow sql data after record_transaction(), which will run
    newrelic.core.stats_engine.explain_plan.

    """

    @transient_function_wrapper("newrelic.core.stats_engine", "explain_plan")
    def _validate_explain_plan_output_is_none(wrapped, instance, args, kwargs):
        try:
            result = wrapped(*args, **kwargs)
        except:
            raise
        else:
            assert result is None

        return result

    return _validate_explain_plan_output_is_none


def validate_error_event_sample_data(required_attrs=None, required_user_attrs=True, num_errors=1):
    """Validate the data collected for error_events. This test depends on values
    in the test application from agent_features/test_analytics.py, and is only
    meant to be run as a validation with those tests.
    """
    required_attrs = required_attrs or {}

    @transient_function_wrapper("newrelic.core.stats_engine", "StatsEngine.record_transaction")
    def _validate_error_event_sample_data(wrapped, instance, args, kwargs):
        try:
            result = wrapped(*args, **kwargs)
        except:
            raise
        else:

            def _bind_params(transaction, *args, **kwargs):
                return transaction

            transaction = _bind_params(*args, **kwargs)

            error_events = transaction.error_events(instance.stats_table)
            assert len(error_events) == num_errors
            for sample in error_events:

                assert isinstance(sample, list)
                assert len(sample) == 3

                intrinsics, user_attributes, _ = sample

                # These intrinsics should always be present

                assert intrinsics["type"] == "TransactionError"
                assert intrinsics["transactionName"] == required_attrs["transactionName"]
                assert intrinsics["error.class"] == required_attrs["error.class"]
                assert intrinsics["error.message"].startswith(required_attrs["error.message"])
                assert intrinsics["error.expected"] == required_attrs["error.expected"]
                assert intrinsics["nr.transactionGuid"] is not None
                assert intrinsics["spanId"] is not None

                # check that transaction event intrinsics haven't bled in

                assert "name" not in intrinsics

                _validate_event_attributes(intrinsics, user_attributes, required_attrs, required_user_attrs)
                if required_user_attrs:
                    error_user_params = error_user_params_added()
                    for param, value in error_user_params.items():
                        assert user_attributes[param] == value

        return result

    return _validate_error_event_sample_data


def _validate_event_attributes(intrinsics, user_attributes, required_intrinsics, required_user):

    now = time.time()
    assert isinstance(intrinsics["timestamp"], int)
    assert intrinsics["timestamp"] <= 1000.0 * now
    assert intrinsics["duration"] >= 0.0

    assert "memcacheDuration" not in intrinsics

    if required_user:
        required_user_attributes = user_attributes_added()
        for attr, value in required_user_attributes.items():
            assert user_attributes[attr] == value
    else:
        assert user_attributes == {}

    if "databaseCallCount" in required_intrinsics:
        assert intrinsics["databaseDuration"] > 0
        call_count = required_intrinsics["databaseCallCount"]
        assert intrinsics["databaseCallCount"] == call_count
    else:
        assert "databaseDuration" not in intrinsics
        assert "databaseCallCount" not in intrinsics

    if "externalCallCount" in required_intrinsics:
        assert intrinsics["externalDuration"] > 0
        call_count = required_intrinsics["externalCallCount"]
        assert intrinsics["externalCallCount"] == call_count
    else:
        assert "externalDuration" not in intrinsics
        assert "externalCallCount" not in intrinsics

    if intrinsics.get("queueDuration", False):
        assert intrinsics["queueDuration"] > 0
    else:
        assert "queueDuration" not in intrinsics

    if "nr.referringTransactionGuid" in required_intrinsics:
        guid = required_intrinsics["nr.referringTransactionGuid"]
        assert intrinsics["nr.referringTransactionGuid"] == guid
    else:
        assert "nr.referringTransactionGuid" not in intrinsics

    if "nr.syntheticsResourceId" in required_intrinsics:
        res_id = required_intrinsics["nr.syntheticsResourceId"]
        job_id = required_intrinsics["nr.syntheticsJobId"]
        monitor_id = required_intrinsics["nr.syntheticsMonitorId"]
        assert intrinsics["nr.syntheticsResourceId"] == res_id
        assert intrinsics["nr.syntheticsJobId"] == job_id
        assert intrinsics["nr.syntheticsMonitorId"] == monitor_id

    if "port" in required_intrinsics:
        assert intrinsics["port"] == required_intrinsics["port"]


def validate_transaction_exception_message(expected_message):
    """Test exception message encoding/decoding for a single error"""

    @transient_function_wrapper("newrelic.core.stats_engine", "StatsEngine.record_transaction")
    def _validate_transaction_exception_message(wrapped, instance, args, kwargs):
        try:
            result = wrapped(*args, **kwargs)
        except:
            raise
        else:

            error_data = instance.error_data()
            assert len(error_data) == 1
            error = error_data[0]

            # make sure we have the one error we are testing

            # Because we ultimately care what is sent to APM, run the exception
            # data through the encoding code that is would be run through
            # before being sent to the collector.

            encoded_error = json_encode(error)

            # to decode, use un-adultered json loading methods

            decoded_json = json.loads(encoded_error)

            message = decoded_json[2]
            assert expected_message == message

        return result

    return _validate_transaction_exception_message


def validate_application_exception_message(expected_message):
    """Test exception message encoding/decoding for a single error"""

    @transient_function_wrapper("newrelic.core.stats_engine", "StatsEngine.notice_error")
    def _validate_application_exception_message(wrapped, instance, args, kwargs):

        try:
            result = wrapped(*args, **kwargs)
        except:
            raise
        else:

            error_data = instance.error_data()
            assert len(error_data) == 1
            error = error_data[0]

            # make sure we have the one error we are testing

            # Because we ultimately care what is sent to APM, run the exception
            # data through the encoding code that is would be run through
            # before being sent to the collector.

            encoded_error = json_encode(error)

            # to decode, use un-adultered json loading methods

            decoded_json = json.loads(encoded_error)

            message = decoded_json[2]
            assert expected_message == message

        return result

    return _validate_application_exception_message


def _validate_custom_event(recorded_event, required_event):
    assert len(recorded_event) == 2  # [intrinsic, user attributes]

    intrinsics = recorded_event[0]

    assert intrinsics["type"] == required_event[0]["type"]

    now = time.time()
    assert isinstance(intrinsics["timestamp"], int)
    assert intrinsics["timestamp"] <= 1000.0 * now
    assert intrinsics["timestamp"] >= 1000.0 * required_event[0]["timestamp"]

    assert recorded_event[1].items() == required_event[1].items()


def validate_custom_event_in_application_stats_engine(required_event):
    @function_wrapper
    def _validate_custom_event_in_application_stats_engine(wrapped, instance, args, kwargs):
        try:
            result = wrapped(*args, **kwargs)
        except:
            raise
        else:
            stats = core_application_stats_engine(None)
            assert stats.custom_events.num_samples == 1

            custom_event = next(iter(stats.custom_events))
            _validate_custom_event(custom_event, required_event)

        return result

    return _validate_custom_event_in_application_stats_engine


def validate_custom_event_count(count):
    @function_wrapper
    def _validate_custom_event_count(wrapped, instance, args, kwargs):
        try:
            result = wrapped(*args, **kwargs)
        except:
            raise
        else:
            stats = core_application_stats_engine(None)
            assert stats.custom_events.num_samples == count

        return result

    return _validate_custom_event_count


def _validate_node_parenting(node, expected_node):
    assert node.exclusive >= 0, "node.exclusive = %s" % node.exclusive

    expected_children = expected_node[1]

    def len_error():
        return ("len(node.children)=%s, len(expected_children)=%s, node.children=%s") % (
            len(node.children),
            len(expected_children),
            node.children,
        )

    assert len(node.children) == len(expected_children), len_error()

    for index, child in enumerate(node.children):
        assert child.start_time > node.start_time
        _validate_node_parenting(child, expected_children[index])


def validate_tt_parenting(expected_parenting):
    """
    Validate the parenting and start_time of each node in a transaction trace

    expected_parenting is a tuple. The second item is a list of child nodes.
    The first item is not used in validation and exists as a tool for the
    developer to differentiate the node tuples.

        expected_parenting_example = (
            'TransactionNode', [
                ('FunctionNode', [
                    ('FunctionNode', [
                        ('FunctionNode', []),
                        ('FunctionNode', []),
                    ]),
            ]),
        ])
    """

    @transient_function_wrapper("newrelic.core.stats_engine", "StatsEngine.record_transaction")
    def _validate_tt_parenting(wrapped, instance, args, kwargs):
        try:
            result = wrapped(*args, **kwargs)
        except:
            raise
        finally:

            def _bind_params(transaction, *args, **kwargs):
                return transaction

            transaction = _bind_params(*args, **kwargs)
            _validate_node_parenting(transaction.root, expected_parenting)

        return result

    return _validate_tt_parenting


def override_application_name(app_name):
    # The argument here cannot be named 'name', or else it triggers
    # a PyPy bug. Hence, we use 'app_name' instead.

    class Application(ObjectProxy):
        @property
        def name(self):
            return app_name

    @transient_function_wrapper("newrelic.api.transaction", "Transaction.__init__")
    def _override_application_name(wrapped, instance, args, kwargs):
        def _bind_params(application, *args, **kwargs):
            return application, args, kwargs

        application, _args, _kwargs = _bind_params(*args, **kwargs)

        application = Application(application)

        return wrapped(application, *_args, **_kwargs)

    return _override_application_name


@function_wrapper
def dt_enabled(wrapped, instance, args, kwargs):
    @transient_function_wrapper("newrelic.core.adaptive_sampler", "AdaptiveSampler.compute_sampled")
    def force_sampled(wrapped, instance, args, kwargs):
        wrapped(*args, **kwargs)
        return True

    settings = {"distributed_tracing.enabled": True}
    wrapped = override_application_settings(settings)(wrapped)
    wrapped = force_sampled(wrapped)

    return wrapped(*args, **kwargs)  # pylint: disable=E1102


@function_wrapper
def cat_enabled(wrapped, instance, args, kwargs):
    settings = {"cross_application_tracer.enabled": True, "distributed_tracing.enabled": False}
    wrapped = override_application_settings(settings)(wrapped)

    return wrapped(*args, **kwargs)


def override_application_settings(overrides):
    @function_wrapper
    def _override_application_settings(wrapped, instance, args, kwargs):
        # The settings object has references from a number of
        # different places. We have to create a copy, overlay
        # the temporary settings and then when done clear the
        # top level settings object and rebuild it when done.
        original_settings = application_settings()
        backup = copy.deepcopy(original_settings.__dict__)

        try:
            for name, value in overrides.items():
                apply_config_setting(original_settings, name, value)

            # should also update the attribute filter since it is affected
            # by application settings

            flat_settings = flatten_settings(original_settings)
            original_settings.attribute_filter = AttributeFilter(flat_settings)

            return wrapped(*args, **kwargs)
        finally:
            original_settings.__dict__.clear()
            original_settings.__dict__.update(backup)

    return _override_application_settings


def override_generic_settings(settings_object, overrides):
    @function_wrapper
    def _override_generic_settings(wrapped, instance, args, kwargs):
        # In some cases, a settings object may have references
        # from a number of different places. We have to create
        # a copy, overlay the temporary settings and then when
        # done, clear the top level settings object and rebuild
        # it when done.
        original = settings_object
        backup = copy.deepcopy(original.__dict__)

        try:
            for name, value in overrides.items():
                apply_config_setting(original, name, value)
            return wrapped(*args, **kwargs)
        finally:
            original.__dict__.clear()
            original.__dict__.update(backup)

    return _override_generic_settings


def override_ignore_status_codes(status_codes):
    @function_wrapper
    def _override_ignore_status_codes(wrapped, instance, args, kwargs):
        # Updates can be made to ignored status codes in server
        # side configs. Changes will be applied to application
        # settings so we first check there and if they don't
        # exist, we default to global settings

        application = application_instance()
        settings = application and application.settings

        if not settings:
            settings = global_settings()

        original = settings.error_collector.ignore_status_codes

        try:
            settings.error_collector.ignore_status_codes = status_codes
            return wrapped(*args, **kwargs)
        finally:
            settings.error_collector.ignore_status_codes = original

    return _override_ignore_status_codes


def code_coverage_fixture(source=None):
    if source is None:
        source = ["newrelic"]

    @pytest.fixture(scope="session")
    def _code_coverage_fixture(request):
        if not source:
            return

        if os.environ.get("GITHUB_ACTIONS") is not None:
            return

        from coverage import coverage

        env_directory = os.environ.get("TOX_ENVDIR", None)

        if env_directory is not None:
            coverage_directory = os.path.join(env_directory, "htmlcov")
            xml_report = os.path.join(env_directory, "coverage.xml")
        else:
            coverage_directory = "htmlcov"
            xml_report = "coverage.xml"

        def finalize():
            cov.stop()
            cov.html_report(directory=coverage_directory)
            cov.xml_report(outfile=xml_report)

        request.addfinalizer(finalize)

        cov = coverage(source=source, branch=True)
        cov.start()

    return _code_coverage_fixture


def reset_core_stats_engine():
    """Reset the StatsEngine and custom StatsEngine of the core application."""

    @function_wrapper
    def _reset_core_stats_engine(wrapped, instance, args, kwargs):
        api_application = application_instance()
        api_name = api_application.name
        core_application = api_application._agent.application(api_name)

        stats = core_application._stats_engine
        stats.reset_stats(stats.settings)

        custom_stats = core_application._stats_custom_engine
        custom_stats.reset_stats(custom_stats.settings)

        return wrapped(*args, **kwargs)

    return _reset_core_stats_engine


def core_application_stats_engine(app_name=None):
    """Return the StatsEngine object from the core application object.

    Useful when validating items added outside of a transaction, since
    monkey-patching StatsEngine.record_transaction() doesn't work in
    those situations.

    """

    api_application = application_instance(app_name)
    api_name = api_application.name
    core_application = api_application._agent.application(api_name)
    return core_application._stats_engine


def core_application_stats_engine_error(error_type, app_name=None):
    """Return a single error with the type of error_type, or None.

    In the core application StatsEngine, look in StatsEngine.error_data()
    and return the first error with the type of error_type. If none found,
    return None.

    Useful for verifying that application.notice_error() works, since
    the error is saved outside of a transaction. Must use a unique error
    type per test in a single test file, so that it returns the error you
    expect. (If you have 2 tests that record the same type of exception, then
    StatsEngine.error_data() will contain 2 errors with the same type, but
    this function will always return the first one it finds.)

    """

    stats = core_application_stats_engine(app_name)
    errors = stats.error_data()
    return next((e for e in errors if e.type == error_type), None)


def error_is_saved(error, app_name=None):
    """Return True, if an error of a particular type has already been saved.

    Before calling application.notice_error() in a test, it's good to
    check if that type of error has already been saved, so you know that
    there will only be a single example of a type of Error in error_data()
    when you verify that the exception was recorded correctly.

    Example usage:

        try:
            assert not error_is_saved(ErrorOne)
            raise ErrorOne('error one message')
        except ErrorOne:
            application_instance = application()
            application_instance.notice_error()

        my_error = core_application_stats_engine_error(_error_one_name)
        assert my_error.message == 'error one message'

    """

    error_name = callable_name(error)
    stats = core_application_stats_engine(app_name)
    errors = stats.error_data()
    return error_name in [e.type for e in errors if e.type == error_name]


def set_default_encoding(encoding):
    """Changes the default encoding of the global environment. Only works in
    Python 2, will cause an error in Python 3
    """

    # If using this with other decorators/fixtures that depend on the system
    # default encoding, this decorator must be on wrapped on top of them.

    @function_wrapper
    def _set_default_encoding(wrapped, instance, args, kwargs):

        # This technique of reloading the sys module is necessary because the
        # method is removed during initialization of Python. Doing this is
        # highly frowned upon, but it is the only way to test how our agent
        # behaves when different sys encodings are used. For more information,
        # see this Stack Overflow post: http://bit.ly/1xBNxRc

        six.moves.reload_module(sys)  # pylint: disable=E1101
        original_encoding = sys.getdefaultencoding()
        sys.setdefaultencoding(encoding)  # pylint: disable=E1101

        try:
            result = wrapped(*args, **kwargs)
        except:
            raise
        finally:
            sys.setdefaultencoding(original_encoding)  # pylint: disable=E1101

        return result

    return _set_default_encoding


def function_not_called(module, name):
    """Verify that a function is not called.

    Assert False, if it is.

    """

    called = []

    @transient_function_wrapper(module, name)
    def _function_not_called_(wrapped, instance, args, kwargs):
        called.append(True)
        return wrapped(*args, **kwargs)

    @function_wrapper
    def wrapper(wrapped, instance, args, kwargs):
        new_wrapper = _function_not_called_(wrapped)
        result = new_wrapper(*args, **kwargs)
        assert not called
        return result

    return wrapper


def validate_analytics_catmap_data(name, expected_attributes=(), non_expected_attributes=()):

    samples = []

    @transient_function_wrapper("newrelic.core.stats_engine", "SampledDataSet.add")
    def _capture_samples(wrapped, instance, args, kwargs):
        def _bind_params(sample, *args, **kwargs):
            return sample

        sample = _bind_params(*args, **kwargs)
        samples.append(sample)
        return wrapped(*args, **kwargs)

    @function_wrapper
    def _validate_analytics_sample_data(wrapped, instance, args, kwargs):
        _new_wrapped = _capture_samples(wrapped)

        result = _new_wrapped(*args, **kwargs)
        # Check type of s[0] because it returns an integer if s is a LogEventNode
        _samples = [s for s in samples if not isinstance(s[0], int) and s[0]["type"] == "Transaction"]
        assert _samples, "No Transaction events captured."
        for sample in _samples:
            assert isinstance(sample, list)
            assert len(sample) == 3

            intrinsics, _, _ = sample

            assert intrinsics["type"] == "Transaction"
            assert intrinsics["name"] == name
            assert intrinsics["timestamp"] >= 0.0
            assert intrinsics["duration"] >= 0.0

            for key, value in expected_attributes.items():
                assert intrinsics[key] == value

            for key in non_expected_attributes:
                assert intrinsics.get(key) is None

        return result

    return _validate_analytics_sample_data


def count_transactions(count_list):
    @transient_function_wrapper("newrelic.core.stats_engine", "StatsEngine.record_transaction")
    def _increment_count(wrapped, instance, args, kwargs):
        count_list.append(True)
        return wrapped(*args, **kwargs)

    return _increment_count


def failing_endpoint(endpoint, raises=RetryDataForRequest, call_number=1):

    called_list = []

    @transient_function_wrapper("newrelic.core.agent_protocol", "AgentProtocol.send")
    def send_request_wrapper(wrapped, instance, args, kwargs):
        def _bind_params(method, *args, **kwargs):
            return method

        method = _bind_params(*args, **kwargs)

        if method == endpoint:
            called_list.append(True)
            if len(called_list) == call_number:
                raise raises()

        return wrapped(*args, **kwargs)

    return send_request_wrapper


class Environ(object):
    """Context manager for setting environment variables temporarily."""

    def __init__(self, **kwargs):
        self._original_environ = os.environ
        self._environ_dict = kwargs

    def __enter__(self):
        for key, val in self._environ_dict.items():
            os.environ[key] = str(val)

    def __exit__(self, type, value, traceback):  # pylint: disable=redefined-builtin
        os.environ.clear()
        os.environ = self._original_environ


class TerminatingPopen(subprocess.Popen):
    """Context manager will terminate process when exiting, instead of waiting."""

    def __enter__(self):
        return self

    def __exit__(self, type, value, traceback):  # pylint: disable=redefined-builtin,arguments-differ
        if self.stdout:
            self.stdout.close()
        if self.stderr:
            self.stderr.close()
        if self.stdin:
            self.stdin.close()

        self.terminate()


@pytest.fixture()
def newrelic_caplog(caplog):
    logger = logging.getLogger("newrelic")
    logger.propagate = True

    yield caplog<|MERGE_RESOLUTION|>--- conflicted
+++ resolved
@@ -65,12 +65,6 @@
 )
 from newrelic.core.config import apply_config_setting, flatten_settings, global_settings
 from newrelic.core.database_utils import SQLConnections
-<<<<<<< HEAD
-=======
-
-# from newrelic.core.internal_metrics import InternalTraceContext
-# from newrelic.core.stats_engine import CustomMetrics
->>>>>>> 52e10112
 from newrelic.network.exceptions import RetryDataForRequest
 from newrelic.packages import six
 
@@ -389,197 +383,6 @@
     return {"X-NewRelic-Synthetics": value}
 
 
-<<<<<<< HEAD
-# def validate_transaction_metrics(
-#     name,
-#     group="Function",
-#     background_task=False,
-#     scoped_metrics=None,
-#     rollup_metrics=None,
-#     custom_metrics=None,
-#     index=-1,
-# ):
-#     scoped_metrics = scoped_metrics or []
-#     rollup_metrics = rollup_metrics or []
-#     custom_metrics = custom_metrics or []
-
-#     if background_task:
-#         unscoped_metrics = [
-#             "OtherTransaction/all",
-#             "OtherTransaction/%s/%s" % (group, name),
-#             "OtherTransactionTotalTime",
-#             "OtherTransactionTotalTime/%s/%s" % (group, name),
-#         ]
-#         transaction_scope_name = "OtherTransaction/%s/%s" % (group, name)
-#     else:
-#         unscoped_metrics = [
-#             "WebTransaction",
-#             "WebTransaction/%s/%s" % (group, name),
-#             "WebTransactionTotalTime",
-#             "WebTransactionTotalTime/%s/%s" % (group, name),
-#             "HttpDispatcher",
-#         ]
-#         transaction_scope_name = "WebTransaction/%s/%s" % (group, name)
-
-#     @function_wrapper
-#     def _validate_wrapper(wrapped, instance, args, kwargs):
-
-#         record_transaction_called = []
-#         recorded_metrics = []
-
-#         @transient_function_wrapper("newrelic.core.stats_engine", "StatsEngine.record_transaction")
-#         @catch_background_exceptions
-#         def _validate_transaction_metrics(wrapped, instance, args, kwargs):
-#             record_transaction_called.append(True)
-#             try:
-#                 result = wrapped(*args, **kwargs)
-#             except:
-#                 raise
-#             else:
-#                 metrics = instance.stats_table
-#                 # Record a copy of the metric value so that the values aren't
-#                 # merged in the future
-#                 _metrics = {}
-#                 for k, v in metrics.items():
-#                     _metrics[k] = copy.copy(v)
-#                 recorded_metrics.append(_metrics)
-
-#             return result
-
-#         def _validate(metrics, name, scope, count):
-#             key = (name, scope)
-#             metric = metrics.get(key)
-
-#             def _metrics_table():
-#                 out = [""]
-#                 out.append("Expected: {0}: {1}".format(key, count))
-#                 for metric_key, metric_value in metrics.items():
-#                     out.append("{0}: {1}".format(metric_key, metric_value[0]))
-#                 return "\n".join(out)
-
-#             def _metric_details():
-#                 return "metric=%r, count=%r" % (key, metric.call_count)
-
-#             if count is not None:
-#                 assert metric is not None, _metrics_table()
-#                 if count == "present":
-#                     assert metric.call_count > 0, _metric_details()
-#                 else:
-#                     assert metric.call_count == count, _metric_details()
-
-#                 assert metric.total_call_time >= 0, (key, metric)
-#                 assert metric.total_exclusive_call_time >= 0, (key, metric)
-#                 assert metric.min_call_time >= 0, (key, metric)
-#                 assert metric.sum_of_squares >= 0, (key, metric)
-
-#             else:
-#                 assert metric is None, _metrics_table()
-
-#         _new_wrapper = _validate_transaction_metrics(wrapped)
-#         val = _new_wrapper(*args, **kwargs)
-#         assert record_transaction_called
-#         metrics = recorded_metrics[index]
-
-#         record_transaction_called[:] = []
-#         recorded_metrics[:] = []
-
-#         for unscoped_metric in unscoped_metrics:
-#             _validate(metrics, unscoped_metric, "", 1)
-
-#         for scoped_name, scoped_count in scoped_metrics:
-#             _validate(metrics, scoped_name, transaction_scope_name, scoped_count)
-
-#         for rollup_name, rollup_count in rollup_metrics:
-#             _validate(metrics, rollup_name, "", rollup_count)
-
-#         for custom_name, custom_count in custom_metrics:
-#             _validate(metrics, custom_name, "", custom_count)
-
-#         custom_metric_names = {name for name, _ in custom_metrics}
-#         for name, _ in metrics:
-#             if name not in custom_metric_names:
-#                 assert not name.startswith("Supportability/api/"), name
-
-#         return val
-
-#     return _validate_wrapper
-
-
-# def validate_time_metrics_outside_transaction(time_metrics=None, index=-1):
-#     time_metrics = time_metrics or []
-
-#     @function_wrapper
-#     def _validate_wrapper(wrapped, instance, args, kwargs):
-
-#         record_time_metric_called = []
-#         recorded_metrics = []
-
-#         @transient_function_wrapper("newrelic.core.stats_engine", "StatsEngine.record_time_metric")
-#         @catch_background_exceptions
-#         def _validate_transaction_metrics(wrapped, instance, args, kwargs):
-#             record_time_metric_called.append(True)
-#             try:
-#                 result = wrapped(*args, **kwargs)
-#             except:
-#                 raise
-#             else:
-#                 metrics = instance.stats_table
-#                 # Record a copy of the metric value so that the values aren't
-#                 # merged in the future
-#                 _metrics = {}
-#                 for k, v in metrics.items():
-#                     _metrics[k] = copy.copy(v)
-#                 recorded_metrics.append(_metrics)
-
-#             return result
-
-#         def _validate(metrics, name, count):
-#             key = (name, "")
-#             metric = metrics.get(key)
-
-#             def _metrics_table():
-#                 out = [""]
-#                 out.append("Expected: {0}: {1}".format(key, count))
-#                 for metric_key, metric_value in metrics.items():
-#                     out.append("{0}: {1}".format(metric_key, metric_value[0]))
-#                 return "\n".join(out)
-
-#             def _metric_details():
-#                 return "metric=%r, count=%r" % (key, metric.call_count)
-
-#             if count is not None:
-#                 assert metric is not None, _metrics_table()
-#                 if count == "present":
-#                     assert metric.call_count > 0, _metric_details()
-#                 else:
-#                     assert metric.call_count == count, _metric_details()
-
-#                 assert metric.total_call_time >= 0, (key, metric)
-#                 assert metric.total_exclusive_call_time >= 0, (key, metric)
-#                 assert metric.min_call_time >= 0, (key, metric)
-#                 assert metric.sum_of_squares >= 0, (key, metric)
-
-#             else:
-#                 assert metric is None, _metrics_table()
-
-#         _new_wrapper = _validate_transaction_metrics(wrapped)
-#         val = _new_wrapper(*args, **kwargs)
-#         assert record_time_metric_called
-#         metrics = recorded_metrics[index]
-
-#         record_time_metric_called[:] = []
-#         recorded_metrics[:] = []
-
-#         for time_metric, count in time_metrics:
-#             _validate(metrics, time_metric, count)
-
-#         return val
-
-#     return _validate_wrapper
-
-
-=======
->>>>>>> 52e10112
 def capture_transaction_metrics(metrics_list, full_metrics=None):
     @transient_function_wrapper("newrelic.core.stats_engine", "StatsEngine.record_transaction")
     @catch_background_exceptions
@@ -601,267 +404,6 @@
     return _capture_transaction_metrics
 
 
-<<<<<<< HEAD
-# def validate_internal_metrics(metrics=None):
-#     metrics = metrics or []
-
-#     def no_op(wrapped, instance, args, kwargs):
-#         pass
-
-#     @function_wrapper
-#     def _validate_wrapper(wrapped, instance, args, kwargs):
-#         # Apply no-op wrappers to prevent new internal trace contexts from being started, preventing capture
-#         wrapped = transient_function_wrapper("newrelic.core.internal_metrics", "InternalTraceContext.__enter__")(no_op)(wrapped)
-#         wrapped = transient_function_wrapper("newrelic.core.internal_metrics", "InternalTraceContext.__exit__")(no_op)(wrapped)
-
-#         captured_metrics = CustomMetrics()
-#         with InternalTraceContext(captured_metrics):
-#             result = wrapped(*args, **kwargs)
-#         captured_metrics = dict(captured_metrics.metrics())
-
-#         def _validate(name, count):
-#             metric = captured_metrics.get(name)
-
-#             def _metrics_table():
-#                 return "metric=%r, metrics=%r" % (name, captured_metrics)
-
-#             def _metric_details():
-#                 return "metric=%r, count=%r" % (name, metric.call_count)
-
-#             if count is not None and count > 0:
-#                 assert metric is not None, _metrics_table()
-#                 if count == "present":
-#                     assert metric.call_count > 0, _metric_details()
-#                 else:
-#                     assert metric.call_count == count, _metric_details()
-
-#             else:
-#                 assert metric is None, _metrics_table()
-
-#         for metric, count in metrics:
-#             _validate(metric, count)
-
-#         return result
-
-#     return _validate_wrapper
-
-
-# def validate_transaction_errors(errors=None, required_params=None, forgone_params=None):
-#     errors = errors or []
-#     required_params = required_params or []
-#     forgone_params = forgone_params or []
-#     captured_errors = []
-
-#     @transient_function_wrapper("newrelic.core.stats_engine", "StatsEngine.record_transaction")
-#     @catch_background_exceptions
-#     def _capture_transaction_errors(wrapped, instance, args, kwargs):
-#         def _bind_params(transaction, *args, **kwargs):
-#             return transaction
-
-#         transaction = _bind_params(*args, **kwargs)
-#         captured = transaction.errors
-
-#         captured_errors.append(captured)
-
-#         return wrapped(*args, **kwargs)
-
-#     @function_wrapper
-#     def _validate_transaction_errors(wrapped, instance, args, kwargs):
-#         _new_wrapped = _capture_transaction_errors(wrapped)
-#         output = _new_wrapped(*args, **kwargs)
-
-#         expected = sorted(errors)
-
-#         if captured_errors:
-#             captured = captured_errors[0]
-#         else:
-#             captured = []
-
-#         if errors and isinstance(errors[0], (tuple, list)):
-#             compare_to = sorted([(e.type, e.message) for e in captured])
-#         else:
-#             compare_to = sorted([e.type for e in captured])
-
-#         assert expected == compare_to, "expected=%r, captured=%r, errors=%r" % (expected, compare_to, captured)
-
-#         for e in captured:
-#             assert e.span_id
-#             for name, value in required_params:
-#                 assert name in e.custom_params, "name=%r, params=%r" % (name, e.custom_params)
-#                 assert e.custom_params[name] == value, "name=%r, value=%r, params=%r" % (
-#                     name,
-#                     value,
-#                     e.custom_params,
-#                 )
-
-#             for name, value in forgone_params:
-#                 assert name not in e.custom_params, "name=%r, params=%r" % (name, e.custom_params)
-
-#         return output
-
-#     return _validate_transaction_errors
-
-
-# def validate_application_errors(errors=None, required_params=None, forgone_params=None):
-#     errors = errors or []
-#     required_params = required_params or []
-#     forgone_params = forgone_params or []
-
-#     @function_wrapper
-#     def _validate_application_errors(wrapped, instace, args, kwargs):
-
-#         try:
-#             result = wrapped(*args, **kwargs)
-#         except:
-#             raise
-#         else:
-
-#             stats = core_application_stats_engine()
-
-#             app_errors = stats.error_data()
-
-#             expected = sorted(errors)
-#             captured = sorted([(e.type, e.message) for e in stats.error_data()])
-
-#             assert expected == captured, "expected=%r, captured=%r, errors=%r" % (expected, captured, app_errors)
-
-#             for e in app_errors:
-#                 for name, value in required_params:
-#                     assert name in e.parameters["userAttributes"], "name=%r, params=%r" % (name, e.parameters)
-#                     assert e.parameters["userAttributes"][name] == value, "name=%r, value=%r, params=%r" % (
-#                         name,
-#                         value,
-#                         e.parameters,
-#                     )
-
-#                 for name, value in forgone_params:
-#                     assert name not in e.parameters["userAttributes"], "name=%r, params=%r" % (name, e.parameters)
-
-#         return result
-
-#     return _validate_application_errors
-
-
-# def validate_custom_parameters(required_params=None, forgone_params=None):
-#     required_params = required_params or []
-#     forgone_params = forgone_params or []
-
-#     @transient_function_wrapper("newrelic.core.stats_engine", "StatsEngine.record_transaction")
-#     @catch_background_exceptions
-#     def _validate_custom_parameters(wrapped, instance, args, kwargs):
-#         def _bind_params(transaction, *args, **kwargs):
-#             return transaction
-
-#         transaction = _bind_params(*args, **kwargs)
-
-#         # these are pre-destination applied attributes, so they may not
-#         # actually end up in a transaction/error trace, we are merely testing
-#         # for presence on the TransactionNode
-
-#         attrs = {}
-#         for attr in transaction.user_attributes:
-#             attrs[attr.name] = attr.value
-
-#         for name, value in required_params:
-#             assert name in attrs, "name=%r, params=%r" % (name, attrs)
-#             assert attrs[name] == value, "name=%r, value=%r, params=%r" % (name, value, attrs)
-
-#         for name, value in forgone_params:
-#             assert name not in attrs, "name=%r, params=%r" % (name, attrs)
-
-#         return wrapped(*args, **kwargs)
-
-#     return _validate_custom_parameters
-
-
-# def validate_synthetics_event(required_attrs=None, forgone_attrs=None, should_exist=True):
-#     required_attrs = required_attrs or []
-#     forgone_attrs = forgone_attrs or []
-#     failed = []
-
-#     @transient_function_wrapper("newrelic.core.stats_engine", "StatsEngine.record_transaction")
-#     def _validate_synthetics_event(wrapped, instance, args, kwargs):
-#         result = wrapped(*args, **kwargs)
-
-#         try:
-#             if not should_exist:
-#                 assert instance.synthetics_events == []
-#             else:
-#                 assert len(instance.synthetics_events) == 1
-#                 event = instance.synthetics_events[0]
-#                 assert event is not None
-#                 assert len(event) == 3
-
-#                 def _flatten(event):
-#                     result = {}
-#                     for elem in event:
-#                         for k, v in elem.items():
-#                             result[k] = v
-#                     return result
-
-#                 flat_event = _flatten(event)
-
-#                 assert "nr.guid" in flat_event, "name=%r, event=%r" % ("nr.guid", flat_event)
-
-#                 for name, value in required_attrs:
-#                     assert name in flat_event, "name=%r, event=%r" % (name, flat_event)
-#                     assert flat_event[name] == value, "name=%r, value=%r, event=%r" % (name, value, flat_event)
-
-#                 for name, value in forgone_attrs:
-#                     assert name not in flat_event, "name=%r, value=%r, event=%r" % (name, value, flat_event)
-#         except Exception as e:
-#             failed.append(e)
-
-#         return result
-
-#     @function_wrapper
-#     def wrapper(wrapped, instance, args, kwargs):
-#         _new_wrapper = _validate_synthetics_event(wrapped)
-#         result = _new_wrapper(*args, **kwargs)
-#         if failed:
-#             e = failed.pop()
-#             raise e
-#         return result
-
-#     return wrapper
-
-
-# def validate_transaction_event_attributes(required_params=None, forgone_params=None, exact_attrs=None, index=-1):
-#     required_params = required_params or {}
-#     forgone_params = forgone_params or {}
-#     exact_attrs = exact_attrs or {}
-
-#     captured_events = []
-
-#     @transient_function_wrapper("newrelic.core.stats_engine", "StatsEngine.record_transaction")
-#     def _capture_transaction_events(wrapped, instance, args, kwargs):
-#         try:
-#             result = wrapped(*args, **kwargs)
-#         except:
-#             raise
-#         else:
-#             event_data = instance.transaction_events
-#             captured_events.append(event_data)
-#             return result
-
-#     @function_wrapper
-#     def _validate_transaction_event_attributes(wrapped, instance, args, kwargs):
-#         _new_wrapper = _capture_transaction_events(wrapped)
-#         result = _new_wrapper(*args, **kwargs)
-
-#         assert captured_events, "No events captured"
-#         event_data = captured_events[index]
-#         captured_events[:] = []
-
-#         check_event_attributes(event_data, required_params, forgone_params, exact_attrs)
-
-#         return result
-
-#     return _validate_transaction_event_attributes
-
-
-=======
->>>>>>> 52e10112
 def check_event_attributes(event_data, required_params=None, forgone_params=None, exact_attrs=None):
     """Check the event attributes from a single (first) event in a
     SampledDataSet. If necessary, clear out previous errors from StatsEngine
@@ -899,61 +441,6 @@
             assert intrinsics[param] == value, ((param, value), intrinsics)
 
 
-<<<<<<< HEAD
-# def validate_non_transaction_error_event(required_intrinsics=None, num_errors=1, required_user=None, forgone_user=None):
-#     """Validate error event data for a single error occurring outside of a
-#     transaction.
-#     """
-#     required_intrinsics = required_intrinsics or {}
-#     required_user = required_user or {}
-#     forgone_user = forgone_user or []
-
-#     @function_wrapper
-#     def _validate_non_transaction_error_event(wrapped, instace, args, kwargs):
-
-#         try:
-#             result = wrapped(*args, **kwargs)
-#         except:
-#             raise
-#         else:
-
-#             stats = core_application_stats_engine(None)
-
-#             assert stats.error_events.num_seen == num_errors
-#             for event in stats.error_events:
-
-#                 assert len(event) == 3  # [intrinsic, user, agent attributes]
-
-#                 intrinsics = event[0]
-
-#                 # The following attributes are all required, and also the only
-#                 # intrinsic attributes that can be included in an error event
-#                 # recorded outside of a transaction
-
-#                 assert intrinsics["type"] == "TransactionError"
-#                 assert intrinsics["transactionName"] is None
-#                 assert intrinsics["error.class"] == required_intrinsics["error.class"]
-#                 assert intrinsics["error.message"].startswith(required_intrinsics["error.message"])
-#                 assert intrinsics["error.expected"] == required_intrinsics["error.expected"]
-#                 now = time.time()
-#                 assert isinstance(intrinsics["timestamp"], int)
-#                 assert intrinsics["timestamp"] <= 1000.0 * now
-
-#                 user_params = event[1]
-#                 for name, value in required_user.items():
-#                     assert name in user_params, "name=%r, params=%r" % (name, user_params)
-#                     assert user_params[name] == value, "name=%r, value=%r, params=%r" % (name, value, user_params)
-
-#                 for param in forgone_user:
-#                     assert param not in user_params
-
-#         return result
-
-#     return _validate_non_transaction_error_event
-
-
-=======
->>>>>>> 52e10112
 def validate_application_error_trace_count(num_errors):
     """Validate error event data for a single error occurring outside of a
     transaction.
