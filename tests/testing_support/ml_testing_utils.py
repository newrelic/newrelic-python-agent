# Copyright 2010 New Relic, Inc.
#
# Licensed under the Apache License, Version 2.0 (the "License");
# you may not use this file except in compliance with the License.
# You may obtain a copy of the License at
#
#      http://www.apache.org/licenses/LICENSE-2.0
#
# Unless required by applicable law or agreed to in writing, software
# distributed under the License is distributed on an "AS IS" BASIS,
# WITHOUT WARRANTIES OR CONDITIONS OF ANY KIND, either express or implied.
# See the License for the specific language governing permissions and
# limitations under the License.
import copy

import pytest

from newrelic.api.transaction import current_transaction
from testing_support.fixtures import override_application_settings

disabled_ai_monitoring_settings = override_application_settings({"ai_monitoring.enabled": False})
disabled_ai_monitoring_streaming_settings = override_application_settings({"ai_monitoring.streaming.enabled": False})
disabled_ai_monitoring_record_content_settings = override_application_settings(
    {"ai_monitoring.record_content.enabled": False}
)


def llm_token_count_callback(model, content):
    return 105


# This will be removed once all LLM instrumentations have been converted to use new token count design
def add_token_count_to_events(expected_events):
    events = copy.deepcopy(expected_events)
    for event in events:
        if event[0]["type"] != "LlmChatCompletionSummary":
            event[1]["token_count"] = 105
    return events


def add_token_count_to_embedding_events(expected_events):
    events = copy.deepcopy(expected_events)
    for event in events:
        if event[0]["type"] == "LlmEmbedding":
            event[1]["response.usage.total_tokens"] = 105
    return events


<<<<<<< HEAD
def add_token_count_streaming_events(expected_events):
    events = copy.deepcopy(expected_events)
    for event in events:
        if event[0]["type"] == "LlmChatCompletionMessage":
            event[1]["token_count"] = 0
    return events


=======
>>>>>>> 19a72911
def add_token_counts_to_chat_events(expected_events):
    events = copy.deepcopy(expected_events)
    for event in events:
        if event[0]["type"] == "LlmChatCompletionSummary":
            event[1]["response.usage.prompt_tokens"] = 105
            event[1]["response.usage.completion_tokens"] = 105
            event[1]["response.usage.total_tokens"] = 210
    return events


def events_sans_content(event):
    new_event = copy.deepcopy(event)
    for _event in new_event:
        if "input" in _event[1]:
            del _event[1]["input"]
        elif "content" in _event[1]:
            del _event[1]["content"]
    return new_event


def tool_events_sans_content(event):
    new_event = copy.deepcopy(event)
    for _event in new_event:
        del _event[1]["input"]
        if "output" in _event[1]:
            del _event[1]["output"]
    return new_event


def events_sans_llm_metadata(expected_events):
    events = copy.deepcopy(expected_events)
    for event in events:
        del event[1]["llm.conversation_id"], event[1]["llm.foo"]
    return events


def events_with_context_attrs(expected_events):
    events = copy.deepcopy(expected_events)
    for event in events:
        event[1]["llm.context"] = "attr"
    return events


@pytest.fixture(scope="session")
def set_trace_info():
    def _set_trace_info():
        txn = current_transaction()
        if txn:
            txn.guid = "transaction-id"
            txn._trace_id = "trace-id"

    return _set_trace_info<|MERGE_RESOLUTION|>--- conflicted
+++ resolved
@@ -46,7 +46,6 @@
     return events
 
 
-<<<<<<< HEAD
 def add_token_count_streaming_events(expected_events):
     events = copy.deepcopy(expected_events)
     for event in events:
@@ -55,8 +54,6 @@
     return events
 
 
-=======
->>>>>>> 19a72911
 def add_token_counts_to_chat_events(expected_events):
     events = copy.deepcopy(expected_events)
     for event in events:
