--- conflicted
+++ resolved
@@ -44,10 +44,7 @@
             event[1]["response.usage.total_tokens"] = 105
     return events
 
-<<<<<<< HEAD
-=======
 
->>>>>>> ddbcb368
 def add_token_count_streaming_events(expected_events):
     events = copy.deepcopy(expected_events)
     for event in events:
