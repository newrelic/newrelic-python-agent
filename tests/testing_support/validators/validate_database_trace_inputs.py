# Copyright 2010 New Relic, Inc.
#
# Licensed under the Apache License, Version 2.0 (the "License");
# you may not use this file except in compliance with the License.
# You may obtain a copy of the License at
#
#      http://www.apache.org/licenses/LICENSE-2.0
#
# Unless required by applicable law or agreed to in writing, software
# distributed under the License is distributed on an "AS IS" BASIS,
# WITHOUT WARRANTIES OR CONDITIONS OF ANY KIND, either express or implied.
# See the License for the specific language governing permissions and
# limitations under the License.


from newrelic.common.object_wrapper import transient_function_wrapper

from testing_support.fixtures import catch_background_exceptions


def validate_database_trace_inputs(sql_parameters_type):
    @transient_function_wrapper("newrelic.api.database_trace", "DatabaseTrace.__init__")
    @catch_background_exceptions
    def _validate_database_trace_inputs(wrapped, instance, args, kwargs):
        def _bind_params(
            sql,
            dbapi2_module=None,
            connect_params=None,
            cursor_params=None,
            sql_parameters=None,
            execute_params=None,
            host=None,
            port_path_or_id=None,
            database_name=None,
            source=None,
        ):
            return (sql, dbapi2_module, connect_params, cursor_params, sql_parameters, execute_params, source)

        (sql, dbapi2_module, connect_params, cursor_params, sql_parameters, execute_params, source) = _bind_params(
            *args, **kwargs
        )

        assert hasattr(dbapi2_module, "connect")

        assert connect_params is None or isinstance(connect_params, tuple)

        if connect_params is not None:
            assert len(connect_params) == 2
            assert isinstance(connect_params[0], tuple)
            assert isinstance(connect_params[1], dict)

        assert cursor_params is None or isinstance(cursor_params, tuple)

        if cursor_params is not None:
            assert len(cursor_params) == 2
            assert isinstance(cursor_params[0], tuple)
            assert isinstance(cursor_params[1], dict)

<<<<<<< HEAD
        assert sql_parameters is None or isinstance(sql_parameters, sql_parameters_type), f"Expected: {sql_parameters_type} Got: {type(sql_parameters)}"
=======
        assert sql_parameters is None or isinstance(sql_parameters, sql_parameters_type)
>>>>>>> 94296944

        if execute_params is not None:
            assert len(execute_params) == 2
            assert isinstance(execute_params[0], tuple)
            assert isinstance(execute_params[1], dict)

        assert callable(source)

        return wrapped(*args, **kwargs)

    return _validate_database_trace_inputs<|MERGE_RESOLUTION|>--- conflicted
+++ resolved
@@ -56,11 +56,7 @@
             assert isinstance(cursor_params[0], tuple)
             assert isinstance(cursor_params[1], dict)
 
-<<<<<<< HEAD
         assert sql_parameters is None or isinstance(sql_parameters, sql_parameters_type), f"Expected: {sql_parameters_type} Got: {type(sql_parameters)}"
-=======
-        assert sql_parameters is None or isinstance(sql_parameters, sql_parameters_type)
->>>>>>> 94296944
 
         if execute_params is not None:
             assert len(execute_params) == 2
