; Formatting Conventions
; Each part of the env name
; 1. Services required to be present to run test suite. Allows us to select which Github Actions runner to place the test suite on.
;    Examples: postgres, mysql, python (pure python, no service required)
; 2. Folder under tests/ that includes the test suite.
;    Requires an entry under changedir to run the test suite from the correct folder.
;    Should be prepended to any deps definitions as well to prevent environments from colliding.
;    Examples: adapter_gunicorn, datastore_asyncpg, framework_aiohttp
;        changedir =
;           adapter_gunicorn: tests/adapter_gunicorn
;           datastore_asyncpg: tests/datastore_asyncpg
;           framework_aiohttp: tests/framework_aiohttp
;        deps =
;           adapter_gunicorn-gunicornlatest: gunicorn
;           datastore_asyncpg: asyncpg
;           framework_aiohttp-aiohttp01: aiohttp<2
;           framework_aiohttp-aiohttp0202: aiohttp<2.3
; 3. Python version required. Uses the standard tox definitions. (https://tox.readthedocs.io/en/latest/config.html#tox-environments)
;    Examples: py27,py37,py38,py39,pypy27,pypy38
; 4. Library and version (Optional). Used when testing multiple versions of the library, and may be omitted when only testing a single version.
;    Versions should be specified with 2 digits per version number, so <3 becomes 02 and <3.5 becomes 0304. latest and master are also acceptable versions.
;    Examples: uvicorn03, CherryPy0302, uvicornlatest
;       deps =
;           adapter_uvicorn-uvicorn03: uvicorn<0.4
;           adapter_uvicorn-uvicornlatest: uvicorn
;           framework_cherrypy-CherryPy0302: CherryPy<3.3.0
;           framework_cherrypy-CherryPy0303: CherryPy<3.4.0
; 5. With or without New Relic C extensions (Optional). Used for testing agent features.
;    Examples: with_extensions, without_extensions
;       envlist =
;           python-agent_features-pypy38-without_extensions,
;           python-agent_streaming-py37-{with,without}_extensions,
;
; Full Format:
;   services_required-tests_folder-python_version-library_and_version[optional]-with/without_c_extensions[optional]
;
; Full Examples:
;   - memcached-datastore_bmemcached-py37-memcached030
;   - python-agent_unittests-py38-with_extensions
;   - python-adapter_gevent-py27

[tox]
requires = virtualenv<20.22.0
setupdir = {toxinidir}
; Fail tests when interpreters are missing.
skip_missing_interpreters = false
envlist =
    elasticsearchserver07-datastore_elasticsearch-{py27,py37,py38,py39,py310,py311,py312,pypy27,pypy38}-elasticsearch07,
    elasticsearchserver08-datastore_elasticsearch-{py37,py38,py39,py310,py311,py312,pypy38}-elasticsearch08,
    firestore-datastore_firestore-{py37,py38,py39,py310,py311,py312},
    grpc-framework_grpc-{py37,py38,py39,py310,py311,py312}-grpclatest,
    grpc-framework_grpc-py27-grpc0125,
    kafka-messagebroker_confluentkafka-{py27,py39}-confluentkafka{0107,0106},
    kafka-messagebroker_confluentkafka-{py37,py38,py39,py310,py311,py312}-confluentkafkalatest,
    ; confluent-kafka had a bug in 1.8.2's setup.py file which was incompatible with 2.7.
    kafka-messagebroker_confluentkafka-{py39}-confluentkafka{0108},
    kafka-messagebroker_kafkapython-{py27,py38}-kafkapython{020001,020000},
    kafka-messagebroker_kafkapython-{pypy27,py27,py37,py38,pypy38}-kafkapythonlatest,
    memcached-datastore_bmemcached-{pypy27,py27,py37,py38,py39,py310,py311,py312}-memcached030,
    memcached-datastore_memcache-{py27,py37,py38,py39,py310,py311,py312,pypy27,pypy38}-memcached01,
    memcached-datastore_pylibmc-{py27,py37},
    memcached-datastore_pymemcache-{py27,py37,py38,py39,py310,py311,py312,pypy27,pypy38},
    mongodb-datastore_pymongo-{py27,py37,py38,py39,py310,py311,py312,pypy27}-pymongo03,
    mongodb-datastore_pymongo-{py37,py38,py39,py310,py311,py312,pypy27,pypy38}-pymongo04,
    mssql-datastore_pymssql-{py37,py38,py39,py310,py311,py312},
    mysql-datastore_mysql-mysql080023-py27,
    mysql-datastore_mysql-mysqllatest-{py37,py38,py39,py310,py311,py312},
    mysql-datastore_pymysql-{py27,py37,py38,py39,py310,py311,py312,pypy27,pypy38},
    postgres-datastore_asyncpg-{py37,py38,py39,py310,py311,py312},
    postgres-datastore_postgresql-{py37,py38,py39},
    postgres-datastore_psycopg2-{py27,py37,py38,py39,py310,py311,py312}-psycopg2latest,
    postgres-datastore_psycopg2cffi-{py27,pypy27,py37,py38,py39,py310,py311,py312}-psycopg2cffilatest,
    postgres-datastore_pyodbc-{py27,py37,py38,py39,py310,py311,py312}-pyodbclatest,
    python-adapter_cheroot-{py27,py37,py38,py39,py310,py311,py312},
    python-adapter_daphne-{py37,py38,py39,py310,py311,py312}-daphnelatest,
    python-adapter_gevent-{py27,py37,py38,py310,py311,py312},
    python-adapter_gunicorn-{py37,py38,py39,py310,py311,py312}-aiohttp03-gunicornlatest,
    python-adapter_hypercorn-{py38,py39,py310,py311,py312}-hypercornlatest,
    python-adapter_hypercorn-py38-hypercorn{0010,0011,0012,0013},
    python-adapter_uvicorn-{py37,py38,py39,py310,py311,py312}-uvicornlatest,
    python-adapter_uvicorn-py38-uvicorn014,
    python-adapter_waitress-{py37,py38,py39,py310,py311,py312}-waitresslatest,
    python-adapter_waitress-{py37,py38,py39,py310}-waitress02,
    python-adapter_waitress-{py37,py38,py39}-waitress010404,
    python-agent_features-{py27,py37,py38,py39,py310,py311,py312}-{with,without}_extensions,
    python-agent_features-{pypy27,pypy38}-without_extensions,
    python-agent_streaming-{py37,py38,py39,py310,py311,py312}-protobuf04-{with,without}_extensions,
    python-agent_streaming-py27-grpc0125-{with,without}_extensions,
    python-agent_streaming-py39-protobuf{03,0319}-{with,without}_extensions,
    python-agent_unittests-{py27,py37,py38,py39,py310,py311,py312}-{with,without}_extensions,
    python-agent_unittests-{pypy27,pypy38}-without_extensions,
    python-application_celery-{py27,py37,py38,py39,py310,py311,py312,pypy27,pypy38},
    python-component_djangorestframework-{py37,py38,py39,py310,py311,py312}-djangorestframeworklatest,
    python-component_flask_rest-py37-flaskrestx110,
    python-component_flask_rest-{py38,py39,py310,py311,py312,pypy38}-flaskrestxlatest,
    python-component_flask_rest-{py27,pypy27}-flaskrestx051,
<<<<<<< HEAD
    python-component_flask_rest-py37-flaskrestx0101,
    python-component_flask_rest-{py38,py39,pypy38}-flaskrestxlatest,
=======
>>>>>>> 1575a240
    python-component_graphqlserver-{py37,py38,py39,py310,py311,py312},
    python-component_tastypie-{py37,py38,py39,py310,py311,py312,pypy38}-tastypielatest,
    python-coroutines_asyncio-{py37,py38,py39,py310,py311,py312,pypy38},
    python-cross_agent-{py27,py37,py38,py39,py310,py311,py312}-{with,without}_extensions,
    python-cross_agent-pypy27-without_extensions,
    python-datastore_sqlite-{py27,py37,py38,py39,py310,py311,py312,pypy27,pypy38},
    python-external_botocore-py311-botocore128,
    python-external_botocore-{py37,py38,py39,py310,py311,py312}-botocorelatest,
    python-external_botocore-py310-botocore0125,
    python-external_feedparser-py27-feedparser{05,06},
    python-external_http-{py27,py37,py38,py39,py310,py311,py312,pypy27},
    python-external_httplib-{py27,py37,py38,py39,py310,py311,py312,pypy27,pypy38},
    python-external_httplib2-{py27,py37,py38,py39,py310,py311,py312,pypy27,pypy38},
    python-external_httpx-{py37,py38,py39,py310,py311,py312},
    python-external_requests-{py27,py37,py38,py39,py310,py311,py312,pypy27,pypy38},
    python-external_urllib3-{py27,py37,py38,py39,py310,py311,py312,pypy27,pypy38}-urllib3latest,
    python-external_urllib3-{py27,py37,pypy27}-urllib3{0109},
    python-framework_aiohttp-{py37,py38,py39,py310,py311,pypy38}-aiohttp03,
    python-framework_aiohttp-py312-aiohttp030900rc0,
    python-framework_ariadne-{py37,py38,py39,py310,py311,py312}-ariadnelatest,
    python-framework_ariadne-py37-ariadne{0011,0012,0013},
    python-framework_bottle-{py27,py37,py38,py39,py310,py311,py312,pypy27,pypy38}-bottle0012,
    python-framework_cherrypy-{py37,py38,py39,py310,py311,py312,pypy38}-CherryPylatest,
    python-framework_django-{py37,py38,py39,py310,py311,py312}-Djangolatest,
    python-framework_django-{py39}-Django{0202,0300,0301,0302,0401},
    python-framework_falcon-{py27,py37,py38,py39,pypy27,pypy38}-falcon0103,
    ; Falcon master branch failing on 3.11 and 3.12 currently.
    python-framework_falcon-{py311,py312}-falcon0200,
    python-framework_falcon-{py37,py38,py39,py310,pypy38}-falcon{0200,master},
    python-framework_fastapi-{py37,py38,py39,py310,py311,py312},
    ; temporarily disabling flaskmaster tests
    python-framework_flask-{py37,py38,py39,py310,py311,py312,pypy38}-flasklatest,
    python-framework_graphene-{py37,py38,py39,py310,py311,py312}-graphenelatest,
    python-framework_graphql-{py37,py38,py39,py310,py311,py312,pypy38}-graphql03,
    ; temporarily disabling graphqlmaster tests
    python-framework_graphql-{py37,py38,py39,py310,py311,py312,pypy38}-graphqllatest,
    python-framework_graphql-py37-graphql{0300,0301,0302},
    python-framework_pyramid-{py37,py38,py39,py310,py311,py312,pypy38}-Pyramidlatest,
    python-framework_pyramid-{pypy27,py27,pypy38,py37,py38,py39,py310,py311,py312}-Pyramid0110-cornice,
    python-framework_sanic-{py37,py38,py39,py310,py311,py312,pypy38}-saniclatest,
    python-framework_sanic-{py38,pypy38}-sanic{200904,210300,2109,2112,2203,2290},
    python-framework_starlette-{py310,pypy38}-starlette{0014,0015,0019,0028},
    python-framework_starlette-{py37,py38,py39,py310,py311,py312,pypy38}-starlettelatest,
    python-framework_starlette-{py37,py38}-starlette{002001},
    python-framework_strawberry-{py37,py38,py39,py310,py311,py312}-strawberrylatest,
    python-framework_tornado-{py38,py39,py310,py311,py312}-tornadolatest,
    python-framework_tornado-{py38,py39,py310,py311,py312}-tornadomaster,
    python-logger_logging-{py27,py37,py38,py39,py310,py311,py312,pypy27,pypy38},
    python-logger_loguru-{py37,py38,py39,py310,py311,py312,pypy38}-logurulatest,
    python-logger_loguru-py39-loguru{06,05},
    python-logger_structlog-{py37,py38,py39,py310,py311,py312,pypy38}-structloglatest,
    python-mlmodel_sklearn-{py37}-scikitlearn0101,
    python-mlmodel_sklearn-{py38,py39,py310,py311,py312}-scikitlearnlatest,
    python-template_genshi-{py27,py37,py38,py39,py310,py311,py312}-genshilatest,
    python-template_jinja2-{py37,py38,py39,py310,py311,py312}-jinja2latest,
    python-template_mako-{py27,py37,py38,py39,py310,py311,py312},
    rabbitmq-messagebroker_pika-{py37,py38,py39,py310,py311,py312,pypy38}-pikalatest,
    redis-datastore_redis-{py37,py38,py39,py310,py311,py312,pypy38}-redis{0400,latest},
    rediscluster-datastore_rediscluster-{py37,py311,py312,pypy38}-redislatest,
    solr-datastore_pysolr-{py27,py37,py38,py39,py310,py311,py312,pypy27,pypy38},

[testenv]
deps =
    # Base Dependencies
    {py37,py38,py39,py310,py311,py312,pypy38}: pytest==7.2.2
    {py27,pypy27}: pytest==4.6.11
    iniconfig
    coverage
    WebTest==2.0.35

    # Test Suite Dependencies
    adapter_cheroot: cheroot
    adapter_daphne-daphnelatest: daphne
    adapter_gevent: WSGIProxy2
    adapter_gevent: gevent
    adapter_gevent: urllib3
    adapter_gunicorn-aiohttp03: aiohttp<4.0
    adapter_gunicorn-aiohttp03-py312: aiohttp==3.9.0rc0
    adapter_gunicorn-gunicorn19: gunicorn<20
    adapter_gunicorn-gunicornlatest: gunicorn
    adapter_hypercorn-hypercornlatest: hypercorn
    adapter_hypercorn-hypercorn0013: hypercorn<0.14
    adapter_hypercorn-hypercorn0012: hypercorn<0.13
    adapter_hypercorn-hypercorn0011: hypercorn<0.12
    adapter_hypercorn-hypercorn0010: hypercorn<0.11
    adapter_uvicorn-uvicorn014: uvicorn<0.15
    adapter_uvicorn-uvicornlatest: uvicorn
    adapter_uvicorn: typing-extensions
    adapter_waitress: WSGIProxy2
    adapter_waitress-waitress02: waitress<2.1
    adapter_waitress-waitresslatest: waitress
    agent_features: beautifulsoup4
    agent_features-{py37,py38,py39,py310,py311,py312,pypy38}: protobuf
    agent_features-{py27,pypy27}: protobuf<3.18.0
    application_celery: celery<6.0
    application_celery-{py37,pypy38}: importlib-metadata<5.0
    mlmodel_sklearn: pandas
    mlmodel_sklearn: protobuf
    mlmodel_sklearn: numpy
    mlmodel_sklearn-scikitlearnlatest: scikit-learn
    mlmodel_sklearn-scikitlearnlatest: scipy
    mlmodel_sklearn-scikitlearn0101: scikit-learn<1.1
    mlmodel_sklearn-scikitlearn0101: scipy<1.11.0
    component_djangorestframework-djangorestframeworklatest: Django
    component_djangorestframework-djangorestframeworklatest: djangorestframework
    component_flask_rest: flask-restful
    component_flask_rest: jinja2
    component_flask_rest: itsdangerous
    component_flask_rest-flaskrestxlatest: flask-restx
<<<<<<< HEAD
=======
    component_flask_rest-flaskrestxlatest: flask
    ; flask-restx only supports Flask v3 after flask-restx v1.3.0
    component_flask_rest-flaskrestx110: Flask<3.0
    component_flask_rest-flaskrestx110: flask-restx<1.2
    component_flask_rest-flaskrestx051: Flask<3.0
>>>>>>> 1575a240
    component_flask_rest-flaskrestx051: flask-restx<1.0
    component_flask_rest-flaskrestx0101: flask-restx<1.2
    component_flask_rest-flaskrestx0101: Flask<3
    component_graphqlserver: graphql-server[sanic,flask]==3.0.0b5
    component_graphqlserver: sanic>20
    component_graphqlserver: Flask
    component_graphqlserver: markupsafe<2.1
    component_graphqlserver: jinja2<3.1
    component_tastypie-tastypielatest: django-tastypie
    component_tastypie-tastypielatest: django<4.1
    component_tastypie-tastypielatest: asgiref<3.7.1  # asgiref==3.7.1 only suppport Python 3.10+
    coroutines_asyncio-{py37,py38,py39,py310,py311,py312}: uvloop
    cross_agent: mock==1.0.1
    cross_agent: requests
    datastore_asyncpg: asyncpg
    datastore_bmemcached-memcached030: python-binary-memcached<0.31
    datastore_bmemcached-memcached030: uhashring<2.0
    datastore_elasticsearch: requests
    datastore_elasticsearch-elasticsearch07: elasticsearch<8.0
    datastore_elasticsearch-elasticsearch08: elasticsearch<9.0
    datastore_firestore: google-cloud-firestore
    datastore_memcache-memcached01: python-memcached<2
    datastore_mysql-mysqllatest: mysql-connector-python
    datastore_mysql-mysql080023: mysql-connector-python<8.0.24
    datastore_mysql: protobuf<4
    datastore_postgresql: py-postgresql<1.3
    datastore_psycopg2-psycopg2latest: psycopg2-binary
    datastore_psycopg2cffi-psycopg2cffilatest: psycopg2cffi
    datastore_pyodbc-pyodbclatest: pyodbc
    datastore_pylibmc: pylibmc
    datastore_pymemcache: pymemcache
    datastore_pymongo-pymongo03: pymongo<4.0
    datastore_pymongo-pymongo04: pymongo<5.0
    datastore_pymssql: pymssql
    datastore_pymysql: PyMySQL<0.11
    datastore_pysolr: pysolr<4.0
    datastore_redis-redislatest: redis
    datastore_rediscluster-redislatest: redis
    datastore_redis-redis0400: redis<4.1
    external_botocore-botocorelatest: botocore
    external_botocore-botocorelatest: boto3
    external_botocore-botocore128: botocore<1.29
    external_botocore-botocore0125: botocore<1.26
    external_botocore-{py37,py38,py39,py310,py311,py312}: moto[awslambda,ec2,iam,sqs]
    external_botocore-py27: rsa<4.7.1
    external_botocore-py27: moto[awslambda,ec2,iam,sqs]<2.0
    external_feedparser-feedparser05: feedparser<6
    external_feedparser-feedparser06: feedparser<7
    external_httplib2: httplib2<1.0
    external_httpx: httpx<0.17
    external_requests: urllib3
    external_requests: requests
    external_urllib3-urllib30109: urllib3<1.10
    external_urllib3-urllib3latest: urllib3
    framework_aiohttp-aiohttp03: aiohttp<4
    framework_aiohttp-aiohttp030900rc0: aiohttp==3.9.0rc0
    framework_ariadne-ariadnelatest: ariadne
    framework_ariadne-ariadne0011: ariadne<0.12
    framework_ariadne-ariadne0012: ariadne<0.13
    framework_ariadne-ariadne0013: ariadne<0.14
    framework_bottle-bottle0012: bottle<0.13.0
    framework_bottle: jinja2<3.1
    framework_bottle: markupsafe<2.1
    framework_cherrypy: routes
    framework_cherrypy: CherryPy
    framework_django-Django0202: Django<2.3
    framework_django-Django0300: Django<3.1
    framework_django-Django0301: Django<3.2
    framework_django-Django0302: Django<3.3
    framework_django-Django0401: Django<4.2
    framework_django-Djangolatest: Django
    framework_django-Djangomaster: https://github.com/django/django/archive/main.zip
    framework_falcon-falcon0103: falcon<1.4
    framework_falcon-falcon0200: falcon<2.1
    framework_falcon-falconmaster: https://github.com/falconry/falcon/archive/master.zip
    framework_fastapi: fastapi
    framework_fastapi: asyncio
    framework_flask: markupsafe<2.1
    framework_flask: jinja2<3.1
    framework_flask: Flask-Compress
    framework_flask-flasklatest: flask[async]
    framework_flask-flaskmaster: https://github.com/pallets/werkzeug/archive/main.zip
    framework_flask-flaskmaster: https://github.com/pallets/flask/archive/main.zip#egg=flask[async]
    framework_graphene-graphenelatest: graphene
    framework_graphql-graphqllatest: graphql-core
    framework_graphql-graphql03: graphql-core<4
    framework_graphql-graphql0300: graphql-core<3.1
    framework_graphql-graphql0301: graphql-core<3.2
    framework_graphql-graphql0302: graphql-core<3.3
    framework_graphql-graphqlmaster: https://github.com/graphql-python/graphql-core/archive/main.zip
    framework_grpc-grpclatest: protobuf
    framework_grpc-grpclatest: grpcio
    framework_grpc-grpclatest: grpcio-tools
    grpc0125: grpcio<1.26
    grpc0125: grpcio-tools<1.26
    grpc0125: protobuf<3.18.0
    protobuf0319: protobuf<3.20
    protobuf03: protobuf<4
    protobuf04: protobuf<5
    framework_pyramid: routes
    framework_pyramid-cornice: cornice!=5.0.0
    framework_pyramid-Pyramidlatest: Pyramid
    framework_sanic-sanic200904: sanic<20.9.5
    framework_sanic-sanic210300: sanic<21.3.1
    framework_sanic-sanic2109: sanic<21.10
    framework_sanic-sanic2112: sanic<21.13
    framework_sanic-sanic2203: sanic<22.4
    framework_sanic-sanic2290: sanic<22.9.1
    framework_sanic-saniclatest: sanic
    framework_sanic-sanic{200904,210300,2109,2112,2203,2290}: websockets<11
    ; For test_exception_in_middleware test, anyio is used:
    ; https://github.com/encode/starlette/pull/1157
    ; but anyiolatest creates breaking changes to our tests 
    ; (but not the instrumentation):
    ; https://github.com/agronholm/anyio/releases/tag/4.0.0
    framework_starlette: anyio<4
    framework_starlette-starlette0014: starlette<0.15
    framework_starlette-starlette0015: starlette<0.16
    framework_starlette-starlette0019: starlette<0.20
    framework_starlette-starlette002001: starlette==0.20.1
    framework_starlette-starlette0028: starlette<0.29
    framework_starlette-starlettelatest: starlette
    framework_strawberry: starlette
    framework_strawberry-strawberrylatest: strawberry-graphql
    framework_tornado: pycurl
    framework_tornado-tornadolatest: tornado
    framework_tornado-tornadomaster: https://github.com/tornadoweb/tornado/archive/master.zip
    logger_loguru-logurulatest: loguru
    logger_loguru-loguru06: loguru<0.7
    logger_loguru-loguru05: loguru<0.6
    logger_structlog-structloglatest: structlog
    messagebroker_pika-pikalatest: pika
    messagebroker_pika: tornado<5
    messagebroker_pika-{py27,pypy27}: enum34
    messagebroker_confluentkafka-confluentkafkalatest: confluent-kafka
    messagebroker_confluentkafka-confluentkafka0108: confluent-kafka<1.9
    messagebroker_confluentkafka-confluentkafka0107: confluent-kafka<1.8
    messagebroker_confluentkafka-confluentkafka0106: confluent-kafka<1.7
    messagebroker_kafkapython-kafkapythonlatest: kafka-python
    messagebroker_kafkapython-kafkapython020001: kafka-python<2.0.2
    messagebroker_kafkapython-kafkapython020000: kafka-python<2.0.1
    template_genshi-genshilatest: genshi
    template_jinja2-jinja2latest: Jinja2
    template_mako: mako

setenv =
    PYTHONPATH={toxinidir}/tests
    TOX_ENV_DIR={envdir}
    COVERAGE_FILE={envdir}/.coverage.{envname}
    COVERAGE_RCFILE={toxinidir}/tox.ini
    with_extensions: NEW_RELIC_EXTENSIONS = true
    without_extensions: NEW_RELIC_EXTENSIONS = false
    agent_features: NEW_RELIC_APDEX_T = 1000
    framework_grpc: PYTHONPATH={toxinidir}/tests/:{toxinidir}/tests/framework_grpc/sample_application
    framework_tornado-{py38,py39,py310,py311,py312}: PYCURL_SSL_LIBRARY=openssl
    framework_tornado-{py38,py39,py310,py311,py312}: LDFLAGS=-L/usr/local/opt/openssl/lib
    framework_tornado-{py38,py39,py310,py311,py312}: CPPFLAGS=-I/usr/local/opt/openssl/include

passenv =
    NEW_RELIC_DEVELOPER_MODE
    NEW_RELIC_LICENSE_KEY
    NEW_RELIC_HOST
    GITHUB_ACTIONS

commands =
    framework_grpc: python -m grpc_tools.protoc \
    framework_grpc:     --proto_path={toxinidir}/tests/framework_grpc/sample_application \
    framework_grpc:     --python_out={toxinidir}/tests/framework_grpc/sample_application \
    framework_grpc:     --grpc_python_out={toxinidir}/tests/framework_grpc/sample_application \
    framework_grpc:     /{toxinidir}/tests/framework_grpc/sample_application/sample_application.proto

    framework_tornado-{py38,py39,py310,py311,py312}: pip install --ignore-installed --config-settings="--build-option=--with-openssl" pycurl
    coverage run -m pytest -v []

allowlist_externals={toxinidir}/.github/scripts/*

install_command=
    {toxinidir}/.github/scripts/retry.sh 3 pip install {opts} {packages}

extras =
    agent_streaming: infinite-tracing

changedir =
    adapter_cheroot: tests/adapter_cheroot
    adapter_daphne: tests/adapter_daphne
    adapter_gevent: tests/adapter_gevent
    adapter_gunicorn: tests/adapter_gunicorn
    adapter_hypercorn: tests/adapter_hypercorn
    adapter_uvicorn: tests/adapter_uvicorn
    adapter_waitress: tests/adapter_waitress
    agent_features: tests/agent_features
    agent_streaming: tests/agent_streaming
    agent_unittests: tests/agent_unittests
    application_celery: tests/application_celery
    mlmodel_sklearn: tests/mlmodel_sklearn
    component_djangorestframework: tests/component_djangorestframework
    component_flask_rest: tests/component_flask_rest
    component_graphqlserver: tests/component_graphqlserver
    component_tastypie: tests/component_tastypie
    coroutines_asyncio: tests/coroutines_asyncio
    cross_agent: tests/cross_agent
    datastore_asyncpg: tests/datastore_asyncpg
    datastore_bmemcached: tests/datastore_bmemcached
    datastore_elasticsearch: tests/datastore_elasticsearch
    datastore_firestore: tests/datastore_firestore
    datastore_memcache: tests/datastore_memcache
    datastore_mysql: tests/datastore_mysql
    datastore_postgresql: tests/datastore_postgresql
    datastore_psycopg2: tests/datastore_psycopg2
    datastore_pyodbc: tests/datastore_pyodbc
    datastore_psycopg2cffi: tests/datastore_psycopg2cffi
    datastore_pylibmc: tests/datastore_pylibmc
    datastore_pymemcache: tests/datastore_pymemcache
    datastore_pymongo: tests/datastore_pymongo
    datastore_pymssql: tests/datastore_pymssql
    datastore_pymysql: tests/datastore_pymysql
    datastore_pysolr: tests/datastore_pysolr
    datastore_redis: tests/datastore_redis
    datastore_rediscluster: tests/datastore_rediscluster
    datastore_sqlite: tests/datastore_sqlite
    external_botocore: tests/external_botocore
    external_feedparser: tests/external_feedparser
    external_http: tests/external_http
    external_httplib: tests/external_httplib
    external_httplib2: tests/external_httplib2
    external_httpx: tests/external_httpx
    external_requests: tests/external_requests
    external_urllib3: tests/external_urllib3
    framework_aiohttp: tests/framework_aiohttp
    framework_ariadne: tests/framework_ariadne
    framework_bottle: tests/framework_bottle
    framework_cherrypy: tests/framework_cherrypy
    framework_django: tests/framework_django
    framework_falcon: tests/framework_falcon
    framework_fastapi: tests/framework_fastapi
    framework_flask: tests/framework_flask
    framework_graphene: tests/framework_graphene
    framework_graphql: tests/framework_graphql
    framework_grpc: tests/framework_grpc
    framework_pyramid: tests/framework_pyramid
    framework_sanic: tests/framework_sanic
    framework_starlette: tests/framework_starlette
    framework_strawberry: tests/framework_strawberry
    framework_tornado: tests/framework_tornado
    logger_logging: tests/logger_logging
    logger_loguru: tests/logger_loguru
    logger_structlog: tests/logger_structlog
    messagebroker_pika: tests/messagebroker_pika
    messagebroker_confluentkafka: tests/messagebroker_confluentkafka
    messagebroker_kafkapython: tests/messagebroker_kafkapython
    template_genshi: tests/template_genshi
    template_jinja2: tests/template_jinja2
    template_mako: tests/template_mako


[pytest]
usefixtures =
    collector_available_fixture
    collector_agent_registration

[coverage:run]
branch = True
disable_warnings = couldnt-parse
source = newrelic

[coverage:paths]
source =
    newrelic/
    .tox/**/site-packages/newrelic/
    /__w/**/site-packages/newrelic/

[coverage:html]
directory = ${TOX_ENV_DIR-.}/htmlcov

[coverage:xml]
output = ${TOX_ENV_DIR-.}/coverage.xml<|MERGE_RESOLUTION|>--- conflicted
+++ resolved
@@ -94,11 +94,6 @@
     python-component_flask_rest-py37-flaskrestx110,
     python-component_flask_rest-{py38,py39,py310,py311,py312,pypy38}-flaskrestxlatest,
     python-component_flask_rest-{py27,pypy27}-flaskrestx051,
-<<<<<<< HEAD
-    python-component_flask_rest-py37-flaskrestx0101,
-    python-component_flask_rest-{py38,py39,pypy38}-flaskrestxlatest,
-=======
->>>>>>> 1575a240
     python-component_graphqlserver-{py37,py38,py39,py310,py311,py312},
     python-component_tastypie-{py37,py38,py39,py310,py311,py312,pypy38}-tastypielatest,
     python-coroutines_asyncio-{py37,py38,py39,py310,py311,py312,pypy38},
@@ -208,14 +203,11 @@
     component_flask_rest: jinja2
     component_flask_rest: itsdangerous
     component_flask_rest-flaskrestxlatest: flask-restx
-<<<<<<< HEAD
-=======
     component_flask_rest-flaskrestxlatest: flask
     ; flask-restx only supports Flask v3 after flask-restx v1.3.0
     component_flask_rest-flaskrestx110: Flask<3.0
     component_flask_rest-flaskrestx110: flask-restx<1.2
     component_flask_rest-flaskrestx051: Flask<3.0
->>>>>>> 1575a240
     component_flask_rest-flaskrestx051: flask-restx<1.0
     component_flask_rest-flaskrestx0101: flask-restx<1.2
     component_flask_rest-flaskrestx0101: Flask<3
