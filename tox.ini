; Formatting Conventions
; Each part of the env name
; 1. Services required to be present to run test suite. Allows us to select which Github Actions runner to place the test suite on.
;    Examples: postgres, mysql, python (pure python, no service required)
; 2. Folder under tests/ that includes the test suite.
;    Requires an entry under changedir to run the test suite from the correct folder.
;    Should be prepended to any deps definitions as well to prevent environments from colliding.
;    Examples: adapter_gunicorn, datastore_asyncpg, framework_aiohttp
;        changedir =
;           adapter_gunicorn: tests/adapter_gunicorn
;           datastore_asyncpg: tests/datastore_asyncpg
;           framework_aiohttp: tests/framework_aiohttp
;        deps =
;           adapter_gunicorn-gunicornlatest: gunicorn
;           datastore_asyncpg: asyncpg
;           framework_aiohttp-aiohttp01: aiohttp<2
;           framework_aiohttp-aiohttp0202: aiohttp<2.3
; 3. Python version required. Uses the standard tox definitions. (https://tox.readthedocs.io/en/latest/config.html#tox-environments)
;    Examples: py27,py37,py38,py39,pypy27,pypy38
; 4. Library and version (Optional). Used when testing multiple versions of the library, and may be omitted when only testing a single version.
;    Versions should be specified with 2 digits per version number, so <3 becomes 02 and <3.5 becomes 0304. latest and master are also acceptable versions.
;    Examples: uvicorn03, CherryPy0302, uvicornlatest
;       deps =
;           adapter_uvicorn-uvicorn03: uvicorn<0.4
;           adapter_uvicorn-uvicornlatest: uvicorn
;           framework_cherrypy-CherryPy0302: CherryPy<3.3.0
;           framework_cherrypy-CherryPy0303: CherryPy<3.4.0
; 5. With or without New Relic C extensions (Optional). Used for testing agent features.
;    Examples: with_extensions, without_extensions
;       envlist =
;           python-agent_features-pypy38-without_extensions,
;           python-agent_streaming-py37-{with,without}_extensions,
;
; Full Format:
;   services_required-tests_folder-python_version-library_and_version[optional]-with/without_c_extensions[optional]
;
; Full Examples:
;   - memcached-datastore_bmemcached-py37-memcached030
;   - python-agent_unittests-py38-with_extensions
;   - python-adapter_gevent-py27

[tox]
requires = virtualenv<20.22.0
setupdir = {toxinidir}
; Fail tests when interpreters are missing.
skip_missing_interpreters = false
envlist =
    elasticsearchserver07-datastore_elasticsearch-{py27,py37,py38,py39,py310,py311,py312,pypy27,pypy38}-elasticsearch07,
    elasticsearchserver08-datastore_elasticsearch-{py37,py38,py39,py310,py311,py312,pypy38}-elasticsearch08,
    firestore-datastore_firestore-{py37,py38,py39,py310,py311,py312},
    grpc-framework_grpc-{py37,py38,py39,py310,py311,py312}-grpclatest,
    grpc-framework_grpc-py27-grpc0125,
    kafka-messagebroker_confluentkafka-{py27,py39}-confluentkafka{0107,0106},
    kafka-messagebroker_confluentkafka-{py37,py38,py39,py310,py311,py312}-confluentkafkalatest,
    ; confluent-kafka had a bug in 1.8.2's setup.py file which was incompatible with 2.7.
    kafka-messagebroker_confluentkafka-{py39}-confluentkafka{0108},
    kafka-messagebroker_kafkapython-{py27,py38}-kafkapython{020001,020000},
    kafka-messagebroker_kafkapython-{pypy27,py27,py37,py38,pypy38}-kafkapythonlatest,
    memcached-datastore_bmemcached-{pypy27,py27,py37,py38,py39,py310,py311,py312}-memcached030,
    memcached-datastore_memcache-{py37,py38,py39,py310,py311,py312,pypy38}-memcached01,
    memcached-datastore_pylibmc-{py27,py37},
    memcached-datastore_pymemcache-{py27,py37,py38,py39,py310,py311,py312,pypy27,pypy38},
    mongodb-datastore_pymongo-{py27,py37,py38,py39,py310,py311,py312,pypy27}-pymongo03,
    mongodb-datastore_pymongo-{py37,py38,py39,py310,py311,py312,pypy27,pypy38}-pymongo04,
    mssql-datastore_pymssql-{py37,py38,py39,py310,py311,py312},
    mysql-datastore_mysql-mysql080023-py27,
    mysql-datastore_mysql-mysqllatest-{py37,py38,py39,py310,py311,py312},
    mysql-datastore_pymysql-{py27,py37,py38,py39,py310,py311,py312,pypy27,pypy38},
    postgres-datastore_asyncpg-{py37,py38,py39,py310,py311,py312},
    postgres-datastore_postgresql-{py37,py38,py39},
    postgres-datastore_psycopg2-{py27,py37,py38,py39,py310,py311,py312}-psycopg2latest,
    postgres-datastore_psycopg2cffi-{py27,pypy27,py37,py38,py39,py310,py311,py312}-psycopg2cffilatest,
    postgres-datastore_pyodbc-{py27,py37,py38,py39,py310,py311,py312}-pyodbclatest,
    python-adapter_cheroot-{py27,py37,py38,py39,py310,py311,py312},
    python-adapter_daphne-{py37,py38,py39,py310,py311,py312}-daphnelatest,
    python-adapter_gevent-{py27,py37,py38,py310,py311,py312},
    python-adapter_gunicorn-{py37,py38,py39,py310,py311,py312}-aiohttp03-gunicornlatest,
    python-adapter_hypercorn-{py38,py39,py310,py311,py312}-hypercornlatest,
    python-adapter_hypercorn-py38-hypercorn{0010,0011,0012,0013},
    python-adapter_uvicorn-{py37,py38,py39,py310,py311,py312}-uvicornlatest,
    python-adapter_uvicorn-py38-uvicorn014,
    python-adapter_waitress-{py37,py38,py39,py310,py311,py312}-waitresslatest,
    python-adapter_waitress-{py37,py38,py39,py310}-waitress02,
    python-adapter_waitress-{py37,py38,py39}-waitress010404,
    python-agent_features-{py27,py37,py38,py39,py310,py311,py312}-{with,without}_extensions,
    python-agent_features-{pypy27,pypy38}-without_extensions,
    python-agent_streaming-{py37,py38,py39,py310,py311,py312}-protobuf04-{with,without}_extensions,
    python-agent_streaming-py27-grpc0125-{with,without}_extensions,
    python-agent_streaming-py39-protobuf{03,0319}-{with,without}_extensions,
    python-agent_unittests-{py27,py37,py38,py39,py310,py311,py312}-{with,without}_extensions,
    python-agent_unittests-{pypy27,pypy38}-without_extensions,
    python-application_celery-{py27,py37,py38,py39,py310,py311,py312,pypy27,pypy38},
    python-component_djangorestframework-{py37,py38,py39,py310,py311,py312}-djangorestframeworklatest,
    python-component_flask_rest-py37-flaskrestx110,
    python-component_flask_rest-{py38,py39,py310,py311,py312,pypy38}-flaskrestxlatest,
    python-component_flask_rest-{py27,pypy27}-flaskrestx051,
    python-component_graphqlserver-{py37,py38,py39,py310,py311,py312},
    python-component_tastypie-{py37,py38,py39,py310,py311,py312,pypy38}-tastypielatest,
    python-coroutines_asyncio-{py37,py38,py39,py310,py311,py312,pypy38},
    python-cross_agent-{py27,py37,py38,py39,py310,py311,py312}-{with,without}_extensions,
    python-cross_agent-pypy27-without_extensions,
    python-datastore_sqlite-{py27,py37,py38,py39,py310,py311,py312,pypy27,pypy38},
    python-external_botocore-py311-botocore128,
    python-external_botocore-{py37,py38,py39,py310,py311,py312}-botocorelatest,
    python-external_botocore-py310-botocore0125,
    python-external_feedparser-py27-feedparser{05,06},
    python-external_http-{py27,py37,py38,py39,py310,py311,py312,pypy27},
    python-external_httplib-{py27,py37,py38,py39,py310,py311,py312,pypy27,pypy38},
    python-external_httplib2-{py27,py37,py38,py39,py310,py311,py312,pypy27,pypy38},
    python-external_httpx-{py37,py38,py39,py310,py311,py312},
    python-external_requests-{py27,py37,py38,py39,py310,py311,py312,pypy27,pypy38},
    python-external_urllib3-{py27,py37,py38,py39,py310,py311,py312,pypy27,pypy38}-urllib3latest,
    python-external_urllib3-{py27,py37,pypy27}-urllib3{0109},
    python-framework_aiohttp-{py37,py38,py39,py310,py311,pypy38}-aiohttp03,
    python-framework_aiohttp-py312-aiohttp030900rc0,
    python-framework_ariadne-{py37,py38,py39,py310,py311,py312}-ariadnelatest,
    python-framework_ariadne-py37-ariadne{0011,0012,0013},
    python-framework_bottle-{py27,py37,py38,py39,py310,py311,py312,pypy27,pypy38}-bottle0012,
    python-framework_cherrypy-{py37,py38,py39,py310,py311,py312,pypy38}-CherryPylatest,
    python-framework_django-{py37,py38,py39,py310,py311,py312}-Djangolatest,
    python-framework_django-{py39}-Django{0202,0300,0301,0302,0401},
    python-framework_falcon-{py27,py37,py38,py39,pypy27,pypy38}-falcon0103,
    ; Falcon master branch failing on 3.11 and 3.12 currently.
    python-framework_falcon-{py311,py312}-falcon0200,
    python-framework_falcon-{py37,py38,py39,py310,pypy38}-falcon{0200,master},
    python-framework_fastapi-{py37,py38,py39,py310,py311,py312},
    ; temporarily disabling flaskmaster tests
    python-framework_flask-{py37,py38,py39,py310,py311,py312,pypy38}-flasklatest,
    python-framework_graphene-{py37,py38,py39,py310,py311,py312}-graphenelatest,
    python-framework_graphql-{py37,py38,py39,py310,py311,py312,pypy38}-graphql03,
    ; temporarily disabling graphqlmaster tests
    python-framework_graphql-{py37,py38,py39,py310,py311,py312,pypy38}-graphqllatest,
    python-framework_graphql-py37-graphql{0300,0301,0302},
    python-framework_pyramid-{py37,py38,py39,py310,py311,py312,pypy38}-Pyramidlatest,
    python-framework_pyramid-{pypy27,py27,pypy38,py37,py38,py39,py310,py311,py312}-Pyramid0110-cornice,
    python-framework_sanic-{py37,py38,py39,py310,py311,py312,pypy38}-saniclatest,
    python-framework_sanic-{py38,pypy38}-sanic{200904,210300,2109,2112,2203,2290},
    python-framework_starlette-{py310,pypy38}-starlette{0014,0015,0019,0028},
    python-framework_starlette-{py37,py38,py39,py310,py311,py312,pypy38}-starlettelatest,
    python-framework_starlette-{py37,py38}-starlette{002001},
    python-framework_strawberry-{py37,py38,py39,py310,py311,py312}-strawberrylatest,
    python-framework_tornado-{py38,py39,py310,py311,py312}-tornadolatest,
    python-framework_tornado-{py38,py39,py310,py311,py312}-tornadomaster,
    python-logger_logging-{py27,py37,py38,py39,py310,py311,py312,pypy27,pypy38},
    python-logger_loguru-{py37,py38,py39,py310,py311,py312,pypy38}-logurulatest,
    python-logger_loguru-py39-loguru{06,05},
    python-logger_structlog-{py37,py38,py39,py310,py311,py312,pypy38}-structloglatest,
    python-mlmodel_sklearn-{py37}-scikitlearn0101,
    python-mlmodel_sklearn-{py38,py39,py310,py311,py312}-scikitlearnlatest,
    python-template_genshi-{py27,py37,py38,py39,py310,py311,py312}-genshilatest,
    python-template_jinja2-{py37,py38,py39,py310,py311,py312}-jinja2latest,
    python-template_mako-{py27,py37,py38,py39,py310,py311,py312},
    rabbitmq-messagebroker_pika-{py37,py38,py39,py310,py311,py312,pypy38}-pikalatest,
    redis-datastore_redis-{py37,py38,py39,py310,py311,py312,pypy38}-redis{0400,latest},
    rediscluster-datastore_rediscluster-{py37,py311,py312,pypy38}-redislatest,
    solr-datastore_pysolr-{py27,py37,py38,py39,py310,py311,py312,pypy27,pypy38},

[testenv]
deps =
    # Base Dependencies
    {py37,py38,py39,py310,py311,py312,pypy38}: pytest==7.2.2
    {py27,pypy27}: pytest==4.6.11
    iniconfig
    coverage
    WebTest==2.0.35

    # Test Suite Dependencies
    adapter_cheroot: cheroot
    adapter_daphne-daphnelatest: daphne
    adapter_gevent: WSGIProxy2
    adapter_gevent: gevent
    adapter_gevent: urllib3
    adapter_gunicorn-aiohttp03: aiohttp<4.0
    adapter_gunicorn-aiohttp03-py312: aiohttp==3.9.0rc0
    adapter_gunicorn-gunicorn19: gunicorn<20
    adapter_gunicorn-gunicornlatest: gunicorn
<<<<<<< HEAD
=======
    ; Temporarily pinned.  Needs to be addressed
>>>>>>> c3314aea
    adapter_hypercorn-hypercornlatest: hypercorn<0.16
    adapter_hypercorn-hypercorn0013: hypercorn<0.14
    adapter_hypercorn-hypercorn0012: hypercorn<0.13
    adapter_hypercorn-hypercorn0011: hypercorn<0.12
    adapter_hypercorn-hypercorn0010: hypercorn<0.11
    adapter_uvicorn-uvicorn014: uvicorn<0.15
    adapter_uvicorn-uvicornlatest: uvicorn
    adapter_uvicorn: typing-extensions
    adapter_waitress: WSGIProxy2
    adapter_waitress-waitress02: waitress<2.1
    adapter_waitress-waitresslatest: waitress
    agent_features: beautifulsoup4
    agent_features-{py37,py38,py39,py310,py311,py312,pypy38}: protobuf
    agent_features-{py27,pypy27}: protobuf<3.18.0
    application_celery: celery<6.0
    application_celery-{py37,pypy38}: importlib-metadata<5.0
    mlmodel_sklearn: pandas
    mlmodel_sklearn: protobuf
    mlmodel_sklearn: numpy
    mlmodel_sklearn-scikitlearnlatest: scikit-learn
    mlmodel_sklearn-scikitlearnlatest: scipy
    mlmodel_sklearn-scikitlearn0101: scikit-learn<1.1
    mlmodel_sklearn-scikitlearn0101: scipy<1.11.0
    component_djangorestframework-djangorestframeworklatest: Django
    component_djangorestframework-djangorestframeworklatest: djangorestframework
    component_flask_rest: flask-restful
    component_flask_rest: jinja2
    component_flask_rest: itsdangerous
    component_flask_rest-flaskrestxlatest: flask-restx
    component_flask_rest-flaskrestxlatest: flask
    ; flask-restx only supports Flask v3 after flask-restx v1.3.0
    component_flask_rest-flaskrestx110: Flask<3.0
    component_flask_rest-flaskrestx110: flask-restx<1.2
    component_flask_rest-flaskrestx051: Flask<3.0
    component_flask_rest-flaskrestx051: flask-restx<1.0
    component_graphqlserver: graphql-server[sanic,flask]==3.0.0b5
    component_graphqlserver: sanic>20
    component_graphqlserver: Flask
    component_graphqlserver: markupsafe<2.1
    component_graphqlserver: jinja2<3.1
    component_tastypie-tastypielatest: django-tastypie
    component_tastypie-tastypielatest: django<4.1
    component_tastypie-tastypielatest: asgiref<3.7.1  # asgiref==3.7.1 only suppport Python 3.10+
    coroutines_asyncio-{py37,py38,py39,py310,py311,py312}: uvloop
    cross_agent: mock==1.0.1
    cross_agent: requests
    datastore_asyncpg: asyncpg
    datastore_bmemcached-memcached030: python-binary-memcached<0.31
    datastore_bmemcached-memcached030: uhashring<2.0
    datastore_elasticsearch: requests
    datastore_elasticsearch-elasticsearch07: elasticsearch<8.0
    datastore_elasticsearch-elasticsearch08: elasticsearch<9.0
    datastore_firestore: google-cloud-firestore
    datastore_memcache-memcached01: python-memcached<2
    datastore_mysql-mysqllatest: mysql-connector-python
    datastore_mysql-mysql080023: mysql-connector-python<8.0.24
    datastore_mysql: protobuf<4
    datastore_postgresql: py-postgresql<1.3
    datastore_psycopg2-psycopg2latest: psycopg2-binary
    datastore_psycopg2cffi-psycopg2cffilatest: psycopg2cffi
    datastore_pyodbc-pyodbclatest: pyodbc
    datastore_pylibmc: pylibmc
    datastore_pymemcache: pymemcache
    datastore_pymongo-pymongo03: pymongo<4.0
    datastore_pymongo-pymongo04: pymongo<5.0
    datastore_pymssql: pymssql
    datastore_pymysql: PyMySQL<0.11
    datastore_pysolr: pysolr<4.0
    datastore_redis-redislatest: redis
    datastore_rediscluster-redislatest: redis
    datastore_redis-redis0400: redis<4.1
    external_botocore-botocorelatest: botocore
    external_botocore-botocorelatest: boto3
    external_botocore-botocore128: botocore<1.29
    external_botocore-botocore0125: botocore<1.26
    external_botocore-{py37,py38,py39,py310,py311,py312}: moto[awslambda,ec2,iam,sqs]
    external_botocore-py27: rsa<4.7.1
    external_botocore-py27: moto[awslambda,ec2,iam,sqs]<2.0
    external_feedparser-feedparser05: feedparser<6
    external_feedparser-feedparser06: feedparser<7
    external_httplib2: httplib2<1.0
    external_httpx: httpx<0.17
    external_requests: urllib3
    external_requests: requests
    external_urllib3-urllib30109: urllib3<1.10
    external_urllib3-urllib3latest: urllib3
    framework_aiohttp-aiohttp03: aiohttp<4
    framework_aiohttp-aiohttp030900rc0: aiohttp==3.9.0rc0
    framework_ariadne-ariadnelatest: ariadne
    framework_ariadne-ariadne0011: ariadne<0.12
    framework_ariadne-ariadne0012: ariadne<0.13
    framework_ariadne-ariadne0013: ariadne<0.14
    framework_bottle-bottle0012: bottle<0.13.0
    framework_bottle: jinja2<3.1
    framework_bottle: markupsafe<2.1
    framework_cherrypy: routes
    framework_cherrypy: CherryPy
    framework_django-Django0202: Django<2.3
    framework_django-Django0300: Django<3.1
    framework_django-Django0301: Django<3.2
    framework_django-Django0302: Django<3.3
    framework_django-Django0401: Django<4.2
    framework_django-Djangolatest: Django
    framework_django-Djangomaster: https://github.com/django/django/archive/main.zip
    framework_falcon-falcon0103: falcon<1.4
    framework_falcon-falcon0200: falcon<2.1
    framework_falcon-falconmaster: https://github.com/falconry/falcon/archive/master.zip
    framework_fastapi: fastapi
    framework_fastapi: asyncio
    framework_flask: markupsafe<2.1
    framework_flask: jinja2<3.1
    framework_flask: Flask-Compress
    framework_flask-flasklatest: flask[async]
    framework_flask-flaskmaster: https://github.com/pallets/werkzeug/archive/main.zip
    framework_flask-flaskmaster: https://github.com/pallets/flask/archive/main.zip#egg=flask[async]
    framework_graphene-graphenelatest: graphene
    framework_graphql-graphqllatest: graphql-core
    framework_graphql-graphql03: graphql-core<4
    framework_graphql-graphql0300: graphql-core<3.1
    framework_graphql-graphql0301: graphql-core<3.2
    framework_graphql-graphql0302: graphql-core<3.3
    framework_graphql-graphqlmaster: https://github.com/graphql-python/graphql-core/archive/main.zip
    framework_grpc-grpclatest: protobuf
    framework_grpc-grpclatest: grpcio
    framework_grpc-grpclatest: grpcio-tools
    grpc0125: grpcio<1.26
    grpc0125: grpcio-tools<1.26
    grpc0125: protobuf<3.18.0
    protobuf0319: protobuf<3.20
    protobuf03: protobuf<4
    protobuf04: protobuf<5
    framework_pyramid: routes
    framework_pyramid-cornice: cornice!=5.0.0
    framework_pyramid-Pyramidlatest: Pyramid
    framework_sanic-sanic200904: sanic<20.9.5
    framework_sanic-sanic210300: sanic<21.3.1
    framework_sanic-sanic2109: sanic<21.10
    framework_sanic-sanic2112: sanic<21.13
    framework_sanic-sanic2203: sanic<22.4
    framework_sanic-sanic2290: sanic<22.9.1
    framework_sanic-saniclatest: sanic
    framework_sanic-sanic{200904,210300,2109,2112,2203,2290}: websockets<11
    ; For test_exception_in_middleware test, anyio is used:
    ; https://github.com/encode/starlette/pull/1157
    ; but anyiolatest creates breaking changes to our tests 
    ; (but not the instrumentation):
    ; https://github.com/agronholm/anyio/releases/tag/4.0.0
    framework_starlette: anyio<4
    framework_starlette-starlette0014: starlette<0.15
    framework_starlette-starlette0015: starlette<0.16
    framework_starlette-starlette0019: starlette<0.20
    framework_starlette-starlette002001: starlette==0.20.1
    framework_starlette-starlette0028: starlette<0.29
    framework_starlette-starlettelatest: starlette
    framework_strawberry: starlette
    framework_strawberry-strawberrylatest: strawberry-graphql
    framework_tornado: pycurl
    framework_tornado-tornadolatest: tornado
    framework_tornado-tornadomaster: https://github.com/tornadoweb/tornado/archive/master.zip
    logger_loguru-logurulatest: loguru
    logger_loguru-loguru06: loguru<0.7
    logger_loguru-loguru05: loguru<0.6
    logger_structlog-structloglatest: structlog
    messagebroker_pika-pikalatest: pika
    messagebroker_pika: tornado<5
    messagebroker_pika-{py27,pypy27}: enum34
    messagebroker_confluentkafka-confluentkafkalatest: confluent-kafka
    messagebroker_confluentkafka-confluentkafka0108: confluent-kafka<1.9
    messagebroker_confluentkafka-confluentkafka0107: confluent-kafka<1.8
    messagebroker_confluentkafka-confluentkafka0106: confluent-kafka<1.7
    messagebroker_kafkapython-kafkapythonlatest: kafka-python
    messagebroker_kafkapython-kafkapython020001: kafka-python<2.0.2
    messagebroker_kafkapython-kafkapython020000: kafka-python<2.0.1
    template_genshi-genshilatest: genshi
    template_jinja2-jinja2latest: Jinja2
    template_mako: mako

setenv =
    PYTHONPATH={toxinidir}/tests
    TOX_ENV_DIR={envdir}
    COVERAGE_FILE={envdir}/.coverage.{envname}
    COVERAGE_RCFILE={toxinidir}/tox.ini
    with_extensions: NEW_RELIC_EXTENSIONS = true
    without_extensions: NEW_RELIC_EXTENSIONS = false
    agent_features: NEW_RELIC_APDEX_T = 1000
    framework_grpc: PYTHONPATH={toxinidir}/tests/:{toxinidir}/tests/framework_grpc/sample_application
    framework_tornado-{py38,py39,py310,py311,py312}: PYCURL_SSL_LIBRARY=openssl
    framework_tornado-{py38,py39,py310,py311,py312}: LDFLAGS=-L/usr/local/opt/openssl/lib
    framework_tornado-{py38,py39,py310,py311,py312}: CPPFLAGS=-I/usr/local/opt/openssl/include

passenv =
    NEW_RELIC_DEVELOPER_MODE
    NEW_RELIC_LICENSE_KEY
    NEW_RELIC_HOST
    GITHUB_ACTIONS

commands =
    framework_grpc: python -m grpc_tools.protoc \
    framework_grpc:     --proto_path={toxinidir}/tests/framework_grpc/sample_application \
    framework_grpc:     --python_out={toxinidir}/tests/framework_grpc/sample_application \
    framework_grpc:     --grpc_python_out={toxinidir}/tests/framework_grpc/sample_application \
    framework_grpc:     /{toxinidir}/tests/framework_grpc/sample_application/sample_application.proto

    framework_tornado-{py38,py39,py310,py311,py312}: pip install --ignore-installed --config-settings="--build-option=--with-openssl" pycurl
    coverage run -m pytest -v []

allowlist_externals={toxinidir}/.github/scripts/*

install_command=
    {toxinidir}/.github/scripts/retry.sh 3 pip install {opts} {packages}

extras =
    agent_streaming: infinite-tracing

changedir =
    adapter_cheroot: tests/adapter_cheroot
    adapter_daphne: tests/adapter_daphne
    adapter_gevent: tests/adapter_gevent
    adapter_gunicorn: tests/adapter_gunicorn
    adapter_hypercorn: tests/adapter_hypercorn
    adapter_uvicorn: tests/adapter_uvicorn
    adapter_waitress: tests/adapter_waitress
    agent_features: tests/agent_features
    agent_streaming: tests/agent_streaming
    agent_unittests: tests/agent_unittests
    application_celery: tests/application_celery
    mlmodel_sklearn: tests/mlmodel_sklearn
    component_djangorestframework: tests/component_djangorestframework
    component_flask_rest: tests/component_flask_rest
    component_graphqlserver: tests/component_graphqlserver
    component_tastypie: tests/component_tastypie
    coroutines_asyncio: tests/coroutines_asyncio
    cross_agent: tests/cross_agent
    datastore_asyncpg: tests/datastore_asyncpg
    datastore_bmemcached: tests/datastore_bmemcached
    datastore_elasticsearch: tests/datastore_elasticsearch
    datastore_firestore: tests/datastore_firestore
    datastore_memcache: tests/datastore_memcache
    datastore_mysql: tests/datastore_mysql
    datastore_postgresql: tests/datastore_postgresql
    datastore_psycopg2: tests/datastore_psycopg2
    datastore_pyodbc: tests/datastore_pyodbc
    datastore_psycopg2cffi: tests/datastore_psycopg2cffi
    datastore_pylibmc: tests/datastore_pylibmc
    datastore_pymemcache: tests/datastore_pymemcache
    datastore_pymongo: tests/datastore_pymongo
    datastore_pymssql: tests/datastore_pymssql
    datastore_pymysql: tests/datastore_pymysql
    datastore_pysolr: tests/datastore_pysolr
    datastore_redis: tests/datastore_redis
    datastore_rediscluster: tests/datastore_rediscluster
    datastore_sqlite: tests/datastore_sqlite
    external_botocore: tests/external_botocore
    external_feedparser: tests/external_feedparser
    external_http: tests/external_http
    external_httplib: tests/external_httplib
    external_httplib2: tests/external_httplib2
    external_httpx: tests/external_httpx
    external_requests: tests/external_requests
    external_urllib3: tests/external_urllib3
    framework_aiohttp: tests/framework_aiohttp
    framework_ariadne: tests/framework_ariadne
    framework_bottle: tests/framework_bottle
    framework_cherrypy: tests/framework_cherrypy
    framework_django: tests/framework_django
    framework_falcon: tests/framework_falcon
    framework_fastapi: tests/framework_fastapi
    framework_flask: tests/framework_flask
    framework_graphene: tests/framework_graphene
    framework_graphql: tests/framework_graphql
    framework_grpc: tests/framework_grpc
    framework_pyramid: tests/framework_pyramid
    framework_sanic: tests/framework_sanic
    framework_starlette: tests/framework_starlette
    framework_strawberry: tests/framework_strawberry
    framework_tornado: tests/framework_tornado
    logger_logging: tests/logger_logging
    logger_loguru: tests/logger_loguru
    logger_structlog: tests/logger_structlog
    messagebroker_pika: tests/messagebroker_pika
    messagebroker_confluentkafka: tests/messagebroker_confluentkafka
    messagebroker_kafkapython: tests/messagebroker_kafkapython
    template_genshi: tests/template_genshi
    template_jinja2: tests/template_jinja2
    template_mako: tests/template_mako


[pytest]
usefixtures =
    collector_available_fixture
    collector_agent_registration

[coverage:run]
branch = True
disable_warnings = couldnt-parse
source = newrelic

[coverage:paths]
source =
    newrelic/
    .tox/**/site-packages/newrelic/
    /__w/**/site-packages/newrelic/

[coverage:html]
directory = ${TOX_ENV_DIR-.}/htmlcov

[coverage:xml]
output = ${TOX_ENV_DIR-.}/coverage.xml<|MERGE_RESOLUTION|>--- conflicted
+++ resolved
@@ -174,10 +174,7 @@
     adapter_gunicorn-aiohttp03-py312: aiohttp==3.9.0rc0
     adapter_gunicorn-gunicorn19: gunicorn<20
     adapter_gunicorn-gunicornlatest: gunicorn
-<<<<<<< HEAD
-=======
     ; Temporarily pinned.  Needs to be addressed
->>>>>>> c3314aea
     adapter_hypercorn-hypercornlatest: hypercorn<0.16
     adapter_hypercorn-hypercorn0013: hypercorn<0.14
     adapter_hypercorn-hypercorn0012: hypercorn<0.13
