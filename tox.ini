--- conflicted
+++ resolved
@@ -157,12 +157,8 @@
     python-logger_logging-{py37,py38,py39,py310,py311,py312,py313,pypy310},
     python-logger_loguru-{py37,py38,py39,py310,py311,py312,py313,pypy310}-logurulatest,
     python-logger_structlog-{py37,py38,py39,py310,py311,py312,py313,pypy310}-structloglatest,
-<<<<<<< HEAD
     python-mlmodel_autogen-{py310,py311,py312,py313,pypy310}-autogen061,
     python-mlmodel_autogen-{py310,py311,py312,py313,pypy310}-autogenlatest,
-=======
-    python-mlmodel_autogen-{py310,py311,py312,py313,pypy310},
->>>>>>> 5bc8b679
     python-mlmodel_gemini-{py39,py310,py311,py312,py313},
     python-mlmodel_langchain-{py39,py310,py311,py312},
     ;; Package not ready for Python 3.13 (uses an older version of numpy)
@@ -415,18 +411,12 @@
     framework_tornado: pycurl
     framework_tornado-tornadolatest: tornado
     framework_tornado-tornadomaster: https://github.com/tornadoweb/tornado/archive/master.zip
-<<<<<<< HEAD
     mlmodel_autogen-autogen061: autogen-agentchat<0.6.2
     mlmodel_autogen-autogen061: autogen-core<0.6.2
     mlmodel_autogen-autogen061: autogen-ext<0.6.2
     mlmodel_autogen-autogenlatest: autogen-core
     mlmodel_autogen-autogenlatest: autogen-ext
     mlmodel_autogen-autogenlatest: autogen-agentchat
-=======
-    mlmodel_autogen: autogen-agentchat
-    mlmodel_autogen: autogen-core
-    mlmodel_autogen: autogen-ext
->>>>>>> 5bc8b679
     mlmodel_autogen: mcp
     mlmodel_gemini: google-genai
     mlmodel_openai-openai0: openai[datalib]<1.0
