--- conflicted
+++ resolved
@@ -313,18 +313,13 @@
     framework_sanic-sanic2203: sanic<22.4
     framework_sanic-sanic2290: sanic<22.9.1
     framework_sanic-saniclatest: sanic
-<<<<<<< HEAD
     framework_sanic-sanic{200904,210300,2109,2112,2203,2290}: websockets<11
-=======
-    framework_sanic-sanic{1812,190301,1906}: aiohttp
-    framework_sanic-sanic{1812,190301,1906,1912,200904,210300,2109,2112,2203,2290}: websockets<11
     ; For test_exception_in_middleware test, anyio is used:
     ; https://github.com/encode/starlette/pull/1157
     ; but anyiolatest creates breaking changes to our tests 
     ; (but not the instrumentation):
     ; https://github.com/agronholm/anyio/releases/tag/4.0.0
     framework_starlette: anyio<4
->>>>>>> e371b027
     framework_starlette-starlette0014: starlette<0.15
     framework_starlette-starlette0015: starlette<0.16
     framework_starlette-starlette0019: starlette<0.20
