; Formatting Conventions
; Each part of the env name
; 1. Services required to be present to run test suite. Allows us to select which Github Actions runner to place the test suite on.
;    Examples: postgres, mysql, python (pure python, no service required)
; 2. Folder under tests/ that includes the test suite.
;    Requires an entry under changedir to run the test suite from the correct folder.
;    Should be prepended to any deps definitions as well to prevent environments from colliding.
;    Examples: adapter_gunicorn, datastore_asyncpg, framework_aiohttp
;        changedir =
;           adapter_gunicorn: tests/adapter_gunicorn
;           datastore_asyncpg: tests/datastore_asyncpg
;           framework_aiohttp: tests/framework_aiohttp
;        deps =
;           adapter_gunicorn-gunicornlatest: gunicorn
;           datastore_asyncpg: asyncpg
;           framework_aiohttp-aiohttp01: aiohttp<2
;           framework_aiohttp-aiohttp0202: aiohttp<2.3
; 3. Python version required. Uses the standard tox definitions. (https://tox.readthedocs.io/en/latest/config.html#tox-environments)
;    Examples: py27,py37,py38,py39,pypy,pypy37
; 4. Library and version (Optional). Used when testing multiple versions of the library, and may be omitted when only testing a single version.
;    Versions should be specified with 2 digits per version number, so <3 becomes 02 and <3.5 becomes 0304. latest and master are also acceptable versions.
;    Examples: uvicorn03, CherryPy0302, uvicornlatest
;       deps =
;           adapter_uvicorn-uvicorn03: uvicorn<0.4
;           adapter_uvicorn-uvicornlatest: uvicorn
;           framework_cherrypy-CherryPy0302: CherryPy<3.3.0
;           framework_cherrypy-CherryPy0303: CherryPy<3.4.0
; 5. With or without New Relic C extensions (Optional). Used for testing agent features.
;    Examples: with_extensions, without_extensions
;       envlist =
;           python-agent_features-pypy37-without_extensions,
;           python-agent_streaming-py37-{with,without}_extensions,
;
; Full Format:
;   services_required-tests_folder-python_version-library_and_version[optional]-with/without_c_extensions[optional]
;
; Full Examples:
;   - memcached-datastore_bmemcached-py37-memcached030
;   - python-agent_unittests-py38-with_extensions
;   - python-adapter_gevent-py27

[tox]
setupdir = {toxinidir}
envlist =
    python-adapter_cheroot-{py27,py37,py38,py39,py310,py311},
    python-adapter_daphne-{py37,py38,py39,py310,py311}-daphnelatest,
    python-adapter_daphne-py38-daphne{0204,0205},
    python-adapter_gevent-{py27,py37,py38,py310,py311},
    python-adapter_gunicorn-{py37,py38,py39,py310,py311}-aiohttp3-gunicornlatest,
    python-adapter_hypercorn-{py37,py38,py39,py310,py311}-hypercornlatest,
    python-adapter_hypercorn-py38-hypercorn{0010,0011,0012,0013},
    python-adapter_uvicorn-py37-uvicorn03,
    python-adapter_uvicorn-{py37,py38,py39,py310,py311}-uvicornlatest,
    python-agent_features-{py27,py37,py38,py39,py310,py311}-{with,without}_extensions,
    python-agent_features-{pypy,pypy37}-without_extensions,
    python-agent_streaming-py27-grpc0125-{with,without}_extensions,
    python-agent_streaming-{py37,py38,py39,py310,py311}-protobuf04-{with,without}_extensions,
    python-agent_streaming-py39-protobuf{03,0319}-{with,without}_extensions,
    python-agent_unittests-{py27,py37,py38,py39,py310,py311}-{with,without}_extensions,
    python-agent_unittests-{pypy,pypy37}-without_extensions,
    python-application_celery-{py27,py37,py38,py39,py310,py311,pypy,pypy37},
    gearman-application_gearman-{py27,pypy},
    python-mlmodel_sklearn-{py38,py39,py310,py311}-scikitlearnlatest,
    python-mlmodel_sklearn-{py37,pypy37}-scikitlearn0101,
    python-mlmodel_sklearn-{py27,pypy27}-scikitlearn0020,
    python-component_djangorestframework-py27-djangorestframework0300,
    python-component_djangorestframework-{py37,py38,py39,py310,py311}-djangorestframeworklatest,
    python-component_flask_rest-{py37,py38,py39,pypy37}-flaskrestxlatest,
    python-component_flask_rest-{py27,pypy}-flaskrestx051,
    python-component_graphqlserver-{py37,py38,py39,py310,py311},
    python-component_tastypie-{py27,pypy}-tastypie0143,
    python-component_tastypie-{py37,py38,py39,pypy37}-tastypie{0143,latest},
    python-coroutines_asyncio-{py37,py38,py39,py310,py311,pypy37},
    python-cross_agent-{py27,py37,py38,py39,py310,py311}-{with,without}_extensions,
    python-cross_agent-pypy-without_extensions,
    postgres-datastore_asyncpg-{py37,py38,py39,py310,py311},
    memcached-datastore_bmemcached-{pypy,py27,py37,py38,py39,py310,py311}-memcached030,
    elasticsearchserver01-datastore_pyelasticsearch-{py27,pypy},
    elasticsearchserver01-datastore_elasticsearch-py27-elasticsearch{00,01,02,05},
    elasticsearchserver07-datastore_elasticsearch-{py27,py37,py38,py39,py310,py311,pypy,pypy37}-elasticsearch{07},
    memcached-datastore_memcache-{py27,py37,py38,py39,py310,py311,pypy,pypy37}-memcached01,
    mysql-datastore_mysql-mysql080023-py27,
    mysql-datastore_mysql-mysqllatest-{py37,py38,py39,py310,py311},
    postgres-datastore_postgresql-{py37,py38,py39},
    postgres-datastore_psycopg2-{py27,py37,py38,py39,py310,py311}-psycopg2latest
    postgres-datastore_psycopg2cffi-{py27,pypy,py37,py38,py39,py310,py311}-psycopg2cffilatest,
    memcached-datastore_pylibmc-{py27,py37},
    memcached-datastore_pymemcache-{py27,py37,py38,py39,py310,py311,pypy,pypy37},
    mongodb-datastore_pymongo-{py27,py37,py38,py39,py310,py311,pypy}-pymongo{03},
    mongodb-datastore_pymongo-{py37,py38,py39,py310,py311,pypy,pypy37}-pymongo04,
    mysql-datastore_pymysql-{py27,py37,py38,py39,py310,py311,pypy,pypy37},
    solr-datastore_pysolr-{py27,py37,py38,py39,py310,py311,pypy,pypy37},
    redis-datastore_redis-{py27,py37,py38,pypy,pypy37}-redis03,
    redis-datastore_redis-{py37,py38,py39,py310,py311,pypy37}-redis{0400,latest},
    redis-datastore_aioredis-{py37,py38,py39,py310,pypy37}-aioredislatest,
    redis-datastore_aioredis-{py37,py310}-aioredis01,
    redis-datastore_aredis-{py37,py38,py39,pypy37}-aredislatest,
    solr-datastore_solrpy-{py27,pypy}-solrpy{00,01},
    python-datastore_sqlite-{py27,py37,py38,py39,py310,py311,pypy,pypy37},
    memcached-datastore_umemcache-{py27,pypy},
    python-external_boto3-{py27,py37,py38,py39,py310,py311}-boto01,
    python-external_botocore-{py37,py38,py39,py310,py311}-botocorelatest,
    python-external_botocore-{py311}-botocore128,
    python-external_botocore-py310-botocore0125,
    python-external_feedparser-py27-feedparser{05,06},
    python-external_http-{py27,py37,py38,py39,py310,py311,pypy},
    python-external_httplib-{py27,py37,py38,py39,py310,py311,pypy,pypy37},
    python-external_httplib2-{py27,py37,py38,py39,py310,py311,pypy,pypy37},
    python-external_httpx-{py37,py38,py39,py310,py311},
    python-external_requests-{py27,py37,py38,py39,py310,py311,pypy,pypy37},
    python-external_urllib3-{py27,py37,pypy}-urllib3{0109},
    python-external_urllib3-{py27,py37,py38,py39,py310,py311,pypy,pypy37}-urllib3latest,
    python-framework_aiohttp-{py37,py38,py39,py310,py311,pypy37}-aiohttp03,
    python-framework_ariadne-{py37,py38,py39,py310,py311}-ariadnelatest,
    python-framework_ariadne-py37-ariadne{0011,0012,0013},
    python-framework_bottle-py27-bottle{0008,0009,0010},
    python-framework_bottle-{py27,py37,py38,py39,pypy37}-bottle{0011,0012},
    python-framework_bottle-{py310,py311}-bottle0012,
    python-framework_bottle-pypy-bottle{0008,0009,0010,0011,0012},
    ; CherryPy still uses inspect.getargspec, deprecated in favor of inspect.getfullargspec.  Not supported in 3.11
    python-framework_cherrypy-{py37,py38,py39,py310,pypy37}-CherryPy18,
    python-framework_cherrypy-{py37}-CherryPy0302,
    python-framework_cherrypy-pypy37-CherryPy0303,
    python-framework_django-{pypy,py27}-Django0103,
    python-framework_django-{pypy,py27,py37}-Django0108,
    python-framework_django-{py39}-Django{0200,0201,0202,0300,0301,latest},
    python-framework_django-{py37,py38,py39,py310,py311}-Django0302,
    python-framework_falcon-{py27,py37,py38,py39,pypy,pypy37}-falcon0103,
    python-framework_falcon-{py37,py38,py39,py310,pypy37}-falcon{0200,master},
    # Falcon master branch failing on 3.11 currently.
    python-framework_falcon-py311-falcon0200,
    python-framework_fastapi-{py37,py38,py39,py310,py311},
    python-framework_flask-{pypy,py27}-flask0012,
    python-framework_flask-{pypy,py27,py37,py38,py39,py310,py311,pypy37}-flask0101,
    ; temporarily disabling flaskmaster tests
    python-framework_flask-{py37,py38,py39,py310,py311,pypy37}-flask{latest},
    python-framework_graphene-{py37,py38,py39,py310,py311}-graphenelatest,
    python-framework_graphene-{py27,py37,py38,py39,pypy,pypy37}-graphene{0200,0201},
    python-framework_graphene-{py310,py311}-graphene0201,
    python-framework_graphql-{py27,py37,py38,py39,py310,py311,pypy,pypy37}-graphql02,
    python-framework_graphql-{py37,py38,py39,py310,py311,pypy37}-graphql03,
    ; temporarily disabling graphqlmaster tests
    python-framework_graphql-py37-graphql{0202,0203,0300,0301,0302},
    grpc-framework_grpc-py27-grpc0125,
    grpc-framework_grpc-{py37,py38,py39,py310,py311}-grpclatest,
    python-framework_pyramid-{pypy,py27,py38}-Pyramid0104,
    python-framework_pyramid-{pypy,py27,pypy37,py37,py38,py39,py310,py311}-Pyramid0110-cornice,
    python-framework_pyramid-{py37,py38,py39,py310,py311,pypy37}-Pyramidmaster,
    python-framework_sanic-{py38,pypy37}-sanic{190301,1906,1912,200904,210300,2109,2112,2203,2290},
    python-framework_sanic-{py37,py38,py39,py310,py311,pypy37}-saniclatest,
    python-framework_starlette-{py310,pypy37}-starlette{0014,0015,0019},
    python-framework_starlette-{py37,py38}-starlette{002001},
    python-framework_starlette-{py37,py38,py39,py310,py311,pypy37}-starlettelatest,
    python-framework_strawberry-{py37,py38,py39,py310,py311}-strawberrylatest,
    python-logger_logging-{py27,py37,py38,py39,py310,py311,pypy,pypy37},
    python-logger_loguru-{py37,py38,py39,py310,py311,pypy37}-logurulatest,
    python-logger_loguru-py39-loguru{06,05,04,03},
    libcurl-framework_tornado-{py37,py38,py39,py310,py311,pypy37}-tornado0600,
    libcurl-framework_tornado-{py38,py39,py310,py311}-tornadomaster,
    rabbitmq-messagebroker_pika-{py27,py37,py38,py39,pypy,pypy37}-pika0.13,
    rabbitmq-messagebroker_pika-{py37,py38,py39,py310,py311,pypy37}-pikalatest,
    kafka-messagebroker_confluentkafka-{py27,py37,py38,py39,py310,py311}-confluentkafkalatest,
    kafka-messagebroker_confluentkafka-{py27,py39}-confluentkafka{0107,0106},
    ; confluent-kafka had a bug in 1.8.2's setup.py file which was incompatible with 2.7.
    kafka-messagebroker_confluentkafka-{py39}-confluentkafka{0108},
    kafka-messagebroker_kafkapython-{pypy,py27,py37,py38,pypy37}-kafkapythonlatest,
    kafka-messagebroker_kafkapython-{py27,py38}-kafkapython{020001,020000,0104},
    python-template_mako-{py27,py37,py38,py39,py310,py311}

[pytest]
usefixtures =
    collector_available_fixture
    collector_agent_registration
    code_coverage

[testenv]
deps =
    # Base Dependencies
    {py37,py38,py39,py310,py311,pypy37}: pytest==6.2.5
    {py27,pypy}: pytest==4.6.11
    iniconfig
    pytest-cov
    WebTest==2.0.35

    # Test Suite Dependencies
    adapter_cheroot: cheroot
    adapter_daphne-daphnelatest: daphne
    adapter_daphne-daphne0205: daphne<2.6
    adapter_daphne-daphne0204: daphne<2.5
    adapter_gevent: WSGIProxy2
    adapter_gevent: gevent
    adapter_gevent: urllib3
    adapter_gunicorn-aiohttp1: aiohttp<2.0
    adapter_gunicorn-aiohttp3: aiohttp<4.0
    adapter_gunicorn-gunicorn19: gunicorn<20
    adapter_gunicorn-gunicornlatest: gunicorn
    adapter_hypercorn-hypercornlatest: hypercorn
    adapter_hypercorn-hypercorn0013: hypercorn<0.14
    adapter_hypercorn-hypercorn0012: hypercorn<0.13
    adapter_hypercorn-hypercorn0011: hypercorn<0.12
    adapter_hypercorn-hypercorn0010: hypercorn<0.11
    adapter_uvicorn-uvicorn03: uvicorn<0.4
    adapter_uvicorn-uvicorn014: uvicorn<0.15
    adapter_uvicorn-uvicornlatest: uvicorn
    agent_features: beautifulsoup4
    application_celery: celery<6.0
    application_celery-py{py37,37}: importlib-metadata<5.0
    application_gearman: gearman<3.0.0
    mlmodel_sklearn-scikitlearnlatest: scikit-learn
    mlmodel_sklearn-scikitlearn0101: scikit-learn < 1.1
    mlmodel_sklearn-scikitlearn0020: scikit-learn < 0.21
    component_djangorestframework-djangorestframework0300: Django < 1.9
    component_djangorestframework-djangorestframework0300: djangorestframework < 3.1
    component_djangorestframework-djangorestframeworklatest: Django
    component_djangorestframework-djangorestframeworklatest: djangorestframework
    component_flask_rest: flask
    component_flask_rest: flask-restful
    component_flask_rest: jinja2
    component_flask_rest: itsdangerous
    component_flask_rest-flaskrestxlatest: flask-restx
    component_flask_rest-flaskrestx051: flask-restx<1.0
    component_graphqlserver: graphql-server[sanic,flask]==3.0.0b5
    component_graphqlserver: sanic>20
    component_graphqlserver: Flask
    component_graphqlserver: markupsafe<2.1
    component_graphqlserver: jinja2<3.1
    component_tastypie-tastypie0143: django-tastypie<0.14.4
    component_tastypie-{py27,pypy}-tastypie0143: django<1.12
    component_tastypie-{py37,py38,py39,py310,py311,pypy37}-tastypie0143: django<3.0.1
    component_tastypie-tastypielatest: django-tastypie
    component_tastypie-tastypielatest: django<4.1
    coroutines_asyncio-{py37,py38,py39,py310,py311}: uvloop
    cross_agent: mock==1.0.1
    cross_agent: requests
    datastore_asyncpg: asyncpg
    datastore_bmemcached-memcached030: python-binary-memcached<0.31
    datastore_bmemcached-memcached030: uhashring<2.0
    datastore_elasticsearch: requests
    datastore_elasticsearch-elasticsearch00: elasticsearch<1.0
    datastore_elasticsearch-elasticsearch01: elasticsearch<2.0
    datastore_elasticsearch-elasticsearch02: elasticsearch<3.0
    datastore_elasticsearch-elasticsearch05: elasticsearch<6.0
    datastore_elasticsearch-elasticsearch07: elasticsearch<8.0
    datastore_memcache-memcached01: python-memcached<2
    datastore_mysql-mysqllatest: mysql-connector-python
    datastore_mysql-mysql080023: mysql-connector-python<8.0.24
    datastore_mysql: protobuf<4
    datastore_postgresql: py-postgresql<1.3
    datastore_psycopg2-psycopg2latest: psycopg2-binary
    datastore_psycopg2cffi-psycopg2cffilatest: psycopg2cffi
    datastore_pyelasticsearch: pyelasticsearch<2.0
    datastore_pylibmc: pylibmc
    datastore_pymemcache: pymemcache
    datastore_pymongo-pymongo03: pymongo<4.0
    datastore_pymongo-pymongo04: pymongo<5.0
    datastore_pymysql: PyMySQL<0.11
    datastore_pysolr: pysolr<4.0
    datastore_redis-redislatest: redis
    datastore_redis-redis0400: redis<4.1
    datastore_redis-redis03: redis<4.0
    datastore_redis-{py27,pypy}: rb
    datastore_aioredis-aioredislatest: aioredis
    datastore_aioredis-aioredis01: aioredis<2
    datastore_aredis-aredislatest: aredis
    datastore_solrpy-solrpy00: solrpy<1.0
    datastore_solrpy-solrpy01: solrpy<2.0
    datastore_umemcache: umemcache<1.7
    external_boto3-boto01: boto3<2.0
    external_boto3-boto01: moto<2.0
    external_boto3-py27: rsa<4.7.1
    external_botocore-botocorelatest: botocore
    external_botocore-botocore128: botocore<1.29
    external_botocore-botocore0125: botocore<1.26
    external_botocore-{py37,py38,py39,py310,py311}: moto[awslambda,ec2,iam]<3.0
    external_botocore-py27: rsa<4.7.1
    external_botocore-py27: moto[awslambda,ec2,iam]<2.0
    external_feedparser-feedparser05: feedparser<6
    external_feedparser-feedparser06: feedparser<7
    external_httplib2: httplib2<1.0
    external_httpx: httpx<0.17
    external_requests: urllib3
    external_requests: requests
    external_urllib3-urllib30109: urllib3<1.10
    external_urllib3-urllib3latest: urllib3
    framework_aiohttp-aiohttp03: aiohttp
    framework_ariadne-ariadnelatest: ariadne
    framework_ariadne-ariadne0011: ariadne<0.12
    framework_ariadne-ariadne0012: ariadne<0.13
    framework_ariadne-ariadne0013: ariadne<0.14
    framework_bottle-bottle0008: bottle<0.9.0
    framework_bottle-bottle0009: bottle<0.10.0
    framework_bottle-bottle0010: bottle<0.11.0
    framework_bottle-bottle0011: bottle<0.12.0
    framework_bottle-bottle0012: bottle<0.13.0
    framework_bottle: jinja2<3.1
    framework_bottle: markupsafe<2.1
    framework_cherrypy: routes
    framework_cherrypy-CherryPy0302: CherryPy<3.3.0
    framework_cherrypy-CherryPy0303: CherryPy<3.4.0
    framework_cherrypy-CherryPy18: CherryPy<18.6.0
    framework_django-Django0103: Django<1.4
    framework_django-Django0108: Django<1.9
    framework_django-Django0200: Django<2.1
    framework_django-Django0201: Django<2.2
    framework_django-Django0202: Django<2.3
    framework_django-Django0300: Django<3.1
    framework_django-Django0301: Django<3.2
    framework_django-Django0302: Django<3.3
    framework_django-Djangolatest: Django
    framework_django-Djangomaster: https://github.com/django/django/archive/main.zip
    framework_falcon-falcon0103: falcon<1.4
    framework_falcon-falcon0200: falcon<2.1
    framework_falcon-falconmaster: https://github.com/falconry/falcon/archive/master.zip
    framework_fastapi: fastapi
    framework_fastapi: asyncio
    framework_flask: markupsafe<2.1
    framework_flask: jinja2<3.1
    framework_flask: Flask-Compress
    framework_flask-flask0012: flask<0.13
    framework_flask-flask0101: flask<1.2
    framework_flask-flasklatest: flask[async]
    framework_flask-flaskmaster: https://github.com/pallets/werkzeug/archive/main.zip
    framework_flask-flaskmaster: https://github.com/pallets/flask/archive/main.zip#egg=flask[async]
    framework_graphene-graphenelatest: graphene
    framework_graphene-graphene0200: graphene<2.1
    framework_graphene-graphene0201: graphene<2.2
    framework_graphql-graphql02: graphql-core<3
    framework_graphql-graphql03: graphql-core<4
    framework_graphql-graphql0202: graphql-core<2.3
    framework_graphql-graphql0203: graphql-core<2.4
    framework_graphql-graphql0300: graphql-core<3.1
    framework_graphql-graphql0301: graphql-core<3.2
    framework_graphql-graphql0302: graphql-core<3.3
    framework_graphql-graphqlmaster: https://github.com/graphql-python/graphql-core/archive/main.zip
    framework_grpc-grpclatest: protobuf
    framework_grpc-grpclatest: grpcio
    framework_grpc-grpclatest: grpcio-tools
    grpc0125: grpcio<1.26
    grpc0125: grpcio-tools<1.26
    grpc0125: protobuf<3.18.0
    protobuf0319: protobuf<3.20
    protobuf03: protobuf<4
    protobuf04: protobuf<5
    framework_pyramid: routes
    framework_pyramid-cornice: cornice!=5.0.0
    framework_pyramid-Pyramid0104: Pyramid<1.5
    framework_pyramid-Pyramid0110: Pyramid<1.11
    framework_pyramid-Pyramidmaster: https://github.com/Pylons/pyramid/archive/master.zip
    framework_sanic-sanic1812: sanic<18.13
    framework_sanic-sanic190301: sanic<19.3.2
    framework_sanic-sanic1906: sanic<19.7
    framework_sanic-sanic1912: sanic<19.13
    framework_sanic-sanic200904: sanic<20.9.5
    framework_sanic-sanic210300: sanic<21.3.1
    framework_sanic-sanic2109: sanic<21.10
    framework_sanic-sanic2112: sanic<21.13
    framework_sanic-sanic2203: sanic<22.4
    framework_sanic-sanic2290: sanic<22.9.1
    framework_sanic-saniclatest: sanic
    framework_sanic-sanic{1812,190301,1906}: aiohttp
    framework_starlette: graphene<3
    framework_starlette-starlette0014: starlette<0.15
    framework_starlette-starlette0015: starlette<0.16
    framework_starlette-starlette0019: starlette<0.20
    framework_starlette-starlette002001: starlette==0.20.1
<<<<<<< HEAD
    # Temporarily pin startlette latest until we fix the failures.
=======
    ; Starlette latest version temporarily pinned
>>>>>>> 9cbae010
    framework_starlette-starlettelatest: starlette<0.23.1
    framework_strawberry: starlette
    framework_strawberry-strawberrylatest: strawberry-graphql
    framework_tornado: pycurl
    framework_tornado-tornado0600: tornado<6.1
    framework_tornado-tornadomaster: https://github.com/tornadoweb/tornado/archive/master.zip
    logger_loguru-logurulatest: loguru
    logger_loguru-loguru06: loguru<0.7
    logger_loguru-loguru05: loguru<0.6
    logger_loguru-loguru04: loguru<0.5
    logger_loguru-loguru03: loguru<0.4
    messagebroker_pika-pika0.13: pika<0.14
    messagebroker_pika-pikalatest: pika
    messagebroker_pika: tornado<5
    messagebroker_pika-{py27,pypy}: enum34
    messagebroker_confluentkafka-confluentkafkalatest: confluent-kafka
    messagebroker_confluentkafka-confluentkafka0108: confluent-kafka<1.9
    messagebroker_confluentkafka-confluentkafka0107: confluent-kafka<1.8
    messagebroker_confluentkafka-confluentkafka0106: confluent-kafka<1.7
    messagebroker_kafkapython-kafkapythonlatest: kafka-python
    messagebroker_kafkapython-kafkapython020001: kafka-python<2.0.2
    messagebroker_kafkapython-kafkapython020000: kafka-python<2.0.1
    messagebroker_kafkapython-kafkapython0104: kafka-python<1.5
    template_mako: mako<1.2

setenv =
    PYTHONPATH = {toxinidir}/tests
    TOX_ENVDIR = {envdir}
    with_extensions: NEW_RELIC_EXTENSIONS = true
    without_extensions: NEW_RELIC_EXTENSIONS = false
    agent_features: NEW_RELIC_APDEX_T = 1000
    datastore_umemcache: CFLAGS="-Wno-error"
    framework_grpc: PYTHONPATH={toxinidir}/tests/:{toxinidir}/tests/framework_grpc/sample_application
    libcurl: PYCURL_SSL_LIBRARY=openssl
    libcurl: LDFLAGS=-L/usr/local/opt/openssl/lib
    libcurl: CPPFLAGS=-I/usr/local/opt/openssl/include

passenv =
    NEW_RELIC_DEVELOPER_MODE
    NEW_RELIC_LICENSE_KEY
    NEW_RELIC_HOST
    GITHUB_ACTIONS

commands =
    framework_grpc: python -m grpc_tools.protoc \
    framework_grpc:     --proto_path={toxinidir}/tests/framework_grpc/sample_application \
    framework_grpc:     --python_out={toxinidir}/tests/framework_grpc/sample_application \
    framework_grpc:     --grpc_python_out={toxinidir}/tests/framework_grpc/sample_application \
    framework_grpc:     /{toxinidir}/tests/framework_grpc/sample_application/sample_application.proto

    libcurl: pip install --ignore-installed --install-option="--with-openssl" pycurl

    py.test -v []

install_command=
    # Older pip versions that support python 2 have issues with using the cache directory and cause crashes on GitHub Actions
    {py27,pypy}: pip install --no-cache-dir {opts} {packages}
    !{py27,pypy}: pip install {opts} {packages}

extras =
    agent_streaming: infinite-tracing

changedir =
    adapter_cheroot: tests/adapter_cheroot
    adapter_daphne: tests/adapter_daphne
    adapter_gevent: tests/adapter_gevent
    adapter_gunicorn: tests/adapter_gunicorn
    adapter_hypercorn: tests/adapter_hypercorn
    adapter_uvicorn: tests/adapter_uvicorn
    agent_features: tests/agent_features
    agent_streaming: tests/agent_streaming
    agent_unittests: tests/agent_unittests
    application_celery: tests/application_celery
    application_gearman: tests/application_gearman
    mlmodel_sklearn: tests/mlmodel_sklearn
    component_djangorestframework: tests/component_djangorestframework
    component_flask_rest: tests/component_flask_rest
    component_graphqlserver: tests/component_graphqlserver
    component_tastypie: tests/component_tastypie
    coroutines_asyncio: tests/coroutines_asyncio
    cross_agent: tests/cross_agent
    datastore_asyncpg: tests/datastore_asyncpg
    datastore_bmemcached: tests/datastore_bmemcached
    datastore_elasticsearch: tests/datastore_elasticsearch
    datastore_memcache: tests/datastore_memcache
    datastore_mysql: tests/datastore_mysql
    datastore_postgresql: tests/datastore_postgresql
    datastore_psycopg2: tests/datastore_psycopg2
    datastore_psycopg2cffi: tests/datastore_psycopg2cffi
    datastore_pyelasticsearch: tests/datastore_pyelasticsearch
    datastore_pylibmc: tests/datastore_pylibmc
    datastore_pymemcache: tests/datastore_pymemcache
    datastore_pymongo: tests/datastore_pymongo
    datastore_pymysql: tests/datastore_pymysql
    datastore_pysolr: tests/datastore_pysolr
    datastore_redis: tests/datastore_redis
    datastore_aioredis: tests/datastore_aioredis
    datastore_aredis: tests/datastore_aredis
    datastore_solrpy: tests/datastore_solrpy
    datastore_sqlite: tests/datastore_sqlite
    datastore_umemcache: tests/datastore_umemcache
    external_boto3: tests/external_boto3
    external_botocore: tests/external_botocore
    external_feedparser: tests/external_feedparser
    external_http: tests/external_http
    external_httplib: tests/external_httplib
    external_httplib2: tests/external_httplib2
    external_httpx: tests/external_httpx
    external_requests: tests/external_requests
    external_urllib3: tests/external_urllib3
    framework_aiohttp: tests/framework_aiohttp
    framework_ariadne: tests/framework_ariadne
    framework_bottle: tests/framework_bottle
    framework_cherrypy: tests/framework_cherrypy
    framework_django: tests/framework_django
    framework_falcon: tests/framework_falcon
    framework_fastapi: tests/framework_fastapi
    framework_flask: tests/framework_flask
    framework_graphene: tests/framework_graphene
    framework_graphql: tests/framework_graphql
    framework_grpc: tests/framework_grpc
    framework_pyramid: tests/framework_pyramid
    framework_sanic: tests/framework_sanic
    framework_starlette: tests/framework_starlette
    framework_strawberry: tests/framework_strawberry
    framework_tornado: tests/framework_tornado
    logger_logging: tests/logger_logging
    logger_loguru: tests/logger_loguru
    messagebroker_pika: tests/messagebroker_pika
    messagebroker_confluentkafka: tests/messagebroker_confluentkafka
    messagebroker_kafkapython: tests/messagebroker_kafkapython
    template_mako: tests/template_mako<|MERGE_RESOLUTION|>--- conflicted
+++ resolved
@@ -363,11 +363,7 @@
     framework_starlette-starlette0015: starlette<0.16
     framework_starlette-starlette0019: starlette<0.20
     framework_starlette-starlette002001: starlette==0.20.1
-<<<<<<< HEAD
-    # Temporarily pin startlette latest until we fix the failures.
-=======
     ; Starlette latest version temporarily pinned
->>>>>>> 9cbae010
     framework_starlette-starlettelatest: starlette<0.23.1
     framework_strawberry: starlette
     framework_strawberry-strawberrylatest: strawberry-graphql
