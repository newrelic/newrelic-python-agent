; Formatting Conventions
; Each part of the env name
; 1. Services required to be present to run test suite. Allows us to select which Github Actions runner to place the test suite on.
;    Examples: postgres, mysql, python (pure python, no service required)
; 2. Folder under tests/ that includes the test suite.
;    Requires an entry under changedir to run the test suite from the correct folder.
;    Should be prepended to any deps definitions as well to prevent environments from colliding.
;    Examples: adapter_gunicorn, datastore_asyncpg, framework_aiohttp
;        changedir =
;           adapter_gunicorn: tests/adapter_gunicorn
;           datastore_asyncpg: tests/datastore_asyncpg
;           framework_aiohttp: tests/framework_aiohttp
;        deps =
;           adapter_gunicorn-gunicornlatest: gunicorn
;           datastore_asyncpg: asyncpg
;           framework_aiohttp-aiohttp01: aiohttp<2
;           framework_aiohttp-aiohttp0202: aiohttp<2.3
; 3. Python version required. Uses the standard tox definitions. (https://tox.readthedocs.io/en/latest/config.html#tox-environments)
;    Examples: py27,py37,py38,py39,pypy27,pypy38
; 4. Library and version (Optional). Used when testing multiple versions of the library, and may be omitted when only testing a single version.
;    Versions should be specified with 2 digits per version number, so <3 becomes 02 and <3.5 becomes 0304. latest and master are also acceptable versions.
;    Examples: uvicorn03, CherryPy0302, uvicornlatest
;       deps =
;           adapter_uvicorn-uvicorn03: uvicorn<0.4
;           adapter_uvicorn-uvicornlatest: uvicorn
;           framework_cherrypy-CherryPy0302: CherryPy<3.3.0
;           framework_cherrypy-CherryPy0303: CherryPy<3.4.0
; 5. With or without New Relic C extensions (Optional). Used for testing agent features.
;    Examples: with_extensions, without_extensions
;       envlist =
;           python-agent_features-pypy38-without_extensions,
;           python-agent_streaming-py37-{with,without}_extensions,
;
; Full Format:
;   services_required-tests_folder-python_version-library_and_version[optional]-with/without_c_extensions[optional]
;
; Full Examples:
;   - memcached-datastore_bmemcached-py37-memcached030
;   - python-agent_unittests-py38-with_extensions
;   - python-adapter_gevent-py27

[tox]
requires = virtualenv<20.22.0
setupdir = {toxinidir}
; Fail tests when interpreters are missing.
skip_missing_interpreters = false
envlist =
    elasticsearchserver07-datastore_elasticsearch-{py27,py37,py38,py39,py310,py311,py312,pypy27,pypy38}-elasticsearch07,
    elasticsearchserver08-datastore_elasticsearch-{py37,py38,py39,py310,py311,py312,pypy38}-elasticsearch08,
    firestore-datastore_firestore-{py37,py38,py39,py310,py311,py312},
    grpc-framework_grpc-{py37,py38,py39,py310,py311,py312}-grpclatest,
    grpc-framework_grpc-py27-grpc0125,
    kafka-messagebroker_confluentkafka-{py27,py39}-confluentkafka{0107,0106},
    kafka-messagebroker_confluentkafka-{py37,py38,py39,py310,py311,py312}-confluentkafkalatest,
    ; confluent-kafka had a bug in 1.8.2's setup.py file which was incompatible with 2.7.
    kafka-messagebroker_confluentkafka-{py39}-confluentkafka{0108},
    kafka-messagebroker_kafkapython-{py27,py38}-kafkapython{020001,020000},
    kafka-messagebroker_kafkapython-{pypy27,py27,py37,py38,pypy38}-kafkapythonlatest,
    memcached-datastore_bmemcached-{pypy27,py27,py37,py38,py39,py310,py311,py312}-memcached030,
    memcached-datastore_memcache-{py37,py38,py39,py310,py311,py312,pypy38}-memcached01,
    memcached-datastore_pylibmc-{py27,py37},
    memcached-datastore_pymemcache-{py27,py37,py38,py39,py310,py311,py312,pypy27,pypy38},
    mongodb-datastore_pymongo-{py27,py37,py38,py39,py310,py311,py312,pypy27}-pymongo03,
    mongodb-datastore_pymongo-{py37,py38,py39,py310,py311,py312,pypy27,pypy38}-pymongo04,
    mssql-datastore_pymssql-{py37,py38,py39,py310,py311,py312},
    mysql-datastore_mysql-mysql080023-py27,
    mysql-datastore_mysql-mysqllatest-{py37,py38,py39,py310,py311,py312},
    mysql-datastore_pymysql-{py27,py37,py38,py39,py310,py311,py312,pypy27,pypy38},
    postgres-datastore_asyncpg-{py37,py38,py39,py310,py311,py312},
    postgres-datastore_postgresql-{py37,py38,py39},
    postgres-datastore_psycopg2-{py27,py37,py38,py39,py310,py311,py312}-psycopg2latest,
    postgres-datastore_psycopg2cffi-{py27,pypy27,py37,py38,py39,py310,py311,py312}-psycopg2cffilatest,
    postgres-datastore_pyodbc-{py27,py37,py38,py39,py310,py311,py312}-pyodbclatest,
    python-adapter_cheroot-{py27,py37,py38,py39,py310,py311,py312},
    python-adapter_daphne-{py37,py38,py39,py310,py311,py312}-daphnelatest,
    python-adapter_gevent-{py27,py37,py38,py310,py311,py312},
    python-adapter_gunicorn-{py37,py38,py39,py310,py311,py312}-aiohttp03-gunicornlatest,
    python-adapter_hypercorn-{py38,py39,py310,py311,py312}-hypercornlatest,
    python-adapter_hypercorn-py38-hypercorn{0010,0011,0012,0013},
    python-adapter_uvicorn-{py37,py38,py39,py310,py311,py312}-uvicornlatest,
    python-adapter_uvicorn-py38-uvicorn014,
    python-adapter_waitress-{py37,py38,py39,py310,py311,py312}-waitresslatest,
    python-adapter_waitress-{py37,py38,py39,py310}-waitress02,
    python-adapter_waitress-{py37,py38,py39}-waitress010404,
    python-agent_features-{py27,py37,py38,py39,py310,py311,py312}-{with,without}_extensions,
    python-agent_features-{pypy27,pypy38}-without_extensions,
    python-agent_streaming-{py37,py38,py39,py310,py311,py312}-protobuf04-{with,without}_extensions,
    python-agent_streaming-py27-grpc0125-{with,without}_extensions,
    python-agent_streaming-py39-protobuf{03,0319}-{with,without}_extensions,
    python-agent_unittests-{py27,py37,py38,py39,py310,py311,py312}-{with,without}_extensions,
    python-agent_unittests-{pypy27,pypy38}-without_extensions,
    python-application_celery-{py27,py37,py38,py39,py310,py311,py312,pypy27,pypy38},
    python-component_djangorestframework-{py37,py38,py39,py310,py311,py312}-djangorestframeworklatest,
    python-component_flask_rest-py37-flaskrestx110,
    python-component_flask_rest-{py38,py39,py310,py311,py312,pypy38}-flaskrestxlatest,
    python-component_flask_rest-{py27,pypy27}-flaskrestx051,
    python-component_graphqlserver-{py37,py38,py39,py310,py311,py312},
    python-component_tastypie-{py37,py38,py39,py310,py311,py312,pypy38}-tastypielatest,
    python-coroutines_asyncio-{py37,py38,py39,py310,py311,py312,pypy38},
    python-cross_agent-{py27,py37,py38,py39,py310,py311,py312}-{with,without}_extensions,
    python-cross_agent-pypy27-without_extensions,
    python-datastore_sqlite-{py27,py37,py38,py39,py310,py311,py312,pypy27,pypy38},
    python-external_botocore-{py37,py38,py39,py310,py311,py312}-botocorelatest,
    python-external_botocore-{py311}-botocore128,
    python-external_botocore-py310-botocore0125,
    python-external_feedparser-py27-feedparser{05,06},
    python-external_http-{py27,py37,py38,py39,py310,py311,py312,pypy27},
    python-external_httplib-{py27,py37,py38,py39,py310,py311,py312,pypy27,pypy38},
    python-external_httplib2-{py27,py37,py38,py39,py310,py311,py312,pypy27,pypy38},
    python-external_httpx-{py37,py38,py39,py310,py311,py312},
    python-external_requests-{py27,py37,py38,py39,py310,py311,py312,pypy27,pypy38},
    python-external_urllib3-{py27,py37,py38,py39,py310,py311,py312,pypy27,pypy38}-urllib3latest,
    python-external_urllib3-{py27,py37,pypy27}-urllib3{0109},
    python-framework_aiohttp-{py37,py38,py39,py310,py311,pypy38}-aiohttp03,
    python-framework_aiohttp-py312-aiohttp030900rc0,
    python-framework_ariadne-{py37,py38,py39,py310,py311,py312}-ariadnelatest,
    python-framework_ariadne-py37-ariadne{0011,0012,0013},
    python-framework_bottle-{py27,py37,py38,py39,py310,py311,py312,pypy27,pypy38}-bottle0012,
    python-framework_cherrypy-{py37,py38,py39,py310,py311,py312,pypy38}-CherryPylatest,
    python-framework_django-{py37,py38,py39,py310,py311,py312}-Djangolatest,
    python-framework_django-{py39}-Django{0202,0300,0301,0302,0401},
    python-framework_falcon-{py27,py37,py38,py39,pypy27,pypy38}-falcon0103,
    ; Falcon master branch failing on 3.11 and 3.12 currently.
    python-framework_falcon-{py311,py312}-falcon0200,
    python-framework_falcon-{py37,py38,py39,py310,pypy38}-falcon{0200,master},
    python-framework_fastapi-{py37,py38,py39,py310,py311,py312},
    ; temporarily disabling flaskmaster tests
    python-framework_flask-{py37,py38,py39,py310,py311,py312,pypy38}-flasklatest,
    python-framework_graphene-{py37,py38,py39,py310,py311,py312}-graphenelatest,
    python-framework_graphql-{py37,py38,py39,py310,py311,py312,pypy38}-graphql03,
    ; temporarily disabling graphqlmaster tests
    python-framework_graphql-{py37,py38,py39,py310,py311,py312,pypy38}-graphqllatest,
    python-framework_graphql-py37-graphql{0300,0301,0302},
    python-framework_pyramid-{py37,py38,py39,py310,py311,py312,pypy38}-Pyramidlatest,
    python-framework_pyramid-{pypy27,py27,pypy38,py37,py38,py39,py310,py311,py312}-Pyramid0110-cornice,
    python-framework_sanic-{py37,py38,py39,py310,py311,py312,pypy38}-saniclatest,
    python-framework_sanic-{py38,pypy38}-sanic{200904,210300,2109,2112,2203,2290},
    python-framework_starlette-{py310,pypy38}-starlette{0014,0015,0019,0028},
    python-framework_starlette-{py37,py38,py39,py310,py311,py312,pypy38}-starlettelatest,
    python-framework_starlette-{py37,py38}-starlette{002001},
    python-framework_strawberry-{py37,py38,py39,py310,py311,py312}-strawberrylatest,
    python-framework_tornado-{py38,py39,py310,py311,py312}-tornadolatest,
    python-framework_tornado-{py38,py39,py310,py311,py312}-tornadomaster,
    python-mlmodel_openai-openai0-{py37,py38,py39,py310,py311,py312,pypy38},
    python-mlmodel_openai-openai107-{py312},
    python-mlmodel_openai-openailatest-{py37,py38,py39,py310,py311,py312,pypy38},
    ; langchain dependency faiss-cpu isn't compatible with 3.12 yet.
    python-mlmodel_langchain-{py38,py39,py310,py311,pypy38},
    python-logger_logging-{py27,py37,py38,py39,py310,py311,py312,pypy27,pypy38},
    python-logger_loguru-{py37,py38,py39,py310,py311,py312,pypy38}-logurulatest,
    python-logger_loguru-py39-loguru{06,05},
    python-logger_structlog-{py37,py38,py39,py310,py311,py312,pypy38}-structloglatest,
    python-mlmodel_sklearn-{py37}-scikitlearn0101,
    python-mlmodel_sklearn-{py38,py39,py310,py311,py312}-scikitlearnlatest,
    python-template_genshi-{py27,py37,py38,py39,py310,py311,py312}-genshilatest,
    python-template_jinja2-{py37,py38,py39,py310,py311,py312}-jinja2latest,
    python-template_mako-{py27,py37,py38,py39,py310,py311,py312},
    rabbitmq-messagebroker_pika-{py37,py38,py39,py310,py311,py312,pypy38}-pikalatest,
    redis-datastore_redis-{py37,py38,py39,py310,py311,py312,pypy38}-redis{0400,latest},
    rediscluster-datastore_rediscluster-{py37,py311,py312,pypy38}-redislatest,
    solr-datastore_pysolr-{py27,py37,py38,py39,py310,py311,py312,pypy27,pypy38},

[testenv]
deps =
    # Base Dependencies
    {py37,py38,py39,py310,py311,py312,pypy38}: pytest==7.2.2
    {py27,pypy27}: pytest==4.6.11
    iniconfig
    coverage
    WebTest==2.0.35

    # Test Suite Dependencies
    adapter_cheroot: cheroot
    adapter_daphne-daphnelatest: daphne
    adapter_gevent: WSGIProxy2
    adapter_gevent: gevent
    adapter_gevent: urllib3
    adapter_gunicorn-aiohttp03: aiohttp<4.0
    adapter_gunicorn-aiohttp03-py312: aiohttp==3.9.0rc0
    adapter_gunicorn-gunicorn19: gunicorn<20
    adapter_gunicorn-gunicornlatest: gunicorn
    ; Temporarily pinned.  Needs to be addressed
    adapter_hypercorn-hypercornlatest: hypercorn<0.16
    adapter_hypercorn-hypercorn0013: hypercorn<0.14
    adapter_hypercorn-hypercorn0012: hypercorn<0.13
    adapter_hypercorn-hypercorn0011: hypercorn<0.12
    adapter_hypercorn-hypercorn0010: hypercorn<0.11
    adapter_uvicorn-uvicorn014: uvicorn<0.15
    adapter_uvicorn-uvicornlatest: uvicorn
    adapter_uvicorn: typing-extensions
    adapter_waitress: WSGIProxy2
    adapter_waitress-waitress02: waitress<2.1
    adapter_waitress-waitresslatest: waitress
    agent_features: beautifulsoup4
    agent_features-{py37,py38,py39,py310,py311,py312,pypy38}: protobuf
    agent_features-{py27,pypy27}: protobuf<3.18.0
    application_celery: celery<6.0
    application_celery-{py37,pypy38}: importlib-metadata<5.0
    mlmodel_sklearn: pandas
    mlmodel_sklearn: protobuf
    mlmodel_sklearn: numpy
    mlmodel_sklearn-scikitlearn0101: scipy<1.11.0
    mlmodel_sklearn-scikitlearnlatest: scikit-learn
    mlmodel_sklearn-scikitlearn0101: scikit-learn<1.1
    component_djangorestframework-djangorestframeworklatest: Django
    component_djangorestframework-djangorestframeworklatest: djangorestframework
    component_flask_rest: flask-restful
    component_flask_rest: jinja2
    component_flask_rest: itsdangerous
    component_flask_rest-flaskrestxlatest: flask-restx
    component_flask_rest-flaskrestxlatest: flask
    ; flask-restx only supports Flask v3 after flask-restx v1.3.0
    component_flask_rest-flaskrestx110: Flask<3.0
    component_flask_rest-flaskrestx110: flask-restx<1.2
    component_flask_rest-flaskrestx051: Flask<3.0
    component_flask_rest-flaskrestx051: flask-restx<1.0
    component_graphqlserver: graphql-server[sanic,flask]==3.0.0b5
    component_graphqlserver: sanic>20
    component_graphqlserver: Flask
    component_graphqlserver: markupsafe<2.1
    component_graphqlserver: jinja2<3.1
    component_tastypie-tastypielatest: django-tastypie
    component_tastypie-tastypielatest: django<4.1
    component_tastypie-tastypielatest: asgiref<3.7.1  # asgiref==3.7.1 only suppport Python 3.10+
    coroutines_asyncio-{py37,py38,py39,py310,py311,py312}: uvloop
    cross_agent: mock==1.0.1
    cross_agent: requests
    datastore_asyncpg: asyncpg
    datastore_bmemcached-memcached030: python-binary-memcached<0.31
    datastore_bmemcached-memcached030: uhashring<2.0
    datastore_elasticsearch: requests
    datastore_elasticsearch-elasticsearch07: elasticsearch<8.0
    datastore_elasticsearch-elasticsearch08: elasticsearch<9.0
    datastore_firestore: google-cloud-firestore
    datastore_memcache-memcached01: python-memcached<2
    datastore_mysql-mysqllatest: mysql-connector-python
    datastore_mysql-mysql080023: mysql-connector-python<8.0.24
    datastore_mysql: protobuf<4
    datastore_postgresql: py-postgresql<1.3
    datastore_psycopg2-psycopg2latest: psycopg2-binary
    datastore_psycopg2cffi-psycopg2cffilatest: psycopg2cffi
    datastore_pyodbc-pyodbclatest: pyodbc
    datastore_pylibmc: pylibmc
    datastore_pymemcache: pymemcache
    datastore_pymongo-pymongo03: pymongo<4.0
    datastore_pymongo-pymongo04: pymongo<5.0
    datastore_pymssql: pymssql
    datastore_pymysql: PyMySQL<0.11
    datastore_pysolr: pysolr<4.0
    datastore_redis-redislatest: redis
    datastore_rediscluster-redislatest: redis
    datastore_redis-redis0400: redis<4.1
    external_botocore-botocorelatest: botocore
    external_botocore-botocorelatest: boto3
    external_botocore-botocore128: botocore<1.29
    external_botocore-botocore0125: botocore<1.26
    external_botocore-{py37,py38,py39,py310,py311,py312}: moto[awslambda,ec2,iam,sqs]
    external_botocore-py27: rsa<4.7.1
    external_botocore-py27: moto[awslambda,ec2,iam,sqs]<2.0
    external_feedparser-feedparser05: feedparser<6
    external_feedparser-feedparser06: feedparser<7
    external_httplib2: httplib2<1.0
    external_httpx: httpx<0.17
    external_requests: urllib3
    external_requests: requests
    external_urllib3-urllib30109: urllib3<1.10
    external_urllib3-urllib3latest: urllib3
    framework_aiohttp-aiohttp03: aiohttp<4
    framework_aiohttp-aiohttp030900rc0: aiohttp==3.9.0rc0
    framework_ariadne-ariadnelatest: ariadne
    framework_ariadne-ariadne0011: ariadne<0.12
    framework_ariadne-ariadne0012: ariadne<0.13
    framework_ariadne-ariadne0013: ariadne<0.14
    framework_bottle-bottle0012: bottle<0.13.0
    framework_bottle: jinja2<3.1
    framework_bottle: markupsafe<2.1
    framework_cherrypy: routes
    framework_cherrypy: CherryPy
    framework_django-Django0202: Django<2.3
    framework_django-Django0300: Django<3.1
    framework_django-Django0301: Django<3.2
    framework_django-Django0302: Django<3.3
    framework_django-Django0401: Django<4.2
    framework_django-Djangolatest: Django
    framework_django-Djangomaster: https://github.com/django/django/archive/main.zip
    framework_falcon-falcon0103: falcon<1.4
    framework_falcon-falcon0200: falcon<2.1
    framework_falcon-falconmaster: https://github.com/falconry/falcon/archive/master.zip
    framework_fastapi: fastapi
    framework_fastapi: asyncio
    framework_flask: markupsafe<2.1
    framework_flask: jinja2<3.1
    framework_flask: Flask-Compress
    framework_flask-flasklatest: flask[async]
    framework_flask-flaskmaster: https://github.com/pallets/werkzeug/archive/main.zip
    framework_flask-flaskmaster: https://github.com/pallets/flask/archive/main.zip#egg=flask[async]
    framework_graphene-graphenelatest: graphene
    framework_graphql-graphqllatest: graphql-core
    framework_graphql-graphql03: graphql-core<4
    framework_graphql-graphql0300: graphql-core<3.1
    framework_graphql-graphql0301: graphql-core<3.2
    framework_graphql-graphql0302: graphql-core<3.3
    framework_graphql-graphqlmaster: https://github.com/graphql-python/graphql-core/archive/main.zip
    framework_grpc-grpclatest: protobuf
    framework_grpc-grpclatest: grpcio
    framework_grpc-grpclatest: grpcio-tools
    grpc0125: grpcio<1.26
    grpc0125: grpcio-tools<1.26
    grpc0125: protobuf<3.18.0
    protobuf0319: protobuf<3.20
    protobuf03: protobuf<4
    protobuf04: protobuf<5
    framework_pyramid: routes
    framework_pyramid-cornice: cornice!=5.0.0
    framework_pyramid-Pyramidlatest: Pyramid
    framework_sanic-sanic200904: sanic<20.9.5
    framework_sanic-sanic210300: sanic<21.3.1
    framework_sanic-sanic2109: sanic<21.10
    framework_sanic-sanic2112: sanic<21.13
    framework_sanic-sanic2203: sanic<22.4
    framework_sanic-sanic2290: sanic<22.9.1
    framework_sanic-saniclatest: sanic
    framework_sanic-sanic{200904,210300,2109,2112,2203,2290}: websockets<11
    ; For test_exception_in_middleware test, anyio is used:
    ; https://github.com/encode/starlette/pull/1157
    ; but anyiolatest creates breaking changes to our tests
    ; (but not the instrumentation):
    ; https://github.com/agronholm/anyio/releases/tag/4.0.0
    framework_starlette: anyio<4
    framework_starlette-starlette0014: starlette<0.15
    framework_starlette-starlette0015: starlette<0.16
    framework_starlette-starlette0019: starlette<0.20
    framework_starlette-starlette002001: starlette==0.20.1
    framework_starlette-starlette0028: starlette<0.29
    framework_starlette-starlettelatest: starlette<0.35
    framework_strawberry: starlette
    framework_strawberry-strawberrylatest: strawberry-graphql
    framework_tornado: pycurl
    framework_tornado-tornadolatest: tornado
    framework_tornado-tornadomaster: https://github.com/tornadoweb/tornado/archive/master.zip
    mlmodel_openai-openai0: openai[datalib]<1.0
    mlmodel_openai-openai107: openai[datalib]<1.8
    mlmodel_openai-openailatest: openai[datalib]
    ; Required for openai testing
    mlmodel_openai: protobuf
    mlmodel_langchain: langchain
    mlmodel_langchain: langchain-community
    mlmodel_langchain: openai[datalib]
    ; Required for langchain testing
    mlmodel_langchain: pypdf
    mlmodel_langchain: tiktoken
    mlmodel_langchain: faiss-cpu
<<<<<<< HEAD
    mlmodel_langchain: mock
    mlmodel_langchain: asyncio
=======
    mlmodel_langchain: langchain-openai
>>>>>>> 286a04f3
    logger_loguru-logurulatest: loguru
    logger_loguru-loguru06: loguru<0.7
    logger_loguru-loguru05: loguru<0.6
    logger_structlog-structloglatest: structlog
    messagebroker_pika-pikalatest: pika
    messagebroker_pika: tornado<5
    messagebroker_pika-{py27,pypy27}: enum34
    messagebroker_confluentkafka-confluentkafkalatest: confluent-kafka
    messagebroker_confluentkafka-confluentkafka0108: confluent-kafka<1.9
    messagebroker_confluentkafka-confluentkafka0107: confluent-kafka<1.8
    messagebroker_confluentkafka-confluentkafka0106: confluent-kafka<1.7
    messagebroker_kafkapython-kafkapythonlatest: kafka-python
    messagebroker_kafkapython-kafkapython020001: kafka-python<2.0.2
    messagebroker_kafkapython-kafkapython020000: kafka-python<2.0.1
    template_genshi-genshilatest: genshi
    template_jinja2-jinja2latest: Jinja2
    template_mako: mako

setenv =
    PYTHONPATH={toxinidir}/tests
    TOX_ENV_DIR={envdir}
    COVERAGE_FILE={envdir}/.coverage.{envname}
    COVERAGE_RCFILE={toxinidir}/tox.ini
    with_extensions: NEW_RELIC_EXTENSIONS = true
    without_extensions: NEW_RELIC_EXTENSIONS = false
    agent_features: NEW_RELIC_APDEX_T = 1000
    framework_grpc: PYTHONPATH={toxinidir}/tests/:{toxinidir}/tests/framework_grpc/sample_application
    framework_tornado-{py38,py39,py310,py311,py312}: PYCURL_SSL_LIBRARY=openssl
    framework_tornado-{py38,py39,py310,py311,py312}: LDFLAGS=-L/usr/local/opt/openssl/lib
    framework_tornado-{py38,py39,py310,py311,py312}: CPPFLAGS=-I/usr/local/opt/openssl/include

passenv =
    NEW_RELIC_DEVELOPER_MODE
    NEW_RELIC_LICENSE_KEY
    NEW_RELIC_HOST
    GITHUB_ACTIONS

commands =
    framework_grpc: python -m grpc_tools.protoc \
    framework_grpc:     --proto_path={toxinidir}/tests/framework_grpc/sample_application \
    framework_grpc:     --python_out={toxinidir}/tests/framework_grpc/sample_application \
    framework_grpc:     --grpc_python_out={toxinidir}/tests/framework_grpc/sample_application \
    framework_grpc:     /{toxinidir}/tests/framework_grpc/sample_application/sample_application.proto

    framework_tornado-{py38,py39,py310,py311,py312}: pip install --ignore-installed --config-settings="--build-option=--with-openssl" pycurl
    coverage run -m pytest -v []

allowlist_externals={toxinidir}/.github/scripts/*

install_command=
    {toxinidir}/.github/scripts/retry.sh 3 pip install {opts} {packages}

extras =
    agent_streaming: infinite-tracing

changedir =
    adapter_cheroot: tests/adapter_cheroot
    adapter_daphne: tests/adapter_daphne
    adapter_gevent: tests/adapter_gevent
    adapter_gunicorn: tests/adapter_gunicorn
    adapter_hypercorn: tests/adapter_hypercorn
    adapter_uvicorn: tests/adapter_uvicorn
    adapter_waitress: tests/adapter_waitress
    agent_features: tests/agent_features
    agent_streaming: tests/agent_streaming
    agent_unittests: tests/agent_unittests
    application_celery: tests/application_celery
    mlmodel_sklearn: tests/mlmodel_sklearn
    component_djangorestframework: tests/component_djangorestframework
    component_flask_rest: tests/component_flask_rest
    component_graphqlserver: tests/component_graphqlserver
    component_tastypie: tests/component_tastypie
    coroutines_asyncio: tests/coroutines_asyncio
    cross_agent: tests/cross_agent
    datastore_asyncpg: tests/datastore_asyncpg
    datastore_bmemcached: tests/datastore_bmemcached
    datastore_elasticsearch: tests/datastore_elasticsearch
    datastore_firestore: tests/datastore_firestore
    datastore_memcache: tests/datastore_memcache
    datastore_mysql: tests/datastore_mysql
    datastore_postgresql: tests/datastore_postgresql
    datastore_psycopg2: tests/datastore_psycopg2
    datastore_pyodbc: tests/datastore_pyodbc
    datastore_psycopg2cffi: tests/datastore_psycopg2cffi
    datastore_pylibmc: tests/datastore_pylibmc
    datastore_pymemcache: tests/datastore_pymemcache
    datastore_pymongo: tests/datastore_pymongo
    datastore_pymssql: tests/datastore_pymssql
    datastore_pymysql: tests/datastore_pymysql
    datastore_pysolr: tests/datastore_pysolr
    datastore_redis: tests/datastore_redis
    datastore_rediscluster: tests/datastore_rediscluster
    datastore_sqlite: tests/datastore_sqlite
    external_botocore: tests/external_botocore
    external_feedparser: tests/external_feedparser
    external_http: tests/external_http
    external_httplib: tests/external_httplib
    external_httplib2: tests/external_httplib2
    external_httpx: tests/external_httpx
    external_requests: tests/external_requests
    external_urllib3: tests/external_urllib3
    framework_aiohttp: tests/framework_aiohttp
    framework_ariadne: tests/framework_ariadne
    framework_bottle: tests/framework_bottle
    framework_cherrypy: tests/framework_cherrypy
    framework_django: tests/framework_django
    framework_falcon: tests/framework_falcon
    framework_fastapi: tests/framework_fastapi
    framework_flask: tests/framework_flask
    framework_graphene: tests/framework_graphene
    framework_graphql: tests/framework_graphql
    framework_grpc: tests/framework_grpc
    framework_pyramid: tests/framework_pyramid
    framework_sanic: tests/framework_sanic
    framework_starlette: tests/framework_starlette
    framework_strawberry: tests/framework_strawberry
    framework_tornado: tests/framework_tornado
    mlmodel_openai: tests/mlmodel_openai
    mlmodel_langchain: tests/mlmodel_langchain
    logger_logging: tests/logger_logging
    logger_loguru: tests/logger_loguru
    logger_structlog: tests/logger_structlog
    messagebroker_pika: tests/messagebroker_pika
    messagebroker_confluentkafka: tests/messagebroker_confluentkafka
    messagebroker_kafkapython: tests/messagebroker_kafkapython
    template_genshi: tests/template_genshi
    template_jinja2: tests/template_jinja2
    template_mako: tests/template_mako


[pytest]
usefixtures =
    collector_available_fixture
    collector_agent_registration

[coverage:run]
branch = True
disable_warnings = couldnt-parse
source = newrelic

[coverage:paths]
source =
    newrelic/
    .tox/**/site-packages/newrelic/
    /__w/**/site-packages/newrelic/

[coverage:html]
directory = ${TOX_ENV_DIR-.}/htmlcov

[coverage:xml]
output = ${TOX_ENV_DIR-.}/coverage.xml<|MERGE_RESOLUTION|>--- conflicted
+++ resolved
@@ -350,12 +350,9 @@
     mlmodel_langchain: pypdf
     mlmodel_langchain: tiktoken
     mlmodel_langchain: faiss-cpu
-<<<<<<< HEAD
     mlmodel_langchain: mock
     mlmodel_langchain: asyncio
-=======
     mlmodel_langchain: langchain-openai
->>>>>>> 286a04f3
     logger_loguru-logurulatest: loguru
     logger_loguru-loguru06: loguru<0.7
     logger_loguru-loguru05: loguru<0.6
