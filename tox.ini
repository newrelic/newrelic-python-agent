; Formatting Conventions
; Each part of the env name
; 1. Services required to be present to run test suite. Allows us to select which Github Actions runner to place the test suite on.
;    Examples: postgres, mysql, python (pure python, no service required)
; 2. Folder under tests/ that includes the test suite.
;    Requires an entry under changedir to run the test suite from the correct folder.
;    Should be prepended to any deps definitions as well to prevent environments from colliding.
;    Examples: adapter_gunicorn, datastore_asyncpg, framework_aiohttp
;        changedir =
;           adapter_gunicorn: tests/adapter_gunicorn
;           datastore_asyncpg: tests/datastore_asyncpg
;           framework_aiohttp: tests/framework_aiohttp
;        deps =
;           adapter_gunicorn-gunicornlatest: gunicorn
;           datastore_asyncpg: asyncpg
;           framework_aiohttp-aiohttp01: aiohttp<2
;           framework_aiohttp-aiohttp0202: aiohttp<2.3
; 3. Python version required. Uses the standard tox definitions. (https://tox.readthedocs.io/en/latest/config.html#tox-environments)
;    Examples: py37,py38,py39,pypy310
; 4. Library and version (Optional). Used when testing multiple versions of the library, and may be omitted when only testing a single version.
;    Versions should be specified with 2 digits per version number, so <3 becomes 02 and <3.5 becomes 0304. latest and master are also acceptable versions.
;    Examples: uvicorn03, CherryPy0302, uvicornlatest
;       deps =
;           adapter_uvicorn-uvicorn03: uvicorn<0.4
;           adapter_uvicorn-uvicornlatest: uvicorn
;           framework_cherrypy-CherryPy0302: CherryPy<3.3.0
;           framework_cherrypy-CherryPy0303: CherryPy<3.4.0
; 5. With or without New Relic C extensions (Optional). Used for testing agent features.
;    Examples: with_extensions, without_extensions
;       envlist =
;           python-agent_features-pypy310-without_extensions,
;           python-agent_streaming-py37-{with,without}_extensions,
;
; Full Format:
;   services_required-tests_folder-python_version-library_and_version[optional]-with/without_c_extensions[optional]
;
; Full Examples:
;   - memcached-datastore_bmemcached-py37-memcached030
;   - python-agent_unittests-py38-with_extensions
;   - python-adapter_gevent-py39

[tox]
setupdir = {toxinidir}
; Fail tests when interpreters are missing.
skip_missing_interpreters = false
envlist =
    cassandra-datastore_cassandradriver-{py38,py39,py310,py311,py312,pypy310}-cassandralatest,
    elasticsearchserver07-datastore_elasticsearch-{py37,py38,py39,py310,py311,py312,py313,pypy310}-elasticsearch07,
    elasticsearchserver08-datastore_elasticsearch-{py37,py38,py39,py310,py311,py312,py313,pypy310}-elasticsearch08,
    firestore-datastore_firestore-{py37,py38,py39,py310,py311,py312,py313},
    grpc-framework_grpc-{py39,py310,py311,py312,py313}-grpclatest,
    kafka-messagebroker_confluentkafka-py39-confluentkafka{0108,0107,0106},
    kafka-messagebroker_confluentkafka-{py37,py38,py39,py310,py311,py312,py313}-confluentkafkalatest,
    kafka-messagebroker_kafkapython-{py37,py38,py39,py310,py311,py312,py313,pypy310}-kafkapythonlatest,
    kafka-messagebroker_kafkapython-{py38,py39,py310,py311,py312,py313,pypy310}-kafkapythonnglatest,
    memcached-datastore_aiomcache-{py38,py39,py310,py311,py312,py313},
    memcached-datastore_bmemcached-{py37,py38,py39,py310,py311,py312,py313},
    memcached-datastore_memcache-{py37,py38,py39,py310,py311,py312,py313,pypy310}-memcached01,
    memcached-datastore_pylibmc-py37,
    memcached-datastore_pymemcache-{py37,py38,py39,py310,py311,py312,py313,pypy310},
    mongodb8-datastore_motor-{py37,py38,py39,py310,py311,py312,py313}-motorlatest,
    mongodb3-datastore_pymongo-{py37,py38,py39,py310,py311,py312}-pymongo03,
    mongodb8-datastore_pymongo-{py37,py38,py39,py310,py311,py312,py313,pypy310}-pymongo04,
    mysql-datastore_aiomysql-{py37,py38,py39,py310,py311,py312,py313,pypy310},
    mssql-datastore_pymssql-{py37,py38,py39,py310,py311,py312,py313},
    mysql-datastore_mysql-mysqllatest-{py37,py38,py39,py310,py311,py312,py313},
    mysql-datastore_mysqldb-{py38,py39,py310,py311,py312,py313},
    mysql-datastore_pymysql-{py37,py38,py39,py310,py311,py312,py313,pypy310},
    nginx-external_httpx-{py37,py38,py39,py310,py311,py312,py313},
    postgres16-datastore_asyncpg-{py37,py38,py39,py310,py311,py312,py313},
    postgres16-datastore_psycopg-{py38,py39,py310,py311,py312,py313,pypy310}-psycopglatest,
    postgres16-datastore_psycopg-py312-psycopg_{purepython,binary,compiled}0301,
    postgres16-datastore_psycopg2-{py37,py38,py39,py310,py311,py312}-psycopg2latest,
    postgres16-datastore_psycopg2cffi-{py37,py38,py39,py310,py311,py312}-psycopg2cffilatest,
    postgres16-datastore_pyodbc-{py37,py38,py39,py310,py311,py312,py313}-pyodbclatest,
    postgres9-datastore_postgresql-{py37,py38,py39,py310,py311,py312,py313},
    python-adapter_asgiref-{py37,py38,py39,py310,py311,py312,py313,pypy310}-asgireflatest,
    python-adapter_asgiref-py310-asgiref{0303,0304,0305,0306,0307},
    python-adapter_cheroot-{py37,py38,py39,py310,py311,py312,py313},
    python-adapter_daphne-{py37,py38,py39,py310,py311,py312,py313}-daphnelatest,
    python-adapter_gevent-{py37,py38,py310,py311,py312,py313},
    python-adapter_gunicorn-{py37,py38,py39,py310,py311,py312,py313}-aiohttp03-gunicornlatest,
    python-adapter_hypercorn-{py38,py39,py310,py311,py312,py313}-hypercornlatest,
    python-adapter_hypercorn-py38-hypercorn{0010,0011,0012,0013},
    python-adapter_uvicorn-{py37,py38,py39,py310,py311,py312,py313}-uvicornlatest,
    python-adapter_uvicorn-py38-uvicorn014,
    python-adapter_waitress-{py37,py38,py39,py310,py311,py312,py313}-waitresslatest,
    python-adapter_waitress-{py37,py38,py39,py310}-waitress02,
    python-adapter_waitress-{py37,py38,py39}-waitress010404,
    python-agent_features-{py37,py38,py39,py310,py311,py312,py313}-{with,without}_extensions,
    python-agent_features-pypy310-without_extensions,
    python-agent_streaming-{py37,py38,py39,py310,py311,py312,py313}-protobuf05-{with,without}_extensions,
    python-agent_streaming-py39-protobuf{03,0319,04}-{with,without}_extensions,
    python-agent_unittests-{py37,py38,py39,py310,py311,py312,py313}-{with,without}_extensions,
    python-agent_unittests-pypy310-without_extensions,
    python-application_celery-{py37,py38,py39,py310,py311,py312,py313,pypy310}-celerylatest,
    python-application_celery-py311-celery{0504,0503,0502},
    python-component_djangorestframework-{py37,py38,py39,py310,py311,py312,py313}-djangorestframeworklatest,
    python-component_flask_rest-{py38,py39,py310,py311,py312,py313,pypy310}-flaskrestxlatest,
    python-component_flask_rest-py37-flaskrestx110,
    python-component_graphqlserver-{py37,py38,py39,py310,py311,py312},
    ;; Tests need to be updated to support newer graphql-server/sanic versions
    ; python-component_graphqlserver-py313,
    python-component_tastypie-{py37,py38,py39,py310,py311,py312,py313,pypy310}-tastypielatest,
    python-coroutines_asyncio-{py37,py38,py39,py310,py311,py312,py313,pypy310},
    python-cross_agent-{py37,py38,py39,py310,py311,py312,py313}-{with,without}_extensions,
    python-datastore_sqlite-{py37,py38,py39,py310,py311,py312,py313,pypy310},
    python-external_aiobotocore-{py38,py39,py310,py311,py312,py313}-aiobotocorelatest,
    python-external_botocore-{py38,py39,py310,py311,py312,py313}-botocorelatest,
    python-external_botocore-{py311}-botocorelatest-langchain,
    python-external_botocore-py310-botocore0125,
    python-external_botocore-py311-botocore0128,
    python-external_feedparser-{py37,py38,py39,py310,py311,py312,py313}-feedparser06,
    python-external_http-{py37,py38,py39,py310,py311,py312,py313},
    python-external_httplib-{py37,py38,py39,py310,py311,py312,py313,pypy310},
    python-external_httplib2-{py37,py38,py39,py310,py311,py312,py313,pypy310},
    python-external_requests-{py37,py38,py39,py310,py311,py312,py313,pypy310},
    python-external_urllib3-{py37,py38,py39,py310,py311,py312,py313,pypy310}-urllib3latest,
    python-external_urllib3-{py37,py312,py313,pypy310}-urllib30126,
    python-framework_aiohttp-{py37,py38,py39,py310,py311,py312,py313,pypy310}-aiohttp03,
    python-framework_ariadne-{py37,py38,py39,py310,py311,py312,py313}-ariadnelatest,
    python-framework_ariadne-py37-ariadne{0011,0012,0013},
    python-framework_bottle-{py37,py38,py39,py310,py311,py312,py313,pypy310}-bottle0012,
    python-framework_cherrypy-{py37,py38,py39,py310,py311,py312,py313,pypy310}-CherryPylatest,
    python-framework_django-{py37,py38,py39,py310,py311,py312,py313}-Djangolatest,
    python-framework_django-{py39}-Django{0202,0300,0301,0302,0401},
    python-framework_falcon-{py37,py38,py39,py310,py311,py312,py313,pypy310}-falconlatest,
    python-framework_falcon-{py38,py39,py310,py311,py312,py313,pypy310}-falconmaster,
    python-framework_fastapi-{py37,py38,py39,py310,py311,py312,py313},
    python-framework_flask-py37-flask020205,
    python-framework_flask-{py38,py39,py310,py311,py312,pypy310}-flask02,
    ; python-framework_flask-py38-flaskmaster fails, even with Flask-Compress<1.16 and coverage==7.61 for py37,py38
    python-framework_flask-py38-flasklatest,
    ; flaskmaster tests disabled until they can be fixed
    python-framework_flask-{py39,py310,py311,py312,py313,pypy310}-flask{latest},
    python-framework_graphene-{py37,py38,py39,py310,py311,py312,py313}-graphenelatest,
    python-framework_graphql-{py37,py38,py39,py310,py311,py312,py313,pypy310}-graphql03,
    python-framework_graphql-{py37,py38,py39,py310,py311,py312,py313,pypy310}-graphql{latest},
    python-framework_graphql-py37-graphql{0301,0302},
    python-framework_pyramid-{py37,py38,py39,py310,py311,py312,py313,pypy310}-Pyramidlatest,
    python-framework_pyramid-{py37,py38,py39,py310,py311,py312,py313,pypy310}-Pyramid0110-cornice,
    python-framework_sanic-{py37,py38}-sanic2406,
    python-framework_sanic-{py39,py310,py311,py312,py313,pypy310}-saniclatest,
    python-framework_sanic-{py38,pypy310}-sanic{200904,210300,2109,2112,2203,2290},
    python-framework_starlette-{py310,pypy310}-starlette{0014,0015,0019,0028},
    python-framework_starlette-{py37,py38,py39,py310,py311,py312,py313,pypy310}-starlettelatest,
    python-framework_starlette-{py37,py38}-starlette002001,
    python-framework_strawberry-{py38,py39,py310,py311,py312}-strawberry02352,
    python-framework_strawberry-{py37,py38,py39,py310,py311,py312,py313}-strawberrylatest,
    python-framework_tornado-{py38,py39,py310,py311,py312,py313}-tornadolatest,
    python-framework_tornado-{py39,py310,py311,py312,py313}-tornadomaster,
    python-logger_logging-{py37,py38,py39,py310,py311,py312,py313,pypy310},
    python-logger_loguru-{py37,py38,py39,py310,py311,py312,py313,pypy310}-logurulatest,
    python-logger_structlog-{py37,py38,py39,py310,py311,py312,py313,pypy310}-structloglatest,
    python-mlmodel_gemini-{py39,py310,py311,py312,py313},
    python-mlmodel_langchain-{py39,py310,py311,py312},
    ;; Package not ready for Python 3.13 (uses an older version of numpy)
    ; python-mlmodel_langchain-py313,
    python-mlmodel_openai-openai0-{py37,py38,py39,py310,py311,py312},
    python-mlmodel_openai-openai107-py312,
    python-mlmodel_openai-openailatest-{py37,py38,py39,py310,py311,py312,py313},
    python-mlmodel_sklearn-{py37}-scikitlearn0101,
    python-mlmodel_sklearn-{py38,py39,py310,py311,py312,py313}-scikitlearnlatest,
    python-template_genshi-{py37,py38,py39,py310,py311,py312,py313}-genshilatest,
    python-template_jinja2-{py38,py39,py310,py311,py312,py313}-jinja2latest,
    python-template_jinja2-py37-jinja2030103,
    python-template_mako-{py37,py38,py39,py310,py311,py312,py313},
    rabbitmq-messagebroker_pika-{py37,py38,py39,py310,py311,py312,py313,pypy310}-pikalatest,
    rabbitmq-messagebroker_kombu-{py38,py39,py310,py311,py312,py313,pypy310}-kombulatest,
    rabbitmq-messagebroker_kombu-{py38,py39,py310,pypy310}-kombu050204,
    redis-datastore_redis-{py37,py38,py39,py310,py311,pypy310}-redis04,
    redis-datastore_redis-{py38,py39,py310,py311,py312,pypy310}-redis05,
    redis-datastore_redis-{py38,py39,py310,py311,py312,py313,pypy310}-redislatest,
    rediscluster-datastore_rediscluster-{py37,py312,py313,pypy310}-redislatest,
    valkey-datastore_valkey-{py38,py39,py310,py311,py312,py313,pypy310}-valkeylatest,
    solr-datastore_pysolr-{py37,py38,py39,py310,py311,py312,py313,pypy310},

[testenv]
deps =
    # Base Dependencies
    {py38,py39,py310,py311,py312,py313,pypy310}: pytest==8.3.2
    py37: pytest==7.4.4
    iniconfig
    coverage
    WebTest==3.0.0
    py313: legacy-cgi==2.6.1  # cgi was removed from the stdlib in 3.13, and is required for WebTest

    # Test Suite Dependencies
    adapter_asgiref-asgireflatest: asgiref
    adapter_asgiref-asgiref0303: asgiref<3.4
    adapter_asgiref-asgiref0304: asgiref<3.5
    adapter_asgiref-asgiref0305: asgiref<3.6
    adapter_asgiref-asgiref0306: asgiref<3.7
    adapter_asgiref-asgiref0307: asgiref<3.8
    adapter_cheroot: cheroot
    adapter_daphne-daphnelatest: daphne
    adapter_daphne-daphnelatest: Twisted[tls,http2]
    adapter_daphne: niquests
    adapter_gevent: WSGIProxy2
    adapter_gevent: gevent
    adapter_gevent: urllib3
    adapter_gunicorn-aiohttp03: aiohttp<4.0
    adapter_gunicorn-aiohttp03-py312: aiohttp==3.9.0rc0
    adapter_gunicorn-gunicorn19: gunicorn<20
    adapter_gunicorn-gunicornlatest: gunicorn
    adapter_hypercorn-hypercornlatest: hypercorn[h3]
    adapter_hypercorn-hypercorn0013: hypercorn[h3]<0.14
    adapter_hypercorn-hypercorn0012: hypercorn[h3]<0.13
    adapter_hypercorn-hypercorn0011: hypercorn[h3]<0.12
    adapter_hypercorn-hypercorn0010: hypercorn[h3]<0.11
    adapter_hypercorn: niquests
    adapter_uvicorn-uvicorn014: uvicorn<0.15
    adapter_uvicorn-uvicornlatest: uvicorn
    adapter_uvicorn: typing-extensions
    adapter_waitress: WSGIProxy2
    adapter_waitress-waitress02: waitress<2.1
    adapter_waitress-waitresslatest: waitress
    agent_features: beautifulsoup4
    agent_features: protobuf
    agent_streaming-protobuf05: protobuf<6
    agent_streaming-protobuf04: protobuf<5
    agent_streaming-protobuf03: protobuf<4
    agent_streaming-protobuf0319: protobuf<3.20
    application_celery-celerylatest: celery[pytest]
    application_celery-celery0504: celery[pytest]<5.5
    application_celery-celery0503: celery[pytest]<5.4
    application_celery-celery0502: celery[pytest]<5.3
    application_celery-{py37,pypy310}: importlib-metadata<5.0
    mlmodel_sklearn: pandas
    mlmodel_sklearn: protobuf
    mlmodel_sklearn: numpy
    mlmodel_sklearn-scikitlearnlatest: scikit-learn
    mlmodel_sklearn-scikitlearnlatest: scipy
    mlmodel_sklearn-scikitlearn0101: scikit-learn<1.1
    mlmodel_sklearn-scikitlearn0101: scipy<1.11.0
    component_djangorestframework-djangorestframeworklatest: Django
    component_djangorestframework-djangorestframeworklatest: djangorestframework
    component_flask_rest: flask-restful
    component_flask_rest: jinja2
    component_flask_rest: itsdangerous
    component_flask_rest-flaskrestxlatest: flask
    component_flask_rest-flaskrestxlatest: flask-restx
    ; flask-restx only supports Flask v3 after flask-restx v1.3.0
    component_flask_rest-flaskrestx110: Flask<3.0
    component_flask_rest-flaskrestx110: flask-restx<1.2
    component_flask_rest-flaskrestx051: Flask<3.0
    component_flask_rest-flaskrestx051: flask-restx<1.0
    component_graphqlserver: graphql-server[sanic,flask]==3.0.0b5
    component_graphqlserver: sanic>20
    component_graphqlserver: Flask
    component_graphqlserver: markupsafe<2.1
    component_graphqlserver: jinja2<3.1
    component_tastypie-tastypielatest: django-tastypie
    component_tastypie-tastypielatest: django<4.1
    component_tastypie-tastypielatest: asgiref<3.7.1  # asgiref==3.7.1 only suppport Python 3.10+
    coroutines_asyncio-{py37,py38,py39,py310,py311,py312,py313}: uvloop
    cross_agent: requests
    datastore_asyncpg: asyncpg
    datastore_aiomcache: aiomcache
    datastore_aiomysql: aiomysql
    datastore_aiomysql: cryptography
    datastore_aiomysql: sqlalchemy<2
    datastore_bmemcached: python-binary-memcached
    datastore_cassandradriver-cassandralatest: cassandra-driver
    datastore_cassandradriver-cassandralatest: twisted
    datastore_elasticsearch: requests
    datastore_elasticsearch: httpx
    datastore_elasticsearch-elasticsearch07: elasticsearch[async]<8.0
    datastore_elasticsearch-elasticsearch08: elasticsearch[async]<9.0
    datastore_firestore: google-cloud-firestore
    datastore_memcache-memcached01: python-memcached<2
    datastore_mysql-mysqllatest: mysql-connector-python
    datastore_mysql-mysql080023: mysql-connector-python<8.0.24
    datastore_mysql: protobuf<4
    # mysqlclient is the Python 3 replacement for MySQLdb
    datastore_mysqldb: mysqlclient
    datastore_postgresql: py-postgresql
    datastore_psycopg-psycopglatest: psycopg[binary]>=3
    datastore_psycopg-psycopg_purepython0301: psycopg<3.2
    datastore_psycopg-psycopg_binary0301: psycopg[binary]<3.2
    datastore_psycopg-psycopg_compiled0301: psycopg[c]<3.2
    datastore_psycopg2-psycopg2latest: psycopg2-binary
    datastore_psycopg2cffi-psycopg2cffilatest: psycopg2cffi
    datastore_pyodbc-pyodbclatest: pyodbc
    datastore_pylibmc: pylibmc
    datastore_pymemcache: pymemcache
    datastore_motor-motorlatest: motor
    datastore_motor-motorlatest: tornado
    datastore_pymongo-pymongo03: pymongo<4.0
    datastore_pymongo-pymongo04: pymongo<5.0
    datastore_pymssql: pymssql
    datastore_pymysql: PyMySQL
    datastore_pymysql: cryptography
    datastore_pysolr: pysolr<4.0
    datastore_redis-redis04: redis<5
<<<<<<< HEAD
    datastore_redis-redis05: redis<6
    datastore_redis-redislatest: redis
    datastore_rediscluster-redislatest: redis
=======
    ; Pinning redis tests until official redis v6 support is added
    datastore_redis-redislatest: redis<5.3.0
    datastore_rediscluster-redislatest: redis<5.3.0
>>>>>>> 8c53c6d2
    datastore_valkey-valkeylatest: valkey
    external_aiobotocore-aiobotocorelatest: aiobotocore[awscli]
    external_aiobotocore-aiobotocorelatest: flask
    external_aiobotocore-aiobotocorelatest: flask-cors
    external_aiobotocore-aiobotocorelatest: moto[all]
    external_aiobotocore-aiobotocorelatest: aiohttp
    external_aiobotocore-aiobotocorelatest: aiofiles
    external_botocore-botocorelatest: botocore
    external_botocore-botocorelatest: boto3
    external_botocore-botocorelatest-langchain: langchain
    external_botocore-botocore0128: botocore<1.29
    external_botocore-botocore0128: boto3<1.26
    external_botocore-botocore0125: botocore<1.26
    external_botocore-botocore0125: boto3<1.23
    external_botocore: moto
    external_botocore: docker
    external_feedparser-feedparser06: feedparser<7
    external_httplib2: httplib2<1.0
    external_httpx: httpx[http2]
    external_requests: urllib3
    external_requests: requests
    external_urllib3-urllib30126: urllib3<1.27
    external_urllib3-urllib3latest: urllib3
    framework_aiohttp-aiohttp03: aiohttp<4
    framework_aiohttp-aiohttp030900rc0: aiohttp==3.9.0rc0
    framework_ariadne-ariadnelatest: ariadne
    framework_ariadne-ariadne0011: ariadne<0.12
    framework_ariadne-ariadne0012: ariadne<0.13
    framework_ariadne-ariadne0013: ariadne<0.14
    framework_bottle-bottle0012: bottle<0.13.0
    framework_bottle: jinja2<3.1
    framework_bottle: markupsafe<2.1
    framework_cherrypy: routes
    framework_cherrypy: CherryPy
    framework_django-Django0202: Django<2.3
    framework_django-Django0300: Django<3.1
    framework_django-Django0301: Django<3.2
    framework_django-Django0302: Django<3.3
    framework_django-Django0401: Django<4.2
    framework_django-Djangolatest: Django
    framework_django-Djangomaster: https://github.com/django/django/archive/main.zip
    framework_falcon-falcon0300: falcon<3.1
    framework_falcon-falconlatest: falcon
    framework_falcon-falconmaster: https://github.com/falconry/falcon/archive/master.zip
    framework_fastapi: fastapi
    framework_fastapi: asyncio
    framework_flask: Flask-Compress
    framework_flask-flask02: flask[async]<3
    framework_flask-flask02: jinja2<3.1.3
    framework_flask-flask020205: jinja2<3.1.3
    framework_flask-flask020205: flask[async]<2.3
    framework_flask-flasklatest: markupsafe
    framework_flask-flasklatest: jinja2
    framework_flask-flasklatest: flask[async]
    framework_flask-flaskmaster: https://github.com/pallets/werkzeug/archive/main.zip
    framework_flask-flaskmaster: https://github.com/pallets/flask/archive/main.zip
    framework_flask-flaskmaster: asgiref
    framework_graphene-graphenelatest: graphene
    framework_graphql-graphqllatest: graphql-core
    framework_graphql-graphql03: graphql-core<4
    framework_graphql-graphql0301: graphql-core<3.2
    framework_graphql-graphql0302: graphql-core<3.3
    framework_graphql-graphqlmaster: https://github.com/graphql-python/graphql-core/archive/main.zip
    framework_grpc-grpclatest: protobuf
    framework_grpc-grpclatest: grpcio
    framework_grpc-grpclatest: grpcio-tools
    framework_grpc-grpc0162: grpcio<1.63
    framework_grpc-grpc0162: grpcio-tools<1.63
    framework_grpc-grpc0162: protobuf<4.25
    framework_pyramid: routes
    framework_pyramid-cornice: cornice!=5.0.0
    framework_pyramid-Pyramidlatest: Pyramid
    framework_sanic-sanic200904: sanic<20.9.5
    framework_sanic-sanic210300: sanic<21.3.1
    framework_sanic-sanic2109: sanic<21.10
    framework_sanic-sanic2112: sanic<21.13
    framework_sanic-sanic2203: sanic<22.4
    framework_sanic-sanic2290: sanic<22.9.1
    framework_sanic-sanic2406: sanic<24.07
    framework_sanic-saniclatest: sanic
    framework_sanic-sanic{200904,210300,2109,2112,2203,2290}: websockets<11
    ; For test_exception_in_middleware test, anyio is used:
    ; https://github.com/encode/starlette/pull/1157
    ; but anyiolatest creates breaking changes to our tests
    ; (but not the instrumentation):
    ; https://github.com/agronholm/anyio/releases/tag/4.0.0
    framework_starlette: anyio<4
    framework_starlette-starlette0014: starlette<0.15
    framework_starlette-starlette0015: starlette<0.16
    framework_starlette-starlette0019: starlette<0.20
    framework_starlette-starlette002001: starlette==0.20.1
    framework_starlette-starlette0028: starlette<0.29
    framework_starlette-starlettelatest: starlette<0.35
    framework_strawberry: starlette
    framework_strawberry-strawberrylatest: strawberry-graphql
    framework_strawberry-strawberry02352: strawberry-graphql<0.236.0
    framework_tornado: pycurl
    framework_tornado-tornadolatest: tornado
    framework_tornado-tornadomaster: https://github.com/tornadoweb/tornado/archive/master.zip
    mlmodel_gemini: google-genai
    mlmodel_openai-openai0: openai[datalib]<1.0
    mlmodel_openai-openai107: openai[datalib]<1.8
    mlmodel_openai-openai107: httpx<0.28
    mlmodel_openai-openailatest: openai[datalib]
    ; Required for openai testing
    mlmodel_openai: protobuf
    ; Pinning to 0.1.16 while adding support for with_structured_output in chain tests
    mlmodel_langchain: langchain
    mlmodel_langchain: langchain-community
    mlmodel_langchain: langchain-core
    mlmodel_langchain: langchain-openai
    ; Required for langchain testing
    mlmodel_langchain: pypdf
    mlmodel_langchain: tiktoken
    mlmodel_langchain: faiss-cpu
    mlmodel_langchain: mock
    mlmodel_langchain: asyncio
    logger_loguru-logurulatest: loguru
    logger_structlog-structloglatest: structlog
    messagebroker_pika-pikalatest: pika
    messagebroker_pika: tornado<5
    messagebroker_confluentkafka-confluentkafkalatest: confluent-kafka
    messagebroker_confluentkafka-confluentkafka0108: confluent-kafka<1.9
    messagebroker_confluentkafka-confluentkafka0107: confluent-kafka<1.8
    messagebroker_confluentkafka-confluentkafka0106: confluent-kafka<1.7
    messagebroker_kafkapython-kafkapythonnglatest: kafka-python-ng
    messagebroker_kombu-kombulatest: kombu
    messagebroker_kombu-kombu050204: kombu<5.3.0
    # TODO: Pinned to 2.0 for now, fix tests later
    messagebroker_kafkapython-kafkapythonlatest: kafka-python<2.1
    template_genshi-genshilatest: genshi
    template_jinja2-jinja2latest: Jinja2
    template_jinja2-jinja2030103: Jinja2<3.1.4
    template_mako: mako

setenv =
    PYTHONPATH={toxinidir}/tests
    TOX_ENV_DIR={envdir}
    COVERAGE_FILE={envdir}/.coverage.{envname}
    COVERAGE_RCFILE={toxinidir}/tox.ini
    with_extensions: NEW_RELIC_EXTENSIONS = true
    without_extensions: NEW_RELIC_EXTENSIONS = false
    agent_features: NEW_RELIC_APDEX_T = 1000
    framework_grpc: PYTHONPATH={toxinidir}/tests/:{toxinidir}/tests/framework_grpc/sample_application
    framework_tornado: PYCURL_SSL_LIBRARY=openssl
    framework_tornado: LDFLAGS=-L/usr/local/opt/openssl/lib
    framework_tornado: CPPFLAGS=-I/usr/local/opt/openssl/include

passenv =
    NEW_RELIC_DEVELOPER_MODE
    NEW_RELIC_LICENSE_KEY
    NEW_RELIC_HOST
    GITHUB_ACTIONS

commands =
    framework_grpc: python -m grpc_tools.protoc \
    framework_grpc:     --proto_path={toxinidir}/tests/framework_grpc/sample_application \
    framework_grpc:     --python_out={toxinidir}/tests/framework_grpc/sample_application \
    framework_grpc:     --grpc_python_out={toxinidir}/tests/framework_grpc/sample_application \
    framework_grpc:     /{toxinidir}/tests/framework_grpc/sample_application/sample_application.proto

    framework_tornado: pip install --ignore-installed --config-settings="--build-option=--with-openssl" pycurl
    coverage run -m pytest -v []

allowlist_externals={toxinidir}/.github/scripts/*

install_command=
    {toxinidir}/.github/scripts/retry.sh 3 pip install {opts} {packages}

extras =
    agent_streaming: infinite-tracing

changedir =
    adapter_asgiref: tests/adapter_asgiref
    adapter_cheroot: tests/adapter_cheroot
    adapter_daphne: tests/adapter_daphne
    adapter_gevent: tests/adapter_gevent
    adapter_gunicorn: tests/adapter_gunicorn
    adapter_hypercorn: tests/adapter_hypercorn
    adapter_uvicorn: tests/adapter_uvicorn
    adapter_waitress: tests/adapter_waitress
    agent_features: tests/agent_features
    agent_streaming: tests/agent_streaming
    agent_unittests: tests/agent_unittests
    application_celery: tests/application_celery
    component_djangorestframework: tests/component_djangorestframework
    component_flask_rest: tests/component_flask_rest
    component_graphqlserver: tests/component_graphqlserver
    component_tastypie: tests/component_tastypie
    coroutines_asyncio: tests/coroutines_asyncio
    cross_agent: tests/cross_agent
    datastore_aiomcache: tests/datastore_aiomcache
    datastore_aiomysql: tests/datastore_aiomysql
    datastore_asyncpg: tests/datastore_asyncpg
    datastore_bmemcached: tests/datastore_bmemcached
    datastore_cassandradriver: tests/datastore_cassandradriver
    datastore_elasticsearch: tests/datastore_elasticsearch
    datastore_firestore: tests/datastore_firestore
    datastore_memcache: tests/datastore_memcache
    datastore_mysql: tests/datastore_mysql
    datastore_mysqldb: tests/datastore_mysqldb
    datastore_postgresql: tests/datastore_postgresql
    datastore_psycopg: tests/datastore_psycopg
    datastore_psycopg2: tests/datastore_psycopg2
    datastore_psycopg2cffi: tests/datastore_psycopg2cffi
    datastore_pylibmc: tests/datastore_pylibmc
    datastore_pymemcache: tests/datastore_pymemcache
    datastore_motor: tests/datastore_motor
    datastore_pymongo: tests/datastore_pymongo
    datastore_pymssql: tests/datastore_pymssql
    datastore_pymysql: tests/datastore_pymysql
    datastore_pyodbc: tests/datastore_pyodbc
    datastore_pysolr: tests/datastore_pysolr
    datastore_redis: tests/datastore_redis
    datastore_rediscluster: tests/datastore_rediscluster
    datastore_valkey: tests/datastore_valkey
    datastore_sqlite: tests/datastore_sqlite
    external_aiobotocore: tests/external_aiobotocore
    external_botocore: tests/external_botocore
    external_feedparser: tests/external_feedparser
    external_http: tests/external_http
    external_httplib: tests/external_httplib
    external_httplib2: tests/external_httplib2
    external_httpx: tests/external_httpx
    external_requests: tests/external_requests
    external_urllib3: tests/external_urllib3
    framework_aiohttp: tests/framework_aiohttp
    framework_ariadne: tests/framework_ariadne
    framework_bottle: tests/framework_bottle
    framework_cherrypy: tests/framework_cherrypy
    framework_django: tests/framework_django
    framework_falcon: tests/framework_falcon
    framework_fastapi: tests/framework_fastapi
    framework_flask: tests/framework_flask
    framework_graphene: tests/framework_graphene
    framework_graphql: tests/framework_graphql
    framework_grpc: tests/framework_grpc
    framework_pyramid: tests/framework_pyramid
    framework_sanic: tests/framework_sanic
    framework_starlette: tests/framework_starlette
    framework_strawberry: tests/framework_strawberry
    framework_tornado: tests/framework_tornado
    logger_logging: tests/logger_logging
    logger_loguru: tests/logger_loguru
    logger_structlog: tests/logger_structlog
    messagebroker_confluentkafka: tests/messagebroker_confluentkafka
    messagebroker_kafkapython: tests/messagebroker_kafkapython
    messagebroker_kombu: tests/messagebroker_kombu
    messagebroker_pika: tests/messagebroker_pika
    mlmodel_gemini: tests/mlmodel_gemini
    mlmodel_langchain: tests/mlmodel_langchain
    mlmodel_openai: tests/mlmodel_openai
    mlmodel_sklearn: tests/mlmodel_sklearn
    template_genshi: tests/template_genshi
    template_jinja2: tests/template_jinja2
    template_mako: tests/template_mako


[pytest]
usefixtures =
    collector_available_fixture
    collector_agent_registration

[coverage:run]
branch = True
disable_warnings = couldnt-parse
source = newrelic

[coverage:paths]
source =
    newrelic/
    .tox/**/site-packages/newrelic/
    /__w/**/site-packages/newrelic/

[coverage:html]
directory = ${TOX_ENV_DIR-.}/htmlcov

[coverage:xml]
output = ${TOX_ENV_DIR-.}/coverage.xml<|MERGE_RESOLUTION|>--- conflicted
+++ resolved
@@ -293,15 +293,9 @@
     datastore_pymysql: cryptography
     datastore_pysolr: pysolr<4.0
     datastore_redis-redis04: redis<5
-<<<<<<< HEAD
     datastore_redis-redis05: redis<6
     datastore_redis-redislatest: redis
     datastore_rediscluster-redislatest: redis
-=======
-    ; Pinning redis tests until official redis v6 support is added
-    datastore_redis-redislatest: redis<5.3.0
-    datastore_rediscluster-redislatest: redis<5.3.0
->>>>>>> 8c53c6d2
     datastore_valkey-valkeylatest: valkey
     external_aiobotocore-aiobotocorelatest: aiobotocore[awscli]
     external_aiobotocore-aiobotocorelatest: flask
