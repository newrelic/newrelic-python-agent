; Formatting Conventions
; Each part of the env name
; 1. Services required to be present to run test suite. Allows us to select which Github Actions runner to place the test suite on.
;    Examples: postgres, mysql, python (pure python, no service required)
; 2. Folder under tests/ that includes the test suite.
;    Requires an entry under changedir to run the test suite from the correct folder.
;    Should be prepended to any deps definitions as well to prevent environments from colliding.
;    Examples: adapter_gunicorn, datastore_asyncpg, framework_aiohttp
;        changedir =
;           adapter_gunicorn: tests/adapter_gunicorn
;           datastore_asyncpg: tests/datastore_asyncpg
;           framework_aiohttp: tests/framework_aiohttp
;        deps =
;           adapter_gunicorn-gunicornlatest: gunicorn
;           datastore_asyncpg: asyncpg
;           framework_aiohttp-aiohttp01: aiohttp<2
;           framework_aiohttp-aiohttp0202: aiohttp<2.3
; 3. Python version required. Uses the standard tox definitions. (https://tox.readthedocs.io/en/latest/config.html#tox-environments)
;    Examples: py27,py37,py38,py39,pypy27,pypy38
; 4. Library and version (Optional). Used when testing multiple versions of the library, and may be omitted when only testing a single version.
;    Versions should be specified with 2 digits per version number, so <3 becomes 02 and <3.5 becomes 0304. latest and master are also acceptable versions.
;    Examples: uvicorn03, CherryPy0302, uvicornlatest
;       deps =
;           adapter_uvicorn-uvicorn03: uvicorn<0.4
;           adapter_uvicorn-uvicornlatest: uvicorn
;           framework_cherrypy-CherryPy0302: CherryPy<3.3.0
;           framework_cherrypy-CherryPy0303: CherryPy<3.4.0
; 5. With or without New Relic C extensions (Optional). Used for testing agent features.
;    Examples: with_extensions, without_extensions
;       envlist =
;           python-agent_features-pypy38-without_extensions,
;           python-agent_streaming-py37-{with,without}_extensions,
;
; Full Format:
;   services_required-tests_folder-python_version-library_and_version[optional]-with/without_c_extensions[optional]
;
; Full Examples:
;   - memcached-datastore_bmemcached-py37-memcached030
;   - python-agent_unittests-py38-with_extensions
;   - python-adapter_gevent-py27

[tox]
requires = virtualenv<20.22.0
setupdir = {toxinidir}
; Fail tests when interpreters are missing.
skip_missing_interpreters = false
envlist =
    python-adapter_cheroot-{py27,py37,py38,py39,py310,py311},
    python-adapter_daphne-{py37,py38,py39,py310,py311}-daphnelatest,
    python-adapter_gevent-{py27,py37,py38,py310,py311},
    python-adapter_gunicorn-{py37,py38,py39,py310,py311}-aiohttp3-gunicornlatest,
    python-adapter_hypercorn-{py38,py39,py310,py311}-hypercornlatest,
    python-adapter_hypercorn-py38-hypercorn{0010,0011,0012,0013},
    python-adapter_uvicorn-{py37,py38,py39,py310,py311}-uvicorn{014,latest},
    python-adapter_waitress-{py37,py38,py39,py310}-waitress02,
    python-adapter_waitress-{py37,py38,py39,py310,py311}-waitresslatest,
    python-agent_features-{py27,py37,py38,py39,py310,py311}-{with,without}_extensions,
    python-agent_features-{pypy27,pypy38}-without_extensions,
    python-agent_streaming-py27-grpc0125-{with,without}_extensions,
    python-agent_streaming-{py37,py38,py39,py310,py311}-protobuf04-{with,without}_extensions,
    python-agent_streaming-py39-protobuf{03,0319}-{with,without}_extensions,
    python-agent_unittests-{py27,py37,py38,py39,py310,py311}-{with,without}_extensions,
    python-agent_unittests-{pypy27,pypy38}-without_extensions,
    python-application_celery-{py27,py37,py38,py39,py310,py311,pypy27,pypy38},
    gearman-application_gearman-{py27,pypy27},
    python-mlmodel_sklearn-{py38,py39,py310,py311}-scikitlearnlatest,
    python-mlmodel_sklearn-{py37}-scikitlearn0101,
    python-component_djangorestframework-py27-djangorestframework0300,
    python-component_djangorestframework-{py37,py38,py39,py310,py311}-djangorestframeworklatest,
    python-component_flask_rest-{py37,py38,py39,pypy38}-flaskrestxlatest,
    python-component_flask_rest-{py27,pypy27}-flaskrestx051,
    python-component_graphqlserver-{py37,py38,py39,py310,py311},
    python-component_tastypie-{py27,pypy27}-tastypie0143,
    python-component_tastypie-{py37,py38,py39,pypy38}-tastypie{0143,latest},
    python-coroutines_asyncio-{py37,py38,py39,py310,py311,pypy38},
    python-cross_agent-{py27,py37,py38,py39,py310,py311}-{with,without}_extensions,
    python-cross_agent-pypy27-without_extensions,
    postgres-datastore_asyncpg-{py37,py38,py39,py310,py311},
    memcached-datastore_bmemcached-{pypy27,py27,py37,py38,py39,py310,py311}-memcached030,
    elasticsearchserver07-datastore_elasticsearch-{py27,py37,py38,py39,py310,py311,pypy27,pypy38}-elasticsearch07,
    elasticsearchserver08-datastore_elasticsearch-{py37,py38,py39,py310,py311,pypy38}-elasticsearch08,
    memcached-datastore_memcache-{py27,py37,py38,py39,py310,py311,pypy27,pypy38}-memcached01,
    mysql-datastore_mysql-mysql080023-py27,
    mysql-datastore_mysql-mysqllatest-{py37,py38,py39,py310,py311},
    firestore-datastore_firestore-{py37,py38,py39,py310,py311},
    postgres-datastore_postgresql-{py37,py38,py39},
    postgres-datastore_psycopg2-{py27,py37,py38,py39,py310,py311}-psycopg2latest
    postgres-datastore_psycopg2cffi-{py27,pypy27,py37,py38,py39,py310,py311}-psycopg2cffilatest,
    postgres-datastore_pyodbc-{py27,py37,py311}-pyodbclatest
    memcached-datastore_pylibmc-{py27,py37},
    memcached-datastore_pymemcache-{py27,py37,py38,py39,py310,py311,pypy27,pypy38},
    mongodb-datastore_pymongo-{py27,py37,py38,py39,py310,py311,pypy27}-pymongo{03},
    mongodb-datastore_pymongo-{py37,py38,py39,py310,py311,pypy27,pypy38}-pymongo04,
    mssql-datastore_pymssql-{py37,py38,py39,py310,py311},
    mysql-datastore_pymysql-{py27,py37,py38,py39,py310,py311,pypy27,pypy38},
    solr-datastore_pysolr-{py27,py37,py38,py39,py310,py311,pypy27,pypy38},
    redis-datastore_redis-{py37,py38,py39,py310,py311,pypy38}-redis{0400,latest},
    rediscluster-datastore_rediscluster-{py37,py311,pypy38}-redis{latest},
    python-datastore_sqlite-{py27,py37,py38,py39,py310,py311,pypy27,pypy38},
    python-external_boto3-{py27,py37,py38,py39,py310,py311}-boto01,
    python-external_botocore-{py37,py38,py39,py310,py311}-botocorelatest,
    python-external_botocore-{py311}-botocore128,
    python-external_botocore-py310-botocore0125,
    python-external_feedparser-py27-feedparser{05,06},
    python-external_http-{py27,py37,py38,py39,py310,py311,pypy27},
    python-external_httplib-{py27,py37,py38,py39,py310,py311,pypy27,pypy38},
    python-external_httplib2-{py27,py37,py38,py39,py310,py311,pypy27,pypy38},
    python-external_httpx-{py37,py38,py39,py310,py311},
    python-external_requests-{py27,py37,py38,py39,py310,py311,pypy27,pypy38},
    python-external_urllib3-{py27,py37,pypy27}-urllib3{0109},
    python-external_urllib3-{py27,py37,py38,py39,py310,py311,pypy27,pypy38}-urllib3latest,
    python-framework_aiohttp-{py37,py38,py39,py310,py311,pypy38}-aiohttp03,
    python-framework_ariadne-{py37,py38,py39,py310,py311}-ariadnelatest,
    python-framework_ariadne-py37-ariadne{0011,0012,0013},
    python-framework_bottle-{py27,py37,py38,py39,py310,py311,pypy27,pypy38}-bottle0012,
    ; CherryPy still uses inspect.getargspec, deprecated in favor of inspect.getfullargspec.  Not supported in 3.11
    python-framework_cherrypy-{py37,py38,py39,py310,py311,pypy38}-CherryPylatest,
    python-framework_django-{pypy27,py27}-Django0103,
    python-framework_django-{pypy27,py27,py37}-Django0108,
    python-framework_django-{py39}-Django{0200,0201,0202,0300,0301,latest},
    python-framework_django-{py37,py38,py39,py310,py311}-Django0302,
    python-framework_falcon-{py27,py37,py38,py39,pypy27,pypy38}-falcon0103,
    python-framework_falcon-{py37,py38,py39,py310,pypy38}-falcon{0200,master},
    # Falcon master branch failing on 3.11 currently.
    python-framework_falcon-py311-falcon0200,
    python-framework_fastapi-{py37,py38,py39,py310,py311},
    ; temporarily disabling flaskmaster tests
    python-framework_flask-{py37,py38,py39,py310,py311,pypy38}-flasklatest,
    python-framework_graphene-{py37,py38,py39,py310,py311}-graphenelatest,
    python-framework_graphql-{py37,py38,py39,py310,py311,pypy38}-graphqllatest,
    ; temporarily disabling graphqlmaster tests
    python-framework_graphql-py37-graphql{0300,0301,0302},
    grpc-framework_grpc-py27-grpc0125,
    grpc-framework_grpc-{py37,py38,py39,py310,py311}-grpclatest,
    python-framework_pyramid-{pypy27,py27,pypy38,py37,py38,py39,py310,py311}-Pyramid0110-cornice,
    python-framework_pyramid-{py37,py38,py39,py310,py311,pypy38}-Pyramidlatest,
    python-framework_sanic-{py38,pypy38}-sanic{200904,210300,2109,2112,2203,2290},
    python-framework_sanic-{py37,py38,py39,py310,py311,pypy38}-saniclatest,
    python-framework_starlette-{py310,pypy38}-starlette{0014,0015,0019,0028},
    python-framework_starlette-{py37,py38}-starlette{002001},
    python-framework_starlette-{py37,py38,py39,py310,py311,pypy38}-starlettelatest,
    python-framework_strawberry-{py37,py38,py39,py310,py311}-strawberrylatest,
    python-mlmodel_bedrock-{py37,py38,py39,py310,py311,pypy38},
<<<<<<< HEAD
    python-mlmodel_openai-{py37,py38,py39,py310,py311,pypy38},
=======
>>>>>>> b1ccfc15
    python-logger_logging-{py27,py37,py38,py39,py310,py311,pypy27,pypy38},
    python-logger_loguru-{py37,py38,py39,py310,py311,pypy38}-logurulatest,
    python-logger_loguru-py39-loguru{06,05},
    python-logger_structlog-{py37,py38,py39,py310,py311,pypy38}-structloglatest,
    python-framework_tornado-{py38,py39,py310,py311}-tornadolatest,
    python-framework_tornado-{py38,py39,py310,py311}-tornadomaster,
    rabbitmq-messagebroker_pika-{py37,py38,py39,py310,py311,pypy38}-pikalatest,
    kafka-messagebroker_confluentkafka-{py37,py38,py39,py310,py311}-confluentkafkalatest,
    kafka-messagebroker_confluentkafka-{py27,py39}-confluentkafka{0107,0106},
    ; confluent-kafka had a bug in 1.8.2's setup.py file which was incompatible with 2.7.
    kafka-messagebroker_confluentkafka-{py39}-confluentkafka{0108},
    kafka-messagebroker_kafkapython-{pypy27,py27,py37,py38,pypy38}-kafkapythonlatest,
    kafka-messagebroker_kafkapython-{py27,py38}-kafkapython{020001,020000},
    python-template_genshi-{py27,py37,py311}-genshilatest
    python-template_jinja2-{py37,py311}-jinja2latest
    python-template_mako-{py27,py37,py310,py311}

[testenv]
deps =
    # Base Dependencies
    {py37,py38,py39,py310,py311,pypy38}: pytest==7.2.2
    {py27,pypy27}: pytest==4.6.11
    iniconfig
    coverage
    WebTest==2.0.35

    # Test Suite Dependencies
    adapter_cheroot: cheroot
    adapter_daphne-daphnelatest: daphne
    adapter_gevent: WSGIProxy2
    adapter_gevent: gevent
    adapter_gevent: urllib3
    adapter_gunicorn-aiohttp1: aiohttp<2.0
    adapter_gunicorn-aiohttp3: aiohttp<4.0
    adapter_gunicorn-gunicorn19: gunicorn<20
    adapter_gunicorn-gunicornlatest: gunicorn
    adapter_hypercorn-hypercornlatest: hypercorn
    adapter_hypercorn-hypercorn0013: hypercorn<0.14
    adapter_hypercorn-hypercorn0012: hypercorn<0.13
    adapter_hypercorn-hypercorn0011: hypercorn<0.12
    adapter_hypercorn-hypercorn0010: hypercorn<0.11
    adapter_uvicorn-uvicorn014: uvicorn<0.15
    adapter_uvicorn-uvicornlatest: uvicorn
    adapter_uvicorn: typing-extensions
    adapter_waitress: WSGIProxy2
    adapter_waitress-waitress02: waitress<2.1
    adapter_waitress-waitresslatest: waitress
    agent_features: beautifulsoup4
    agent_features-{py37,py38,py39,py310,py311,pypy38}: protobuf
    agent_features-{py27,pypy27}: protobuf<3.18.0
    application_celery: celery<6.0
    application_celery-{py37,pypy38}: importlib-metadata<5.0
    application_gearman: gearman<3.0.0
    mlmodel_sklearn: pandas
    mlmodel_sklearn: protobuf
    mlmodel_sklearn: numpy
    mlmodel_sklearn: scipy<1.11.0
    mlmodel_sklearn-scikitlearnlatest: scikit-learn
    mlmodel_sklearn-scikitlearn0101: scikit-learn<1.1
    component_djangorestframework-djangorestframework0300: Django<1.9
    component_djangorestframework-djangorestframework0300: djangorestframework<3.1
    component_djangorestframework-djangorestframeworklatest: Django
    component_djangorestframework-djangorestframeworklatest: djangorestframework
    component_flask_rest: flask
    component_flask_rest: flask-restful
    component_flask_rest: jinja2
    component_flask_rest: itsdangerous
    component_flask_rest-flaskrestxlatest: flask-restx
    ; Pin Flask version until flask-restx is updated to support v3
    component_flask_rest-flaskrestxlatest: flask<3.0
    component_flask_rest-flaskrestx051: flask-restx<1.0
    component_graphqlserver: graphql-server[sanic,flask]==3.0.0b5
    component_graphqlserver: sanic>20
    component_graphqlserver: Flask
    component_graphqlserver: markupsafe<2.1
    component_graphqlserver: jinja2<3.1
    component_tastypie-tastypie0143: django-tastypie<0.14.4
    component_tastypie-{py27,pypy27}-tastypie0143: django<1.12
    component_tastypie-{py37,py38,py39,py310,py311,pypy38}-tastypie0143: django<3.0.1
    component_tastypie-{py37,py38,py39,py310,py311,pypy38}-tastypie0143: asgiref<3.7.1  # asgiref==3.7.1 only suppport Python 3.10+
    component_tastypie-tastypielatest: django-tastypie
    component_tastypie-tastypielatest: django<4.1
    component_tastypie-tastypielatest: asgiref<3.7.1  # asgiref==3.7.1 only suppport Python 3.10+
    coroutines_asyncio-{py37,py38,py39,py310,py311}: uvloop
    cross_agent: mock==1.0.1
    cross_agent: requests
    datastore_asyncpg: asyncpg
    datastore_bmemcached-memcached030: python-binary-memcached<0.31
    datastore_bmemcached-memcached030: uhashring<2.0
    datastore_elasticsearch: requests
    datastore_elasticsearch-elasticsearch07: elasticsearch<8.0
    datastore_elasticsearch-elasticsearch08: elasticsearch<9.0
    datastore_firestore: google-cloud-firestore
    datastore_memcache-memcached01: python-memcached<2
    datastore_mysql-mysqllatest: mysql-connector-python
    datastore_mysql-mysql080023: mysql-connector-python<8.0.24
    datastore_mysql: protobuf<4
    datastore_postgresql: py-postgresql<1.3
    datastore_psycopg2-psycopg2latest: psycopg2-binary
    datastore_psycopg2cffi-psycopg2cffilatest: psycopg2cffi
    datastore_pyodbc-pyodbclatest: pyodbc
    datastore_pylibmc: pylibmc
    datastore_pymemcache: pymemcache
    datastore_pymongo-pymongo03: pymongo<4.0
    datastore_pymongo-pymongo04: pymongo<5.0
    datastore_pymssql: pymssql
    datastore_pymysql: PyMySQL<0.11
    datastore_pysolr: pysolr<4.0
    datastore_redis-redislatest: redis
    datastore_rediscluster-redislatest: redis
    datastore_redis-redis0400: redis<4.1
    external_boto3-boto01: boto3<2.0
    external_boto3-boto01: moto<2.0
    external_boto3-py27: rsa<4.7.1
    external_botocore-botocorelatest: botocore
    external_botocore-botocore128: botocore<1.29
    external_botocore-botocore0125: botocore<1.26
    external_botocore-{py37,py38,py39,py310,py311}: moto[awslambda,ec2,iam]<3.0
    external_botocore-py27: rsa<4.7.1
    external_botocore-py27: moto[awslambda,ec2,iam]<2.0
    external_feedparser-feedparser05: feedparser<6
    external_feedparser-feedparser06: feedparser<7
    external_httplib2: httplib2<1.0
    external_httpx: httpx<0.17
    external_requests: urllib3
    external_requests: requests
    external_urllib3-urllib30109: urllib3<1.10
    external_urllib3-urllib3latest: urllib3
    framework_aiohttp-aiohttp03: aiohttp
    framework_ariadne-ariadnelatest: ariadne
    framework_ariadne-ariadne0011: ariadne<0.12
    framework_ariadne-ariadne0012: ariadne<0.13
    framework_ariadne-ariadne0013: ariadne<0.14
    framework_bottle-bottle0012: bottle<0.13.0
    framework_bottle: jinja2<3.1
    framework_bottle: markupsafe<2.1
    framework_cherrypy: routes
    framework_cherrypy-CherryPylatest: CherryPy
    framework_django-Django0103: Django<1.4
    framework_django-Django0108: Django<1.9
    framework_django-Django0200: Django<2.1
    framework_django-Django0201: Django<2.2
    framework_django-Django0202: Django<2.3
    framework_django-Django0300: Django<3.1
    framework_django-Django0301: Django<3.2
    framework_django-Django0302: Django<3.3
    framework_django-Djangolatest: Django
    framework_django-Djangomaster: https://github.com/django/django/archive/main.zip
    framework_falcon-falcon0103: falcon<1.4
    framework_falcon-falcon0200: falcon<2.1
    framework_falcon-falconmaster: https://github.com/falconry/falcon/archive/master.zip
    framework_fastapi: fastapi
    framework_fastapi: asyncio
    framework_flask: markupsafe<2.1
    framework_flask: jinja2<3.1
    framework_flask: Flask-Compress
    framework_flask-flasklatest: flask[async]
    framework_flask-flaskmaster: https://github.com/pallets/werkzeug/archive/main.zip
    framework_flask-flaskmaster: https://github.com/pallets/flask/archive/main.zip#egg=flask[async]
    framework_graphene-graphenelatest: graphene
    framework_graphql-graphqllatest: graphql-core<4
    framework_graphql-graphql0300: graphql-core<3.1
    framework_graphql-graphql0301: graphql-core<3.2
    framework_graphql-graphql0302: graphql-core<3.3
    framework_graphql-graphqlmaster: https://github.com/graphql-python/graphql-core/archive/main.zip
    framework_grpc-grpclatest: protobuf
    framework_grpc-grpclatest: grpcio
    framework_grpc-grpclatest: grpcio-tools
    grpc0125: grpcio<1.26
    grpc0125: grpcio-tools<1.26
    grpc0125: protobuf<3.18.0
    protobuf0319: protobuf<3.20
    protobuf03: protobuf<4
    protobuf04: protobuf<5
    framework_pyramid: routes
    framework_pyramid-cornice: cornice!=5.0.0
    framework_pyramid-Pyramid0110: Pyramid<1.11
    framework_pyramid-Pyramidlatest: Pyramid
    framework_sanic-sanic200904: sanic<20.9.5
    framework_sanic-sanic210300: sanic<21.3.1
    framework_sanic-sanic2109: sanic<21.10
    framework_sanic-sanic2112: sanic<21.13
    framework_sanic-sanic2203: sanic<22.4
    framework_sanic-sanic2290: sanic<22.9.1
    framework_sanic-saniclatest: sanic
    framework_sanic-sanic{200904,210300,2109,2112,2203,2290}: websockets<11
    ; For test_exception_in_middleware test, anyio is used:
    ; https://github.com/encode/starlette/pull/1157
    ; but anyiolatest creates breaking changes to our tests 
    ; (but not the instrumentation):
    ; https://github.com/agronholm/anyio/releases/tag/4.0.0
    framework_starlette: anyio<4
    framework_starlette-starlette0014: starlette<0.15
    framework_starlette-starlette0015: starlette<0.16
    framework_starlette-starlette0019: starlette<0.20
    framework_starlette-starlette002001: starlette==0.20.1
    framework_starlette-starlette0028: starlette<0.29
    framework_starlette-starlettelatest: starlette
    framework_strawberry: starlette
    framework_strawberry-strawberrylatest: strawberry-graphql
    framework_tornado: pycurl
    framework_tornado-tornadolatest: tornado
    framework_tornado-tornadomaster: https://github.com/tornadoweb/tornado/archive/master.zip
    mlmodel_bedrock: boto3
<<<<<<< HEAD
    mlmodel_openai: openai[datalib]
=======
>>>>>>> b1ccfc15
    logger_loguru-logurulatest: loguru
    logger_loguru-loguru06: loguru<0.7
    logger_loguru-loguru05: loguru<0.6
    logger_structlog-structloglatest: structlog
    messagebroker_pika-pikalatest: pika
    messagebroker_pika: tornado<5
    messagebroker_pika-{py27,pypy27}: enum34
    messagebroker_confluentkafka-confluentkafkalatest: confluent-kafka
    messagebroker_confluentkafka-confluentkafka0108: confluent-kafka<1.9
    messagebroker_confluentkafka-confluentkafka0107: confluent-kafka<1.8
    messagebroker_confluentkafka-confluentkafka0106: confluent-kafka<1.7
    messagebroker_kafkapython-kafkapythonlatest: kafka-python
    messagebroker_kafkapython-kafkapython020001: kafka-python<2.0.2
    messagebroker_kafkapython-kafkapython020000: kafka-python<2.0.1
    template_genshi-genshilatest: genshi
    template_jinja2-jinja2latest: Jinja2
    template_mako: mako

setenv =
    PYTHONPATH={toxinidir}/tests
    TOX_ENV_DIR={envdir}
    COVERAGE_FILE={envdir}/.coverage.{envname}
    COVERAGE_RCFILE={toxinidir}/tox.ini
    with_extensions: NEW_RELIC_EXTENSIONS = true
    without_extensions: NEW_RELIC_EXTENSIONS = false
    agent_features: NEW_RELIC_APDEX_T = 1000
    framework_grpc: PYTHONPATH={toxinidir}/tests/:{toxinidir}/tests/framework_grpc/sample_application
    framework_tornado-{py38,py39,py310,py311}: PYCURL_SSL_LIBRARY=openssl
    framework_tornado-{py38,py39,py310,py311}: LDFLAGS=-L/usr/local/opt/openssl/lib
    framework_tornado-{py38,py39,py310,py311}: CPPFLAGS=-I/usr/local/opt/openssl/include

passenv =
    NEW_RELIC_DEVELOPER_MODE
    NEW_RELIC_LICENSE_KEY
    NEW_RELIC_HOST
    GITHUB_ACTIONS

commands =
    framework_grpc: python -m grpc_tools.protoc \
    framework_grpc:     --proto_path={toxinidir}/tests/framework_grpc/sample_application \
    framework_grpc:     --python_out={toxinidir}/tests/framework_grpc/sample_application \
    framework_grpc:     --grpc_python_out={toxinidir}/tests/framework_grpc/sample_application \
    framework_grpc:     /{toxinidir}/tests/framework_grpc/sample_application/sample_application.proto

    framework_tornado-{py38,py39,py310,py311}: pip install --ignore-installed --config-settings="--build-option=--with-openssl" pycurl
    coverage run -m pytest -v []

allowlist_externals={toxinidir}/.github/scripts/*

install_command=
    {toxinidir}/.github/scripts/retry.sh 3 pip install {opts} {packages}

extras =
    agent_streaming: infinite-tracing

changedir =
    adapter_cheroot: tests/adapter_cheroot
    adapter_daphne: tests/adapter_daphne
    adapter_gevent: tests/adapter_gevent
    adapter_gunicorn: tests/adapter_gunicorn
    adapter_hypercorn: tests/adapter_hypercorn
    adapter_uvicorn: tests/adapter_uvicorn
    adapter_waitress: tests/adapter_waitress
    agent_features: tests/agent_features
    agent_streaming: tests/agent_streaming
    agent_unittests: tests/agent_unittests
    application_celery: tests/application_celery
    application_gearman: tests/application_gearman
    mlmodel_sklearn: tests/mlmodel_sklearn
    component_djangorestframework: tests/component_djangorestframework
    component_flask_rest: tests/component_flask_rest
    component_graphqlserver: tests/component_graphqlserver
    component_tastypie: tests/component_tastypie
    coroutines_asyncio: tests/coroutines_asyncio
    cross_agent: tests/cross_agent
    datastore_asyncpg: tests/datastore_asyncpg
    datastore_bmemcached: tests/datastore_bmemcached
    datastore_elasticsearch: tests/datastore_elasticsearch
    datastore_firestore: tests/datastore_firestore
    datastore_memcache: tests/datastore_memcache
    datastore_mysql: tests/datastore_mysql
    datastore_postgresql: tests/datastore_postgresql
    datastore_psycopg2: tests/datastore_psycopg2
    datastore_pyodbc: tests/datastore_pyodbc
    datastore_psycopg2cffi: tests/datastore_psycopg2cffi
    datastore_pylibmc: tests/datastore_pylibmc
    datastore_pymemcache: tests/datastore_pymemcache
    datastore_pymongo: tests/datastore_pymongo
    datastore_pymssql: tests/datastore_pymssql
    datastore_pymysql: tests/datastore_pymysql
    datastore_pysolr: tests/datastore_pysolr
    datastore_redis: tests/datastore_redis
    datastore_rediscluster: tests/datastore_rediscluster
    datastore_sqlite: tests/datastore_sqlite
    external_boto3: tests/external_boto3
    external_botocore: tests/external_botocore
    external_feedparser: tests/external_feedparser
    external_http: tests/external_http
    external_httplib: tests/external_httplib
    external_httplib2: tests/external_httplib2
    external_httpx: tests/external_httpx
    external_requests: tests/external_requests
    external_urllib3: tests/external_urllib3
    framework_aiohttp: tests/framework_aiohttp
    framework_ariadne: tests/framework_ariadne
    framework_bottle: tests/framework_bottle
    framework_cherrypy: tests/framework_cherrypy
    framework_django: tests/framework_django
    framework_falcon: tests/framework_falcon
    framework_fastapi: tests/framework_fastapi
    framework_flask: tests/framework_flask
    framework_graphene: tests/framework_graphene
    framework_graphql: tests/framework_graphql
    framework_grpc: tests/framework_grpc
    framework_pyramid: tests/framework_pyramid
    framework_sanic: tests/framework_sanic
    framework_starlette: tests/framework_starlette
    framework_strawberry: tests/framework_strawberry
    framework_tornado: tests/framework_tornado
    mlmodel_bedrock: tests/mlmodel_bedrock
<<<<<<< HEAD
    mlmodel_openai: tests/mlmodel_openai
=======
>>>>>>> b1ccfc15
    logger_logging: tests/logger_logging
    logger_loguru: tests/logger_loguru
    logger_structlog: tests/logger_structlog
    messagebroker_pika: tests/messagebroker_pika
    messagebroker_confluentkafka: tests/messagebroker_confluentkafka
    messagebroker_kafkapython: tests/messagebroker_kafkapython
    template_genshi: tests/template_genshi
    template_jinja2: tests/template_jinja2
    template_mako: tests/template_mako


[pytest]
usefixtures =
    collector_available_fixture
    collector_agent_registration

[coverage:run]
branch = True
disable_warnings = couldnt-parse
source = newrelic

[coverage:paths]
source =
    newrelic/
    .tox/**/site-packages/newrelic/
    /__w/**/site-packages/newrelic/

[coverage:html]
directory = ${TOX_ENV_DIR-.}/htmlcov

[coverage:xml]
output = ${TOX_ENV_DIR-.}/coverage.xml<|MERGE_RESOLUTION|>--- conflicted
+++ resolved
@@ -141,10 +141,6 @@
     python-framework_starlette-{py37,py38,py39,py310,py311,pypy38}-starlettelatest,
     python-framework_strawberry-{py37,py38,py39,py310,py311}-strawberrylatest,
     python-mlmodel_bedrock-{py37,py38,py39,py310,py311,pypy38},
-<<<<<<< HEAD
-    python-mlmodel_openai-{py37,py38,py39,py310,py311,pypy38},
-=======
->>>>>>> b1ccfc15
     python-logger_logging-{py27,py37,py38,py39,py310,py311,pypy27,pypy38},
     python-logger_loguru-{py37,py38,py39,py310,py311,pypy38}-logurulatest,
     python-logger_loguru-py39-loguru{06,05},
@@ -349,10 +345,6 @@
     framework_tornado-tornadolatest: tornado
     framework_tornado-tornadomaster: https://github.com/tornadoweb/tornado/archive/master.zip
     mlmodel_bedrock: boto3
-<<<<<<< HEAD
-    mlmodel_openai: openai[datalib]
-=======
->>>>>>> b1ccfc15
     logger_loguru-logurulatest: loguru
     logger_loguru-loguru06: loguru<0.7
     logger_loguru-loguru05: loguru<0.6
@@ -473,10 +465,6 @@
     framework_strawberry: tests/framework_strawberry
     framework_tornado: tests/framework_tornado
     mlmodel_bedrock: tests/mlmodel_bedrock
-<<<<<<< HEAD
-    mlmodel_openai: tests/mlmodel_openai
-=======
->>>>>>> b1ccfc15
     logger_logging: tests/logger_logging
     logger_loguru: tests/logger_loguru
     logger_structlog: tests/logger_structlog
