--- conflicted
+++ resolved
@@ -140,13 +140,9 @@
     python-framework_starlette-{py37,py38}-starlette{002001},
     python-framework_starlette-{py37,py38,py39,py310,py311,pypy38}-starlettelatest,
     python-framework_strawberry-{py37,py38,py39,py310,py311}-strawberrylatest,
-<<<<<<< HEAD
-    python-mlmodel_openai-{py37,py38,py39,py310,py311,pypy38},
-    python-mlmodel_langchain-{py38,py39,py310,py311,pypy38},
-=======
     python-mlmodel_openai-openai0-{py37,py38,py39,py310,py311,pypy38},
     python-mlmodel_openai-openailatest-{py37,py38,py39,py310,py311,pypy38},
->>>>>>> 13c3418f
+    python-mlmodel_langchain-{py38,py39,py310,py311,pypy38},
     python-logger_logging-{py27,py37,py38,py39,py310,py311,pypy27,pypy38},
     python-logger_loguru-{py37,py38,py39,py310,py311,pypy38}-logurulatest,
     python-logger_loguru-py39-loguru{06,05},
@@ -350,13 +346,9 @@
     framework_tornado: pycurl
     framework_tornado-tornadolatest: tornado
     framework_tornado-tornadomaster: https://github.com/tornadoweb/tornado/archive/master.zip
-<<<<<<< HEAD
-    mlmodel_openai: openai[datalib]<1.0
-    ; Required for testing
-=======
     mlmodel_openai-openai0: openai[datalib]<1.0
     mlmodel_openai-openailatest: openai[datalib]
->>>>>>> 13c3418f
+    ; Required for testing
     mlmodel_openai: protobuf
     mlmodel_langchain: langchain
     mlmodel_langchain: langchain-community
