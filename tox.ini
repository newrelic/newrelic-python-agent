--- conflicted
+++ resolved
@@ -142,12 +142,8 @@
     python-framework_strawberry-{py37,py38,py39,py310,py311}-strawberrylatest,
     python-logger_logging-{py27,py37,py38,py39,py310,py311,pypy27,pypy38},
     python-logger_loguru-{py37,py38,py39,py310,py311,pypy38}-logurulatest,
-<<<<<<< HEAD
     python-logger_loguru-py39-loguru{06,05},
-=======
-    python-logger_loguru-py39-loguru{06,05,04,03},
     python-logger_structlog-{py37,py38,py39,py310,py311,pypy38}-structloglatest,
->>>>>>> faaccd0e
     python-framework_tornado-{py38,py39,py310,py311}-tornadolatest,
     python-framework_tornado-{py38,py39,py310,py311}-tornadomaster,
     rabbitmq-messagebroker_pika-{py37,py38,py39,py310,py311,pypy38}-pikalatest,
@@ -321,13 +317,7 @@
     framework_sanic-sanic2203: sanic<22.4
     framework_sanic-sanic2290: sanic<22.9.1
     framework_sanic-saniclatest: sanic
-<<<<<<< HEAD
     framework_sanic-sanic{200904,210300,2109,2112,2203,2290}: websockets<11
-    framework_starlette: graphene<3
-=======
-    framework_sanic-sanic{1812,190301,1906}: aiohttp
-    framework_sanic-sanic{1812,190301,1906,1912,200904,210300,2109,2112,2203,2290}: websockets<11
->>>>>>> faaccd0e
     framework_starlette-starlette0014: starlette<0.15
     framework_starlette-starlette0015: starlette<0.16
     framework_starlette-starlette0019: starlette<0.20
@@ -342,13 +332,7 @@
     logger_loguru-logurulatest: loguru
     logger_loguru-loguru06: loguru<0.7
     logger_loguru-loguru05: loguru<0.6
-<<<<<<< HEAD
-=======
-    logger_loguru-loguru04: loguru<0.5
-    logger_loguru-loguru03: loguru<0.4
     logger_structlog-structloglatest: structlog
-    messagebroker_pika-pika0.13: pika<0.14
->>>>>>> faaccd0e
     messagebroker_pika-pikalatest: pika
     messagebroker_pika: tornado<5
     messagebroker_pika-{py27,pypy27}: enum34
